// SPDX-License-Identifier: GPL-2.0
/*
 * DAMON Primitives for Virtual Address Spaces
 *
 * Author: SeongJae Park <sjpark@amazon.de>
 */

#define pr_fmt(fmt) "damon-va: " fmt

#include <asm-generic/mman-common.h>
#include <linux/highmem.h>
#include <linux/hugetlb.h>
#include <linux/mmu_notifier.h>
#include <linux/page_idle.h>
#include <linux/pagewalk.h>
#include <linux/sched/mm.h>

#include "ops-common.h"

#ifdef CONFIG_DAMON_VADDR_KUNIT_TEST
#undef DAMON_MIN_REGION
#define DAMON_MIN_REGION 1
#endif

/*
 * 't->pid' should be the pointer to the relevant 'struct pid' having reference
 * count.  Caller must put the returned task, unless it is NULL.
 */
static inline struct task_struct *damon_get_task_struct(struct damon_target *t)
{
	return get_pid_task(t->pid, PIDTYPE_PID);
}

/*
 * Get the mm_struct of the given target
 *
 * Caller _must_ put the mm_struct after use, unless it is NULL.
 *
 * Returns the mm_struct of the target on success, NULL on failure
 */
static struct mm_struct *damon_get_mm(struct damon_target *t)
{
	struct task_struct *task;
	struct mm_struct *mm;

	task = damon_get_task_struct(t);
	if (!task)
		return NULL;

	mm = get_task_mm(task);
	put_task_struct(task);
	return mm;
}

/*
 * Functions for the initial monitoring target regions construction
 */

/*
 * Size-evenly split a region into 'nr_pieces' small regions
 *
 * Returns 0 on success, or negative error code otherwise.
 */
static int damon_va_evenly_split_region(struct damon_target *t,
		struct damon_region *r, unsigned int nr_pieces)
{
	unsigned long sz_orig, sz_piece, orig_end;
	struct damon_region *n = NULL, *next;
	unsigned long start;

	if (!r || !nr_pieces)
		return -EINVAL;

	orig_end = r->ar.end;
	sz_orig = r->ar.end - r->ar.start;
	sz_piece = ALIGN_DOWN(sz_orig / nr_pieces, DAMON_MIN_REGION);

	if (!sz_piece)
		return -EINVAL;

	r->ar.end = r->ar.start + sz_piece;
	next = damon_next_region(r);
	for (start = r->ar.end; start + sz_piece <= orig_end;
			start += sz_piece) {
		n = damon_new_region(start, start + sz_piece);
		if (!n)
			return -ENOMEM;
		damon_insert_region(n, r, next, t);
		r = n;
	}
	/* complement last region for possible rounding error */
	if (n)
		n->ar.end = orig_end;

	return 0;
}

static unsigned long sz_range(struct damon_addr_range *r)
{
	return r->end - r->start;
}

/*
 * Find three regions separated by two biggest unmapped regions
 *
 * vma		the head vma of the target address space
 * regions	an array of three address ranges that results will be saved
 *
 * This function receives an address space and finds three regions in it which
 * separated by the two biggest unmapped regions in the space.  Please refer to
 * below comments of '__damon_va_init_regions()' function to know why this is
 * necessary.
 *
 * Returns 0 if success, or negative error code otherwise.
 */
static int __damon_va_three_regions(struct vm_area_struct *vma,
				       struct damon_addr_range regions[3])
{
	struct damon_addr_range gap = {0}, first_gap = {0}, second_gap = {0};
	struct vm_area_struct *last_vma = NULL;
	unsigned long start = 0;
	struct rb_root rbroot;

	/* Find two biggest gaps so that first_gap > second_gap > others */
	for (; vma; vma = vma->vm_next) {
		if (!last_vma) {
			start = vma->vm_start;
			goto next;
		}

		if (vma->rb_subtree_gap <= sz_range(&second_gap)) {
			rbroot.rb_node = &vma->vm_rb;
			vma = rb_entry(rb_last(&rbroot),
					struct vm_area_struct, vm_rb);
			goto next;
		}

		gap.start = last_vma->vm_end;
		gap.end = vma->vm_start;
		if (sz_range(&gap) > sz_range(&second_gap)) {
			swap(gap, second_gap);
			if (sz_range(&second_gap) > sz_range(&first_gap))
				swap(second_gap, first_gap);
		}
next:
		last_vma = vma;
	}

	if (!sz_range(&second_gap) || !sz_range(&first_gap))
		return -EINVAL;

	/* Sort the two biggest gaps by address */
	if (first_gap.start > second_gap.start)
		swap(first_gap, second_gap);

	/* Store the result */
	regions[0].start = ALIGN(start, DAMON_MIN_REGION);
	regions[0].end = ALIGN(first_gap.start, DAMON_MIN_REGION);
	regions[1].start = ALIGN(first_gap.end, DAMON_MIN_REGION);
	regions[1].end = ALIGN(second_gap.start, DAMON_MIN_REGION);
	regions[2].start = ALIGN(second_gap.end, DAMON_MIN_REGION);
	regions[2].end = ALIGN(last_vma->vm_end, DAMON_MIN_REGION);

	return 0;
}

/*
 * Get the three regions in the given target (task)
 *
 * Returns 0 on success, negative error code otherwise.
 */
static int damon_va_three_regions(struct damon_target *t,
				struct damon_addr_range regions[3])
{
	struct mm_struct *mm;
	int rc;

	mm = damon_get_mm(t);
	if (!mm)
		return -EINVAL;

	mmap_read_lock(mm);
	rc = __damon_va_three_regions(mm->mmap, regions);
	mmap_read_unlock(mm);

	mmput(mm);
	return rc;
}

/*
 * Initialize the monitoring target regions for the given target (task)
 *
 * t	the given target
 *
 * Because only a number of small portions of the entire address space
 * is actually mapped to the memory and accessed, monitoring the unmapped
 * regions is wasteful.  That said, because we can deal with small noises,
 * tracking every mapping is not strictly required but could even incur a high
 * overhead if the mapping frequently changes or the number of mappings is
 * high.  The adaptive regions adjustment mechanism will further help to deal
 * with the noise by simply identifying the unmapped areas as a region that
 * has no access.  Moreover, applying the real mappings that would have many
 * unmapped areas inside will make the adaptive mechanism quite complex.  That
 * said, too huge unmapped areas inside the monitoring target should be removed
 * to not take the time for the adaptive mechanism.
 *
 * For the reason, we convert the complex mappings to three distinct regions
 * that cover every mapped area of the address space.  Also the two gaps
 * between the three regions are the two biggest unmapped areas in the given
 * address space.  In detail, this function first identifies the start and the
 * end of the mappings and the two biggest unmapped areas of the address space.
 * Then, it constructs the three regions as below:
 *
 *     [mappings[0]->start, big_two_unmapped_areas[0]->start)
 *     [big_two_unmapped_areas[0]->end, big_two_unmapped_areas[1]->start)
 *     [big_two_unmapped_areas[1]->end, mappings[nr_mappings - 1]->end)
 *
 * As usual memory map of processes is as below, the gap between the heap and
 * the uppermost mmap()-ed region, and the gap between the lowermost mmap()-ed
 * region and the stack will be two biggest unmapped regions.  Because these
 * gaps are exceptionally huge areas in usual address space, excluding these
 * two biggest unmapped regions will be sufficient to make a trade-off.
 *
 *   <heap>
 *   <BIG UNMAPPED REGION 1>
 *   <uppermost mmap()-ed region>
 *   (other mmap()-ed regions and small unmapped regions)
 *   <lowermost mmap()-ed region>
 *   <BIG UNMAPPED REGION 2>
 *   <stack>
 */
static void __damon_va_init_regions(struct damon_ctx *ctx,
				     struct damon_target *t)
{
	struct damon_target *ti;
	struct damon_region *r;
	struct damon_addr_range regions[3];
	unsigned long sz = 0, nr_pieces;
	int i, tidx = 0;

	if (damon_va_three_regions(t, regions)) {
		damon_for_each_target(ti, ctx) {
			if (ti == t)
				break;
			tidx++;
		}
		pr_debug("Failed to get three regions of %dth target\n", tidx);
		return;
	}

	for (i = 0; i < 3; i++)
		sz += regions[i].end - regions[i].start;
	if (ctx->min_nr_regions)
		sz /= ctx->min_nr_regions;
	if (sz < DAMON_MIN_REGION)
		sz = DAMON_MIN_REGION;

	/* Set the initial three regions of the target */
	for (i = 0; i < 3; i++) {
		r = damon_new_region(regions[i].start, regions[i].end);
		if (!r) {
			pr_err("%d'th init region creation failed\n", i);
			return;
		}
		damon_add_region(r, t);

		nr_pieces = (regions[i].end - regions[i].start) / sz;
		damon_va_evenly_split_region(t, r, nr_pieces);
	}
}

/* Initialize '->regions_list' of every target (task) */
static void damon_va_init(struct damon_ctx *ctx)
{
	struct damon_target *t;

	damon_for_each_target(t, ctx) {
		/* the user may set the target regions as they want */
		if (!damon_nr_regions(t))
			__damon_va_init_regions(ctx, t);
	}
}

/*
 * Update regions for current memory mappings
 */
static void damon_va_update(struct damon_ctx *ctx)
{
	struct damon_addr_range three_regions[3];
	struct damon_target *t;

	damon_for_each_target(t, ctx) {
		if (damon_va_three_regions(t, three_regions))
			continue;
		damon_set_regions(t, three_regions, 3);
	}
}

static int damon_mkold_pmd_entry(pmd_t *pmd, unsigned long addr,
		unsigned long next, struct mm_walk *walk)
{
	pte_t *pte;
	spinlock_t *ptl;

	if (pmd_huge(*pmd)) {
		ptl = pmd_lock(walk->mm, pmd);
		if (pmd_huge(*pmd)) {
			damon_pmdp_mkold(pmd, walk->mm, addr);
			spin_unlock(ptl);
			return 0;
		}
		spin_unlock(ptl);
	}

	if (pmd_none(*pmd) || unlikely(pmd_bad(*pmd)))
		return 0;
	pte = pte_offset_map_lock(walk->mm, pmd, addr, &ptl);
	if (!pte_present(*pte))
		goto out;
	damon_ptep_mkold(pte, walk->mm, addr);
out:
	pte_unmap_unlock(pte, ptl);
	return 0;
}

#ifdef CONFIG_HUGETLB_PAGE
static void damon_hugetlb_mkold(pte_t *pte, struct mm_struct *mm,
				struct vm_area_struct *vma, unsigned long addr)
{
	bool referenced = false;
	pte_t entry = huge_ptep_get(pte);
	struct page *page = pte_page(entry);

	get_page(page);

	if (pte_young(entry)) {
		referenced = true;
		entry = pte_mkold(entry);
		huge_ptep_set_access_flags(vma, addr, pte, entry,
					   vma->vm_flags & VM_WRITE);
	}

#ifdef CONFIG_MMU_NOTIFIER
	if (mmu_notifier_clear_young(mm, addr,
				     addr + huge_page_size(hstate_vma(vma))))
		referenced = true;
#endif /* CONFIG_MMU_NOTIFIER */

	if (referenced)
		set_page_young(page);

	set_page_idle(page);
	put_page(page);
}

static int damon_mkold_hugetlb_entry(pte_t *pte, unsigned long hmask,
				     unsigned long addr, unsigned long end,
				     struct mm_walk *walk)
{
	struct hstate *h = hstate_vma(walk->vma);
	spinlock_t *ptl;
	pte_t entry;

	ptl = huge_pte_lock(h, walk->mm, pte);
	entry = huge_ptep_get(pte);
	if (!pte_present(entry))
		goto out;

	damon_hugetlb_mkold(pte, walk->mm, walk->vma, addr);

out:
	spin_unlock(ptl);
	return 0;
}
#else
#define damon_mkold_hugetlb_entry NULL
#endif /* CONFIG_HUGETLB_PAGE */

static const struct mm_walk_ops damon_mkold_ops = {
	.pmd_entry = damon_mkold_pmd_entry,
	.hugetlb_entry = damon_mkold_hugetlb_entry,
};

static void damon_va_mkold(struct mm_struct *mm, unsigned long addr)
{
	mmap_read_lock(mm);
	walk_page_range(mm, addr, addr + 1, &damon_mkold_ops, NULL);
	mmap_read_unlock(mm);
}

/*
 * Functions for the access checking of the regions
 */

static void __damon_va_prepare_access_check(struct damon_ctx *ctx,
			struct mm_struct *mm, struct damon_region *r)
{
	r->sampling_addr = damon_rand(r->ar.start, r->ar.end);

	damon_va_mkold(mm, r->sampling_addr);
}

static void damon_va_prepare_access_checks(struct damon_ctx *ctx)
{
	struct damon_target *t;
	struct mm_struct *mm;
	struct damon_region *r;

	damon_for_each_target(t, ctx) {
		mm = damon_get_mm(t);
		if (!mm)
			continue;
		damon_for_each_region(r, t)
			__damon_va_prepare_access_check(ctx, mm, r);
		mmput(mm);
	}
}

struct damon_young_walk_private {
	unsigned long *page_sz;
	bool young;
};

static int damon_young_pmd_entry(pmd_t *pmd, unsigned long addr,
		unsigned long next, struct mm_walk *walk)
{
	pte_t *pte;
	spinlock_t *ptl;
	struct page *page;
	struct damon_young_walk_private *priv = walk->private;

#ifdef CONFIG_TRANSPARENT_HUGEPAGE
	if (pmd_huge(*pmd)) {
		ptl = pmd_lock(walk->mm, pmd);
		if (!pmd_huge(*pmd)) {
			spin_unlock(ptl);
			goto regular_page;
		}
		page = damon_get_page(pmd_pfn(*pmd));
		if (!page)
			goto huge_out;
		if (pmd_young(*pmd) || !page_is_idle(page) ||
					mmu_notifier_test_young(walk->mm,
						addr)) {
			*priv->page_sz = HPAGE_PMD_SIZE;
			priv->young = true;
		}
		put_page(page);
huge_out:
		spin_unlock(ptl);
		return 0;
	}

regular_page:
#endif	/* CONFIG_TRANSPARENT_HUGEPAGE */

	if (pmd_none(*pmd) || unlikely(pmd_bad(*pmd)))
		return -EINVAL;
	pte = pte_offset_map_lock(walk->mm, pmd, addr, &ptl);
	if (!pte_present(*pte))
		goto out;
	page = damon_get_page(pte_pfn(*pte));
	if (!page)
		goto out;
	if (pte_young(*pte) || !page_is_idle(page) ||
			mmu_notifier_test_young(walk->mm, addr)) {
		*priv->page_sz = PAGE_SIZE;
		priv->young = true;
	}
	put_page(page);
out:
	pte_unmap_unlock(pte, ptl);
	return 0;
}

#ifdef CONFIG_HUGETLB_PAGE
static int damon_young_hugetlb_entry(pte_t *pte, unsigned long hmask,
				     unsigned long addr, unsigned long end,
				     struct mm_walk *walk)
{
	struct damon_young_walk_private *priv = walk->private;
	struct hstate *h = hstate_vma(walk->vma);
	struct page *page;
	spinlock_t *ptl;
	pte_t entry;

	ptl = huge_pte_lock(h, walk->mm, pte);
	entry = huge_ptep_get(pte);
	if (!pte_present(entry))
		goto out;

	page = pte_page(entry);
	get_page(page);

	if (pte_young(entry) || !page_is_idle(page) ||
	    mmu_notifier_test_young(walk->mm, addr)) {
		*priv->page_sz = huge_page_size(h);
		priv->young = true;
	}

	put_page(page);

out:
	spin_unlock(ptl);
	return 0;
}
#else
#define damon_young_hugetlb_entry NULL
#endif /* CONFIG_HUGETLB_PAGE */

static const struct mm_walk_ops damon_young_ops = {
	.pmd_entry = damon_young_pmd_entry,
	.hugetlb_entry = damon_young_hugetlb_entry,
};

static bool damon_va_young(struct mm_struct *mm, unsigned long addr,
		unsigned long *page_sz)
{
	struct damon_young_walk_private arg = {
		.page_sz = page_sz,
		.young = false,
	};

	mmap_read_lock(mm);
	walk_page_range(mm, addr, addr + 1, &damon_young_ops, &arg);
	mmap_read_unlock(mm);
	return arg.young;
}

/*
 * Check whether the region was accessed after the last preparation
 *
 * mm	'mm_struct' for the given virtual address space
 * r	the region to be checked
 */
static void __damon_va_check_access(struct damon_ctx *ctx,
			       struct mm_struct *mm, struct damon_region *r)
{
	static struct mm_struct *last_mm;
	static unsigned long last_addr;
	static unsigned long last_page_sz = PAGE_SIZE;
	static bool last_accessed;

	/* If the region is in the last checked page, reuse the result */
	if (mm == last_mm && (ALIGN_DOWN(last_addr, last_page_sz) ==
				ALIGN_DOWN(r->sampling_addr, last_page_sz))) {
		if (last_accessed)
			r->nr_accesses++;
		return;
	}

	last_accessed = damon_va_young(mm, r->sampling_addr, &last_page_sz);
	if (last_accessed)
		r->nr_accesses++;

	last_mm = mm;
	last_addr = r->sampling_addr;
}

static unsigned int damon_va_check_accesses(struct damon_ctx *ctx)
{
	struct damon_target *t;
	struct mm_struct *mm;
	struct damon_region *r;
	unsigned int max_nr_accesses = 0;

	damon_for_each_target(t, ctx) {
		mm = damon_get_mm(t);
		if (!mm)
			continue;
		damon_for_each_region(r, t) {
			__damon_va_check_access(ctx, mm, r);
			max_nr_accesses = max(r->nr_accesses, max_nr_accesses);
		}
		mmput(mm);
	}

	return max_nr_accesses;
}

/*
 * Functions for the target validity check and cleanup
 */

static bool damon_va_target_valid(void *target)
{
	struct damon_target *t = target;
	struct task_struct *task;

	task = damon_get_task_struct(t);
	if (task) {
		put_task_struct(task);
		return true;
	}

	return false;
}

#ifndef CONFIG_ADVISE_SYSCALLS
static unsigned long damos_madvise(struct damon_target *target,
		struct damon_region *r, int behavior)
{
	return 0;
}
#else
static unsigned long damos_madvise(struct damon_target *target,
		struct damon_region *r, int behavior)
{
	struct mm_struct *mm;
	unsigned long start = PAGE_ALIGN(r->ar.start);
	unsigned long len = PAGE_ALIGN(r->ar.end - r->ar.start);
	unsigned long applied;

	mm = damon_get_mm(target);
	if (!mm)
		return 0;

	applied = do_madvise(mm, start, len, behavior) ? 0 : len;
	mmput(mm);

	return applied;
}
#endif	/* CONFIG_ADVISE_SYSCALLS */

static unsigned long damon_va_apply_scheme(struct damon_ctx *ctx,
		struct damon_target *t, struct damon_region *r,
		struct damos *scheme)
{
	int madv_action;

	switch (scheme->action) {
	case DAMOS_WILLNEED:
		madv_action = MADV_WILLNEED;
		break;
	case DAMOS_COLD:
		madv_action = MADV_COLD;
		break;
	case DAMOS_PAGEOUT:
		madv_action = MADV_PAGEOUT;
		break;
	case DAMOS_HUGEPAGE:
		madv_action = MADV_HUGEPAGE;
		break;
	case DAMOS_NOHUGEPAGE:
		madv_action = MADV_NOHUGEPAGE;
		break;
	case DAMOS_STAT:
		return 0;
	default:
		return 0;
	}

	return damos_madvise(t, r, madv_action);
}

static int damon_va_scheme_score(struct damon_ctx *context,
		struct damon_target *t, struct damon_region *r,
		struct damos *scheme)
{

	switch (scheme->action) {
	case DAMOS_PAGEOUT:
		return damon_pageout_score(context, r, scheme);
	default:
		break;
	}

	return DAMOS_MAX_SCORE;
}

static int __init damon_va_initcall(void)
{
	struct damon_operations ops = {
		.id = DAMON_OPS_VADDR,
		.init = damon_va_init,
		.update = damon_va_update,
		.prepare_access_checks = damon_va_prepare_access_checks,
		.check_accesses = damon_va_check_accesses,
		.reset_aggregated = NULL,
		.target_valid = damon_va_target_valid,
		.cleanup = NULL,
		.apply_scheme = damon_va_apply_scheme,
		.get_scheme_score = damon_va_scheme_score,
	};
<<<<<<< HEAD

	return damon_register_ops(&ops);
=======
	/* ops for fixed virtual address ranges */
	struct damon_operations ops_fvaddr = ops;
	int err;

	/* Don't set the monitoring target regions for the entire mapping */
	ops_fvaddr.id = DAMON_OPS_FVADDR;
	ops_fvaddr.init = NULL;
	ops_fvaddr.update = NULL;

	err = damon_register_ops(&ops);
	if (err)
		return err;
	return damon_register_ops(&ops_fvaddr);
>>>>>>> 88084a3d
};

subsys_initcall(damon_va_initcall);

#include "vaddr-test.h"<|MERGE_RESOLUTION|>--- conflicted
+++ resolved
@@ -682,10 +682,6 @@
 		.apply_scheme = damon_va_apply_scheme,
 		.get_scheme_score = damon_va_scheme_score,
 	};
-<<<<<<< HEAD
-
-	return damon_register_ops(&ops);
-=======
 	/* ops for fixed virtual address ranges */
 	struct damon_operations ops_fvaddr = ops;
 	int err;
@@ -699,7 +695,6 @@
 	if (err)
 		return err;
 	return damon_register_ops(&ops_fvaddr);
->>>>>>> 88084a3d
 };
 
 subsys_initcall(damon_va_initcall);
