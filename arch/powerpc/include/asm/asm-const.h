--- conflicted
+++ resolved
@@ -12,9 +12,4 @@
 #  define ASM_CONST(x)		__ASM_CONST(x)
 #endif
 
-<<<<<<< HEAD
-#define UPD_CONSTR "<>"
-
-=======
->>>>>>> df0cc57e
 #endif /* _ASM_POWERPC_ASM_CONST_H */