// SPDX-License-Identifier: (GPL-2.0 OR MIT)
/*
 * Copyright (c) 2018 MediaTek Inc.
 * Author: Ben Ho <ben.ho@mediatek.com>
 *	   Erin Lo <erin.lo@mediatek.com>
 */

#include <dt-bindings/clock/mt8183-clk.h>
#include <dt-bindings/gce/mt8183-gce.h>
#include <dt-bindings/interrupt-controller/arm-gic.h>
#include <dt-bindings/interrupt-controller/irq.h>
#include <dt-bindings/memory/mt8183-larb-port.h>
#include <dt-bindings/power/mt8183-power.h>
#include <dt-bindings/reset/mt8183-resets.h>
#include <dt-bindings/phy/phy.h>
#include <dt-bindings/thermal/thermal.h>
#include <dt-bindings/pinctrl/mt8183-pinfunc.h>

/ {
	compatible = "mediatek,mt8183";
	interrupt-parent = <&sysirq>;
	#address-cells = <2>;
	#size-cells = <2>;

	aliases {
		i2c0 = &i2c0;
		i2c1 = &i2c1;
		i2c2 = &i2c2;
		i2c3 = &i2c3;
		i2c4 = &i2c4;
		i2c5 = &i2c5;
		i2c6 = &i2c6;
		i2c7 = &i2c7;
		i2c8 = &i2c8;
		i2c9 = &i2c9;
		i2c10 = &i2c10;
		i2c11 = &i2c11;
		ovl0 = &ovl0;
		ovl-2l0 = &ovl_2l0;
		ovl-2l1 = &ovl_2l1;
		rdma0 = &rdma0;
		rdma1 = &rdma1;
	};

	cpus {
		#address-cells = <1>;
		#size-cells = <0>;

		cpu-map {
			cluster0 {
				core0 {
					cpu = <&cpu0>;
				};
				core1 {
					cpu = <&cpu1>;
				};
				core2 {
					cpu = <&cpu2>;
				};
				core3 {
					cpu = <&cpu3>;
				};
			};

			cluster1 {
				core0 {
					cpu = <&cpu4>;
				};
				core1 {
					cpu = <&cpu5>;
				};
				core2 {
					cpu = <&cpu6>;
				};
				core3 {
					cpu = <&cpu7>;
				};
			};
		};

		cpu0: cpu@0 {
			device_type = "cpu";
			compatible = "arm,cortex-a53";
			reg = <0x000>;
			enable-method = "psci";
			capacity-dmips-mhz = <741>;
			cpu-idle-states = <&CPU_SLEEP &CLUSTER_SLEEP0>;
			dynamic-power-coefficient = <84>;
			#cooling-cells = <2>;
		};

		cpu1: cpu@1 {
			device_type = "cpu";
			compatible = "arm,cortex-a53";
			reg = <0x001>;
			enable-method = "psci";
			capacity-dmips-mhz = <741>;
			cpu-idle-states = <&CPU_SLEEP &CLUSTER_SLEEP0>;
			dynamic-power-coefficient = <84>;
			#cooling-cells = <2>;
		};

		cpu2: cpu@2 {
			device_type = "cpu";
			compatible = "arm,cortex-a53";
			reg = <0x002>;
			enable-method = "psci";
			capacity-dmips-mhz = <741>;
			cpu-idle-states = <&CPU_SLEEP &CLUSTER_SLEEP0>;
			dynamic-power-coefficient = <84>;
			#cooling-cells = <2>;
		};

		cpu3: cpu@3 {
			device_type = "cpu";
			compatible = "arm,cortex-a53";
			reg = <0x003>;
			enable-method = "psci";
			capacity-dmips-mhz = <741>;
			cpu-idle-states = <&CPU_SLEEP &CLUSTER_SLEEP0>;
			dynamic-power-coefficient = <84>;
			#cooling-cells = <2>;
		};

		cpu4: cpu@100 {
			device_type = "cpu";
			compatible = "arm,cortex-a73";
			reg = <0x100>;
			enable-method = "psci";
			capacity-dmips-mhz = <1024>;
			cpu-idle-states = <&CPU_SLEEP &CLUSTER_SLEEP1>;
			dynamic-power-coefficient = <211>;
			#cooling-cells = <2>;
		};

		cpu5: cpu@101 {
			device_type = "cpu";
			compatible = "arm,cortex-a73";
			reg = <0x101>;
			enable-method = "psci";
			capacity-dmips-mhz = <1024>;
			cpu-idle-states = <&CPU_SLEEP &CLUSTER_SLEEP1>;
			dynamic-power-coefficient = <211>;
			#cooling-cells = <2>;
		};

		cpu6: cpu@102 {
			device_type = "cpu";
			compatible = "arm,cortex-a73";
			reg = <0x102>;
			enable-method = "psci";
			capacity-dmips-mhz = <1024>;
			cpu-idle-states = <&CPU_SLEEP &CLUSTER_SLEEP1>;
			dynamic-power-coefficient = <211>;
			#cooling-cells = <2>;
		};

		cpu7: cpu@103 {
			device_type = "cpu";
			compatible = "arm,cortex-a73";
			reg = <0x103>;
			enable-method = "psci";
			capacity-dmips-mhz = <1024>;
			cpu-idle-states = <&CPU_SLEEP &CLUSTER_SLEEP1>;
			dynamic-power-coefficient = <211>;
			#cooling-cells = <2>;
		};

		idle-states {
			entry-method = "psci";

			CPU_SLEEP: cpu-sleep {
				compatible = "arm,idle-state";
				local-timer-stop;
				arm,psci-suspend-param = <0x00010001>;
				entry-latency-us = <200>;
				exit-latency-us = <200>;
				min-residency-us = <800>;
			};

			CLUSTER_SLEEP0: cluster-sleep-0 {
				compatible = "arm,idle-state";
				local-timer-stop;
				arm,psci-suspend-param = <0x01010001>;
				entry-latency-us = <250>;
				exit-latency-us = <400>;
				min-residency-us = <1000>;
			};
			CLUSTER_SLEEP1: cluster-sleep-1 {
				compatible = "arm,idle-state";
				local-timer-stop;
				arm,psci-suspend-param = <0x01010001>;
				entry-latency-us = <250>;
				exit-latency-us = <400>;
				min-residency-us = <1300>;
			};
		};
	};

	gpu_opp_table: opp-table-0 {
		compatible = "operating-points-v2";
		opp-shared;

		opp-300000000 {
			opp-hz = /bits/ 64 <300000000>;
			opp-microvolt = <625000>, <850000>;
		};

		opp-320000000 {
			opp-hz = /bits/ 64 <320000000>;
			opp-microvolt = <631250>, <850000>;
		};

		opp-340000000 {
			opp-hz = /bits/ 64 <340000000>;
			opp-microvolt = <637500>, <850000>;
		};

		opp-360000000 {
			opp-hz = /bits/ 64 <360000000>;
			opp-microvolt = <643750>, <850000>;
		};

		opp-380000000 {
			opp-hz = /bits/ 64 <380000000>;
			opp-microvolt = <650000>, <850000>;
		};

		opp-400000000 {
			opp-hz = /bits/ 64 <400000000>;
			opp-microvolt = <656250>, <850000>;
		};

		opp-420000000 {
			opp-hz = /bits/ 64 <420000000>;
			opp-microvolt = <662500>, <850000>;
		};

		opp-460000000 {
			opp-hz = /bits/ 64 <460000000>;
			opp-microvolt = <675000>, <850000>;
		};

		opp-500000000 {
			opp-hz = /bits/ 64 <500000000>;
			opp-microvolt = <687500>, <850000>;
		};

		opp-540000000 {
			opp-hz = /bits/ 64 <540000000>;
			opp-microvolt = <700000>, <850000>;
		};

		opp-580000000 {
			opp-hz = /bits/ 64 <580000000>;
			opp-microvolt = <712500>, <850000>;
		};

		opp-620000000 {
			opp-hz = /bits/ 64 <620000000>;
			opp-microvolt = <725000>, <850000>;
		};

		opp-653000000 {
			opp-hz = /bits/ 64 <653000000>;
			opp-microvolt = <743750>, <850000>;
		};

		opp-698000000 {
			opp-hz = /bits/ 64 <698000000>;
			opp-microvolt = <768750>, <868750>;
		};

		opp-743000000 {
			opp-hz = /bits/ 64 <743000000>;
			opp-microvolt = <793750>, <893750>;
		};

		opp-800000000 {
			opp-hz = /bits/ 64 <800000000>;
			opp-microvolt = <825000>, <925000>;
		};
	};

	pmu-a53 {
		compatible = "arm,cortex-a53-pmu";
		interrupt-parent = <&gic>;
		interrupts = <GIC_PPI 7 IRQ_TYPE_LEVEL_LOW &ppi_cluster0>;
	};

	pmu-a73 {
		compatible = "arm,cortex-a73-pmu";
		interrupt-parent = <&gic>;
		interrupts = <GIC_PPI 7 IRQ_TYPE_LEVEL_LOW &ppi_cluster1>;
	};

	psci {
		compatible      = "arm,psci-1.0";
		method          = "smc";
	};

	clk26m: oscillator {
		compatible = "fixed-clock";
		#clock-cells = <0>;
		clock-frequency = <26000000>;
		clock-output-names = "clk26m";
	};

	timer {
		compatible = "arm,armv8-timer";
		interrupt-parent = <&gic>;
		interrupts = <GIC_PPI 13 IRQ_TYPE_LEVEL_LOW 0>,
			     <GIC_PPI 14 IRQ_TYPE_LEVEL_LOW 0>,
			     <GIC_PPI 11 IRQ_TYPE_LEVEL_LOW 0>,
			     <GIC_PPI 10 IRQ_TYPE_LEVEL_LOW 0>;
	};

	soc {
		#address-cells = <2>;
		#size-cells = <2>;
		compatible = "simple-bus";
		ranges;

		soc_data: soc_data@8000000 {
			compatible = "mediatek,mt8183-efuse",
				     "mediatek,efuse";
			reg = <0 0x08000000 0 0x0010>;
			#address-cells = <1>;
			#size-cells = <1>;
			status = "disabled";
		};

		gic: interrupt-controller@c000000 {
			compatible = "arm,gic-v3";
			#interrupt-cells = <4>;
			interrupt-parent = <&gic>;
			interrupt-controller;
			reg = <0 0x0c000000 0 0x40000>,  /* GICD */
			      <0 0x0c100000 0 0x200000>, /* GICR */
			      <0 0x0c400000 0 0x2000>,   /* GICC */
			      <0 0x0c410000 0 0x1000>,   /* GICH */
			      <0 0x0c420000 0 0x2000>;   /* GICV */

			interrupts = <GIC_PPI 9 IRQ_TYPE_LEVEL_HIGH 0>;
			ppi-partitions {
				ppi_cluster0: interrupt-partition-0 {
					affinity = <&cpu0 &cpu1 &cpu2 &cpu3>;
				};
				ppi_cluster1: interrupt-partition-1 {
					affinity = <&cpu4 &cpu5 &cpu6 &cpu7>;
				};
			};
		};

		mcucfg: syscon@c530000 {
			compatible = "mediatek,mt8183-mcucfg", "syscon";
			reg = <0 0x0c530000 0 0x1000>;
			#clock-cells = <1>;
		};

		sysirq: interrupt-controller@c530a80 {
			compatible = "mediatek,mt8183-sysirq",
				     "mediatek,mt6577-sysirq";
			interrupt-controller;
			#interrupt-cells = <3>;
			interrupt-parent = <&gic>;
			reg = <0 0x0c530a80 0 0x50>;
		};

		cpu_debug0: cpu-debug@d410000 {
			compatible = "arm,coresight-cpu-debug", "arm,primecell";
			reg = <0x0 0xd410000 0x0 0x1000>;
			clocks = <&infracfg CLK_INFRA_DEBUGSYS>;
			clock-names = "apb_pclk";
			cpu = <&cpu0>;
		};

		cpu_debug1: cpu-debug@d510000 {
			compatible = "arm,coresight-cpu-debug", "arm,primecell";
			reg = <0x0 0xd510000 0x0 0x1000>;
			clocks = <&infracfg CLK_INFRA_DEBUGSYS>;
			clock-names = "apb_pclk";
			cpu = <&cpu1>;
		};

		cpu_debug2: cpu-debug@d610000 {
			compatible = "arm,coresight-cpu-debug", "arm,primecell";
			reg = <0x0 0xd610000 0x0 0x1000>;
			clocks = <&infracfg CLK_INFRA_DEBUGSYS>;
			clock-names = "apb_pclk";
			cpu = <&cpu2>;
		};

		cpu_debug3: cpu-debug@d710000 {
			compatible = "arm,coresight-cpu-debug", "arm,primecell";
			reg = <0x0 0xd710000 0x0 0x1000>;
			clocks = <&infracfg CLK_INFRA_DEBUGSYS>;
			clock-names = "apb_pclk";
			cpu = <&cpu3>;
		};

		cpu_debug4: cpu-debug@d810000 {
			compatible = "arm,coresight-cpu-debug", "arm,primecell";
			reg = <0x0 0xd810000 0x0 0x1000>;
			clocks = <&infracfg CLK_INFRA_DEBUGSYS>;
			clock-names = "apb_pclk";
			cpu = <&cpu4>;
		};

		cpu_debug5: cpu-debug@d910000 {
			compatible = "arm,coresight-cpu-debug", "arm,primecell";
			reg = <0x0 0xd910000 0x0 0x1000>;
			clocks = <&infracfg CLK_INFRA_DEBUGSYS>;
			clock-names = "apb_pclk";
			cpu = <&cpu5>;
		};

		cpu_debug6: cpu-debug@da10000 {
			compatible = "arm,coresight-cpu-debug", "arm,primecell";
			reg = <0x0 0xda10000 0x0 0x1000>;
			clocks = <&infracfg CLK_INFRA_DEBUGSYS>;
			clock-names = "apb_pclk";
			cpu = <&cpu6>;
		};

		cpu_debug7: cpu-debug@db10000 {
			compatible = "arm,coresight-cpu-debug", "arm,primecell";
			reg = <0x0 0xdb10000 0x0 0x1000>;
			clocks = <&infracfg CLK_INFRA_DEBUGSYS>;
			clock-names = "apb_pclk";
			cpu = <&cpu7>;
		};

		topckgen: syscon@10000000 {
			compatible = "mediatek,mt8183-topckgen", "syscon";
			reg = <0 0x10000000 0 0x1000>;
			#clock-cells = <1>;
		};

		infracfg: syscon@10001000 {
			compatible = "mediatek,mt8183-infracfg", "syscon";
			reg = <0 0x10001000 0 0x1000>;
			#clock-cells = <1>;
			#reset-cells = <1>;
		};

		pericfg: syscon@10003000 {
			compatible = "mediatek,mt8183-pericfg", "syscon";
			reg = <0 0x10003000 0 0x1000>;
			#clock-cells = <1>;
		};

		pio: pinctrl@10005000 {
			compatible = "mediatek,mt8183-pinctrl";
			reg = <0 0x10005000 0 0x1000>,
			      <0 0x11f20000 0 0x1000>,
			      <0 0x11e80000 0 0x1000>,
			      <0 0x11e70000 0 0x1000>,
			      <0 0x11e90000 0 0x1000>,
			      <0 0x11d30000 0 0x1000>,
			      <0 0x11d20000 0 0x1000>,
			      <0 0x11c50000 0 0x1000>,
			      <0 0x11f30000 0 0x1000>,
			      <0 0x1000b000 0 0x1000>;
			reg-names = "iocfg0", "iocfg1", "iocfg2",
				    "iocfg3", "iocfg4", "iocfg5",
				    "iocfg6", "iocfg7", "iocfg8",
				    "eint";
			gpio-controller;
			#gpio-cells = <2>;
			gpio-ranges = <&pio 0 0 192>;
			interrupt-controller;
			interrupts = <GIC_SPI 177 IRQ_TYPE_LEVEL_HIGH>;
			#interrupt-cells = <2>;
		};

		scpsys: syscon@10006000 {
			compatible = "syscon", "simple-mfd";
			reg = <0 0x10006000 0 0x1000>;
			#power-domain-cells = <1>;

			/* System Power Manager */
			spm: power-controller {
				compatible = "mediatek,mt8183-power-controller";
				#address-cells = <1>;
				#size-cells = <0>;
				#power-domain-cells = <1>;

				/* power domain of the SoC */
				power-domain@MT8183_POWER_DOMAIN_AUDIO {
					reg = <MT8183_POWER_DOMAIN_AUDIO>;
					clocks = <&topckgen CLK_TOP_MUX_AUD_INTBUS>,
						 <&infracfg CLK_INFRA_AUDIO>,
						 <&infracfg CLK_INFRA_AUDIO_26M_BCLK>;
					clock-names = "audio", "audio1", "audio2";
					#power-domain-cells = <0>;
				};

				power-domain@MT8183_POWER_DOMAIN_CONN {
					reg = <MT8183_POWER_DOMAIN_CONN>;
					mediatek,infracfg = <&infracfg>;
					#power-domain-cells = <0>;
				};

				power-domain@MT8183_POWER_DOMAIN_MFG_ASYNC {
					reg = <MT8183_POWER_DOMAIN_MFG_ASYNC>;
					clocks =  <&topckgen CLK_TOP_MUX_MFG>;
					clock-names = "mfg";
					#address-cells = <1>;
					#size-cells = <0>;
					#power-domain-cells = <1>;

					mfg: power-domain@MT8183_POWER_DOMAIN_MFG {
						reg = <MT8183_POWER_DOMAIN_MFG>;
						#address-cells = <1>;
						#size-cells = <0>;
						#power-domain-cells = <1>;

						power-domain@MT8183_POWER_DOMAIN_MFG_CORE0 {
							reg = <MT8183_POWER_DOMAIN_MFG_CORE0>;
							#power-domain-cells = <0>;
						};

						power-domain@MT8183_POWER_DOMAIN_MFG_CORE1 {
							reg = <MT8183_POWER_DOMAIN_MFG_CORE1>;
							#power-domain-cells = <0>;
						};

						power-domain@MT8183_POWER_DOMAIN_MFG_2D {
							reg = <MT8183_POWER_DOMAIN_MFG_2D>;
							mediatek,infracfg = <&infracfg>;
							#power-domain-cells = <0>;
						};
					};
				};

				power-domain@MT8183_POWER_DOMAIN_DISP {
					reg = <MT8183_POWER_DOMAIN_DISP>;
					clocks = <&topckgen CLK_TOP_MUX_MM>,
						 <&mmsys CLK_MM_SMI_COMMON>,
						 <&mmsys CLK_MM_SMI_LARB0>,
						 <&mmsys CLK_MM_SMI_LARB1>,
						 <&mmsys CLK_MM_GALS_COMM0>,
						 <&mmsys CLK_MM_GALS_COMM1>,
						 <&mmsys CLK_MM_GALS_CCU2MM>,
						 <&mmsys CLK_MM_GALS_IPU12MM>,
						 <&mmsys CLK_MM_GALS_IMG2MM>,
						 <&mmsys CLK_MM_GALS_CAM2MM>,
						 <&mmsys CLK_MM_GALS_IPU2MM>;
					clock-names = "mm", "mm-0", "mm-1", "mm-2", "mm-3",
						      "mm-4", "mm-5", "mm-6", "mm-7",
						      "mm-8", "mm-9";
					mediatek,infracfg = <&infracfg>;
					mediatek,smi = <&smi_common>;
					#address-cells = <1>;
					#size-cells = <0>;
					#power-domain-cells = <1>;

					power-domain@MT8183_POWER_DOMAIN_CAM {
						reg = <MT8183_POWER_DOMAIN_CAM>;
						clocks = <&topckgen CLK_TOP_MUX_CAM>,
							 <&camsys CLK_CAM_LARB6>,
							 <&camsys CLK_CAM_LARB3>,
							 <&camsys CLK_CAM_SENINF>,
							 <&camsys CLK_CAM_CAMSV0>,
							 <&camsys CLK_CAM_CAMSV1>,
							 <&camsys CLK_CAM_CAMSV2>,
							 <&camsys CLK_CAM_CCU>;
						clock-names = "cam", "cam-0", "cam-1",
							      "cam-2", "cam-3", "cam-4",
							      "cam-5", "cam-6";
						mediatek,infracfg = <&infracfg>;
						mediatek,smi = <&smi_common>;
						#power-domain-cells = <0>;
					};

					power-domain@MT8183_POWER_DOMAIN_ISP {
						reg = <MT8183_POWER_DOMAIN_ISP>;
						clocks = <&topckgen CLK_TOP_MUX_IMG>,
							 <&imgsys CLK_IMG_LARB5>,
							 <&imgsys CLK_IMG_LARB2>;
						clock-names = "isp", "isp-0", "isp-1";
						mediatek,infracfg = <&infracfg>;
						mediatek,smi = <&smi_common>;
						#power-domain-cells = <0>;
					};

					power-domain@MT8183_POWER_DOMAIN_VDEC {
						reg = <MT8183_POWER_DOMAIN_VDEC>;
						mediatek,smi = <&smi_common>;
						#power-domain-cells = <0>;
					};

					power-domain@MT8183_POWER_DOMAIN_VENC {
						reg = <MT8183_POWER_DOMAIN_VENC>;
						mediatek,smi = <&smi_common>;
						#power-domain-cells = <0>;
					};

					power-domain@MT8183_POWER_DOMAIN_VPU_TOP {
						reg = <MT8183_POWER_DOMAIN_VPU_TOP>;
						clocks = <&topckgen CLK_TOP_MUX_IPU_IF>,
							 <&topckgen CLK_TOP_MUX_DSP>,
							 <&ipu_conn CLK_IPU_CONN_IPU>,
							 <&ipu_conn CLK_IPU_CONN_AHB>,
							 <&ipu_conn CLK_IPU_CONN_AXI>,
							 <&ipu_conn CLK_IPU_CONN_ISP>,
							 <&ipu_conn CLK_IPU_CONN_CAM_ADL>,
							 <&ipu_conn CLK_IPU_CONN_IMG_ADL>;
						clock-names = "vpu", "vpu1", "vpu-0", "vpu-1",
							      "vpu-2", "vpu-3", "vpu-4", "vpu-5";
						mediatek,infracfg = <&infracfg>;
						mediatek,smi = <&smi_common>;
						#address-cells = <1>;
						#size-cells = <0>;
						#power-domain-cells = <1>;

						power-domain@MT8183_POWER_DOMAIN_VPU_CORE0 {
							reg = <MT8183_POWER_DOMAIN_VPU_CORE0>;
							clocks = <&topckgen CLK_TOP_MUX_DSP1>;
							clock-names = "vpu2";
							mediatek,infracfg = <&infracfg>;
							#power-domain-cells = <0>;
						};

						power-domain@MT8183_POWER_DOMAIN_VPU_CORE1 {
							reg = <MT8183_POWER_DOMAIN_VPU_CORE1>;
							clocks = <&topckgen CLK_TOP_MUX_DSP2>;
							clock-names = "vpu3";
							mediatek,infracfg = <&infracfg>;
							#power-domain-cells = <0>;
						};
					};
				};
			};
		};

		watchdog: watchdog@10007000 {
			compatible = "mediatek,mt8183-wdt";
			reg = <0 0x10007000 0 0x100>;
			#reset-cells = <1>;
		};

		apmixedsys: syscon@1000c000 {
			compatible = "mediatek,mt8183-apmixedsys", "syscon";
			reg = <0 0x1000c000 0 0x1000>;
			#clock-cells = <1>;
		};

		pwrap: pwrap@1000d000 {
			compatible = "mediatek,mt8183-pwrap";
			reg = <0 0x1000d000 0 0x1000>;
			reg-names = "pwrap";
			interrupts = <GIC_SPI 185 IRQ_TYPE_LEVEL_HIGH>;
			clocks = <&topckgen CLK_TOP_MUX_PMICSPI>,
				 <&infracfg CLK_INFRA_PMIC_AP>;
			clock-names = "spi", "wrap";
		};

		scp: scp@10500000 {
			compatible = "mediatek,mt8183-scp";
			reg = <0 0x10500000 0 0x80000>,
			      <0 0x105c0000 0 0x19080>;
			reg-names = "sram", "cfg";
			interrupts = <GIC_SPI 174 IRQ_TYPE_LEVEL_HIGH>;
			clocks = <&infracfg CLK_INFRA_SCPSYS>;
			clock-names = "main";
			memory-region = <&scp_mem_reserved>;
			status = "disabled";
		};

		systimer: timer@10017000 {
			compatible = "mediatek,mt8183-timer",
				     "mediatek,mt6765-timer";
			reg = <0 0x10017000 0 0x1000>;
			interrupts = <GIC_SPI 200 IRQ_TYPE_LEVEL_HIGH>;
			clocks = <&topckgen CLK_TOP_CLK13M>;
			clock-names = "clk13m";
		};

		iommu: iommu@10205000 {
			compatible = "mediatek,mt8183-m4u";
			reg = <0 0x10205000 0 0x1000>;
			interrupts = <GIC_SPI 166 IRQ_TYPE_LEVEL_LOW>;
			mediatek,larbs = <&larb0>, <&larb1>, <&larb2>, <&larb3>,
					 <&larb4>, <&larb5>, <&larb6>;
			#iommu-cells = <1>;
		};

		gce: mailbox@10238000 {
			compatible = "mediatek,mt8183-gce";
			reg = <0 0x10238000 0 0x4000>;
			interrupts = <GIC_SPI 162 IRQ_TYPE_LEVEL_LOW>;
			#mbox-cells = <2>;
			clocks = <&infracfg CLK_INFRA_GCE>;
			clock-names = "gce";
		};

		auxadc: auxadc@11001000 {
			compatible = "mediatek,mt8183-auxadc",
				     "mediatek,mt8173-auxadc";
			reg = <0 0x11001000 0 0x1000>;
			clocks = <&infracfg CLK_INFRA_AUXADC>;
			clock-names = "main";
			#io-channel-cells = <1>;
			status = "disabled";
		};

		uart0: serial@11002000 {
			compatible = "mediatek,mt8183-uart",
				     "mediatek,mt6577-uart";
			reg = <0 0x11002000 0 0x1000>;
			interrupts = <GIC_SPI 91 IRQ_TYPE_LEVEL_LOW>;
			clocks = <&clk26m>, <&infracfg CLK_INFRA_UART0>;
			clock-names = "baud", "bus";
			status = "disabled";
		};

		uart1: serial@11003000 {
			compatible = "mediatek,mt8183-uart",
				     "mediatek,mt6577-uart";
			reg = <0 0x11003000 0 0x1000>;
			interrupts = <GIC_SPI 92 IRQ_TYPE_LEVEL_LOW>;
			clocks = <&clk26m>, <&infracfg CLK_INFRA_UART1>;
			clock-names = "baud", "bus";
			status = "disabled";
		};

		uart2: serial@11004000 {
			compatible = "mediatek,mt8183-uart",
				     "mediatek,mt6577-uart";
			reg = <0 0x11004000 0 0x1000>;
			interrupts = <GIC_SPI 93 IRQ_TYPE_LEVEL_LOW>;
			clocks = <&clk26m>, <&infracfg CLK_INFRA_UART2>;
			clock-names = "baud", "bus";
			status = "disabled";
		};

		i2c6: i2c@11005000 {
			compatible = "mediatek,mt8183-i2c";
			reg = <0 0x11005000 0 0x1000>,
			      <0 0x11000600 0 0x80>;
			interrupts = <GIC_SPI 87 IRQ_TYPE_LEVEL_LOW>;
			clocks = <&infracfg CLK_INFRA_I2C6>,
				 <&infracfg CLK_INFRA_AP_DMA>;
			clock-names = "main", "dma";
			clock-div = <1>;
			#address-cells = <1>;
			#size-cells = <0>;
			status = "disabled";
		};

		i2c0: i2c@11007000 {
			compatible = "mediatek,mt8183-i2c";
			reg = <0 0x11007000 0 0x1000>,
			      <0 0x11000080 0 0x80>;
			interrupts = <GIC_SPI 81 IRQ_TYPE_LEVEL_LOW>;
			clocks = <&infracfg CLK_INFRA_I2C0>,
				 <&infracfg CLK_INFRA_AP_DMA>;
			clock-names = "main", "dma";
			clock-div = <1>;
			#address-cells = <1>;
			#size-cells = <0>;
			status = "disabled";
		};

		i2c4: i2c@11008000 {
			compatible = "mediatek,mt8183-i2c";
			reg = <0 0x11008000 0 0x1000>,
			      <0 0x11000100 0 0x80>;
			interrupts = <GIC_SPI 82 IRQ_TYPE_LEVEL_LOW>;
			clocks = <&infracfg CLK_INFRA_I2C1>,
				 <&infracfg CLK_INFRA_AP_DMA>,
				 <&infracfg CLK_INFRA_I2C1_ARBITER>;
			clock-names = "main", "dma","arb";
			clock-div = <1>;
			#address-cells = <1>;
			#size-cells = <0>;
			status = "disabled";
		};

		i2c2: i2c@11009000 {
			compatible = "mediatek,mt8183-i2c";
			reg = <0 0x11009000 0 0x1000>,
			      <0 0x11000280 0 0x80>;
			interrupts = <GIC_SPI 83 IRQ_TYPE_LEVEL_LOW>;
			clocks = <&infracfg CLK_INFRA_I2C2>,
				 <&infracfg CLK_INFRA_AP_DMA>,
				 <&infracfg CLK_INFRA_I2C2_ARBITER>;
			clock-names = "main", "dma", "arb";
			clock-div = <1>;
			#address-cells = <1>;
			#size-cells = <0>;
			status = "disabled";
		};

		spi0: spi@1100a000 {
			compatible = "mediatek,mt8183-spi";
			#address-cells = <1>;
			#size-cells = <0>;
			reg = <0 0x1100a000 0 0x1000>;
			interrupts = <GIC_SPI 120 IRQ_TYPE_LEVEL_LOW>;
			clocks = <&topckgen CLK_TOP_SYSPLL_D5_D2>,
				 <&topckgen CLK_TOP_MUX_SPI>,
				 <&infracfg CLK_INFRA_SPI0>;
			clock-names = "parent-clk", "sel-clk", "spi-clk";
			status = "disabled";
		};

		thermal: thermal@1100b000 {
			#thermal-sensor-cells = <1>;
			compatible = "mediatek,mt8183-thermal";
			reg = <0 0x1100b000 0 0x1000>;
			clocks = <&infracfg CLK_INFRA_THERM>,
				 <&infracfg CLK_INFRA_AUXADC>;
			clock-names = "therm", "auxadc";
			resets = <&infracfg  MT8183_INFRACFG_AO_THERM_SW_RST>;
			interrupts = <0 76 IRQ_TYPE_LEVEL_LOW>;
			mediatek,auxadc = <&auxadc>;
			mediatek,apmixedsys = <&apmixedsys>;
			nvmem-cells = <&thermal_calibration>;
			nvmem-cell-names = "calibration-data";
		};

		thermal_zones: thermal-zones {
			cpu_thermal: cpu-thermal {
				polling-delay-passive = <100>;
				polling-delay = <500>;
				thermal-sensors = <&thermal 0>;
				sustainable-power = <5000>;

				trips {
					threshold: trip-point0 {
						temperature = <68000>;
						hysteresis = <2000>;
						type = "passive";
					};

					target: trip-point1 {
						temperature = <80000>;
						hysteresis = <2000>;
						type = "passive";
					};

					cpu_crit: cpu-crit {
						temperature = <115000>;
						hysteresis = <2000>;
						type = "critical";
					};
				};

				cooling-maps {
					map0 {
						trip = <&target>;
						cooling-device = <&cpu0
							THERMAL_NO_LIMIT
							THERMAL_NO_LIMIT>,
								 <&cpu1
							THERMAL_NO_LIMIT
							THERMAL_NO_LIMIT>,
								 <&cpu2
							THERMAL_NO_LIMIT
							THERMAL_NO_LIMIT>,
								 <&cpu3
							THERMAL_NO_LIMIT
							THERMAL_NO_LIMIT>;
						contribution = <3072>;
					};
					map1 {
						trip = <&target>;
						cooling-device = <&cpu4
							THERMAL_NO_LIMIT
							THERMAL_NO_LIMIT>,
								 <&cpu5
							THERMAL_NO_LIMIT
							THERMAL_NO_LIMIT>,
								 <&cpu6
							THERMAL_NO_LIMIT
							THERMAL_NO_LIMIT>,
								 <&cpu7
							THERMAL_NO_LIMIT
							THERMAL_NO_LIMIT>;
						contribution = <1024>;
					};
				};
			};

			/* The tzts1 ~ tzts6 don't need to polling */
			/* The tzts1 ~ tzts6 don't need to thermal throttle */

			tzts1: tzts1 {
				polling-delay-passive = <0>;
				polling-delay = <0>;
				thermal-sensors = <&thermal 1>;
				sustainable-power = <5000>;
				trips {};
				cooling-maps {};
			};

			tzts2: tzts2 {
				polling-delay-passive = <0>;
				polling-delay = <0>;
				thermal-sensors = <&thermal 2>;
				sustainable-power = <5000>;
				trips {};
				cooling-maps {};
			};

			tzts3: tzts3 {
				polling-delay-passive = <0>;
				polling-delay = <0>;
				thermal-sensors = <&thermal 3>;
				sustainable-power = <5000>;
				trips {};
				cooling-maps {};
			};

			tzts4: tzts4 {
				polling-delay-passive = <0>;
				polling-delay = <0>;
				thermal-sensors = <&thermal 4>;
				sustainable-power = <5000>;
				trips {};
				cooling-maps {};
			};

			tzts5: tzts5 {
				polling-delay-passive = <0>;
				polling-delay = <0>;
				thermal-sensors = <&thermal 5>;
				sustainable-power = <5000>;
				trips {};
				cooling-maps {};
			};

			tztsABB: tztsABB {
				polling-delay-passive = <0>;
				polling-delay = <0>;
				thermal-sensors = <&thermal 6>;
				sustainable-power = <5000>;
				trips {};
				cooling-maps {};
			};
		};

		pwm0: pwm@1100e000 {
			compatible = "mediatek,mt8183-disp-pwm";
			reg = <0 0x1100e000 0 0x1000>;
			interrupts = <GIC_SPI 128 IRQ_TYPE_LEVEL_LOW>;
			power-domains = <&spm MT8183_POWER_DOMAIN_DISP>;
			#pwm-cells = <2>;
			clocks = <&topckgen CLK_TOP_MUX_DISP_PWM>,
					<&infracfg CLK_INFRA_DISP_PWM>;
			clock-names = "main", "mm";
		};

		pwm1: pwm@11006000 {
			compatible = "mediatek,mt8183-pwm";
			reg = <0 0x11006000 0 0x1000>;
			#pwm-cells = <2>;
			clocks = <&infracfg CLK_INFRA_PWM>,
				 <&infracfg CLK_INFRA_PWM_HCLK>,
				 <&infracfg CLK_INFRA_PWM1>,
				 <&infracfg CLK_INFRA_PWM2>,
				 <&infracfg CLK_INFRA_PWM3>,
				 <&infracfg CLK_INFRA_PWM4>;
			clock-names = "top", "main", "pwm1", "pwm2", "pwm3",
				      "pwm4";
		};

		i2c3: i2c@1100f000 {
			compatible = "mediatek,mt8183-i2c";
			reg = <0 0x1100f000 0 0x1000>,
			      <0 0x11000400 0 0x80>;
			interrupts = <GIC_SPI 84 IRQ_TYPE_LEVEL_LOW>;
			clocks = <&infracfg CLK_INFRA_I2C3>,
				 <&infracfg CLK_INFRA_AP_DMA>;
			clock-names = "main", "dma";
			clock-div = <1>;
			#address-cells = <1>;
			#size-cells = <0>;
			status = "disabled";
		};

		spi1: spi@11010000 {
			compatible = "mediatek,mt8183-spi";
			#address-cells = <1>;
			#size-cells = <0>;
			reg = <0 0x11010000 0 0x1000>;
			interrupts = <GIC_SPI 124 IRQ_TYPE_LEVEL_LOW>;
			clocks = <&topckgen CLK_TOP_SYSPLL_D5_D2>,
				 <&topckgen CLK_TOP_MUX_SPI>,
				 <&infracfg CLK_INFRA_SPI1>;
			clock-names = "parent-clk", "sel-clk", "spi-clk";
			status = "disabled";
		};

		i2c1: i2c@11011000 {
			compatible = "mediatek,mt8183-i2c";
			reg = <0 0x11011000 0 0x1000>,
			      <0 0x11000480 0 0x80>;
			interrupts = <GIC_SPI 85 IRQ_TYPE_LEVEL_LOW>;
			clocks = <&infracfg CLK_INFRA_I2C4>,
				 <&infracfg CLK_INFRA_AP_DMA>;
			clock-names = "main", "dma";
			clock-div = <1>;
			#address-cells = <1>;
			#size-cells = <0>;
			status = "disabled";
		};

		spi2: spi@11012000 {
			compatible = "mediatek,mt8183-spi";
			#address-cells = <1>;
			#size-cells = <0>;
			reg = <0 0x11012000 0 0x1000>;
			interrupts = <GIC_SPI 129 IRQ_TYPE_LEVEL_LOW>;
			clocks = <&topckgen CLK_TOP_SYSPLL_D5_D2>,
				 <&topckgen CLK_TOP_MUX_SPI>,
				 <&infracfg CLK_INFRA_SPI2>;
			clock-names = "parent-clk", "sel-clk", "spi-clk";
			status = "disabled";
		};

		spi3: spi@11013000 {
			compatible = "mediatek,mt8183-spi";
			#address-cells = <1>;
			#size-cells = <0>;
			reg = <0 0x11013000 0 0x1000>;
			interrupts = <GIC_SPI 130 IRQ_TYPE_LEVEL_LOW>;
			clocks = <&topckgen CLK_TOP_SYSPLL_D5_D2>,
				 <&topckgen CLK_TOP_MUX_SPI>,
				 <&infracfg CLK_INFRA_SPI3>;
			clock-names = "parent-clk", "sel-clk", "spi-clk";
			status = "disabled";
		};

		i2c9: i2c@11014000 {
			compatible = "mediatek,mt8183-i2c";
			reg = <0 0x11014000 0 0x1000>,
			      <0 0x11000180 0 0x80>;
			interrupts = <GIC_SPI 131 IRQ_TYPE_LEVEL_LOW>;
			clocks = <&infracfg CLK_INFRA_I2C1_IMM>,
				 <&infracfg CLK_INFRA_AP_DMA>,
				 <&infracfg CLK_INFRA_I2C1_ARBITER>;
			clock-names = "main", "dma", "arb";
			clock-div = <1>;
			#address-cells = <1>;
			#size-cells = <0>;
			status = "disabled";
		};

		i2c10: i2c@11015000 {
			compatible = "mediatek,mt8183-i2c";
			reg = <0 0x11015000 0 0x1000>,
			      <0 0x11000300 0 0x80>;
			interrupts = <GIC_SPI 132 IRQ_TYPE_LEVEL_LOW>;
			clocks = <&infracfg CLK_INFRA_I2C2_IMM>,
				 <&infracfg CLK_INFRA_AP_DMA>,
				 <&infracfg CLK_INFRA_I2C2_ARBITER>;
			clock-names = "main", "dma", "arb";
			clock-div = <1>;
			#address-cells = <1>;
			#size-cells = <0>;
			status = "disabled";
		};

		i2c5: i2c@11016000 {
			compatible = "mediatek,mt8183-i2c";
			reg = <0 0x11016000 0 0x1000>,
			      <0 0x11000500 0 0x80>;
			interrupts = <GIC_SPI 86 IRQ_TYPE_LEVEL_LOW>;
			clocks = <&infracfg CLK_INFRA_I2C5>,
				 <&infracfg CLK_INFRA_AP_DMA>,
				 <&infracfg CLK_INFRA_I2C5_ARBITER>;
			clock-names = "main", "dma", "arb";
			clock-div = <1>;
			#address-cells = <1>;
			#size-cells = <0>;
			status = "disabled";
		};

		i2c11: i2c@11017000 {
			compatible = "mediatek,mt8183-i2c";
			reg = <0 0x11017000 0 0x1000>,
			      <0 0x11000580 0 0x80>;
			interrupts = <GIC_SPI 133 IRQ_TYPE_LEVEL_LOW>;
			clocks = <&infracfg CLK_INFRA_I2C5_IMM>,
				 <&infracfg CLK_INFRA_AP_DMA>,
				 <&infracfg CLK_INFRA_I2C5_ARBITER>;
			clock-names = "main", "dma", "arb";
			clock-div = <1>;
			#address-cells = <1>;
			#size-cells = <0>;
			status = "disabled";
		};

		spi4: spi@11018000 {
			compatible = "mediatek,mt8183-spi";
			#address-cells = <1>;
			#size-cells = <0>;
			reg = <0 0x11018000 0 0x1000>;
			interrupts = <GIC_SPI 134 IRQ_TYPE_LEVEL_LOW>;
			clocks = <&topckgen CLK_TOP_SYSPLL_D5_D2>,
				 <&topckgen CLK_TOP_MUX_SPI>,
				 <&infracfg CLK_INFRA_SPI4>;
			clock-names = "parent-clk", "sel-clk", "spi-clk";
			status = "disabled";
		};

		spi5: spi@11019000 {
			compatible = "mediatek,mt8183-spi";
			#address-cells = <1>;
			#size-cells = <0>;
			reg = <0 0x11019000 0 0x1000>;
			interrupts = <GIC_SPI 135 IRQ_TYPE_LEVEL_LOW>;
			clocks = <&topckgen CLK_TOP_SYSPLL_D5_D2>,
				 <&topckgen CLK_TOP_MUX_SPI>,
				 <&infracfg CLK_INFRA_SPI5>;
			clock-names = "parent-clk", "sel-clk", "spi-clk";
			status = "disabled";
		};

		i2c7: i2c@1101a000 {
			compatible = "mediatek,mt8183-i2c";
			reg = <0 0x1101a000 0 0x1000>,
			      <0 0x11000680 0 0x80>;
			interrupts = <GIC_SPI 88 IRQ_TYPE_LEVEL_LOW>;
			clocks = <&infracfg CLK_INFRA_I2C7>,
				 <&infracfg CLK_INFRA_AP_DMA>;
			clock-names = "main", "dma";
			clock-div = <1>;
			#address-cells = <1>;
			#size-cells = <0>;
			status = "disabled";
		};

		i2c8: i2c@1101b000 {
			compatible = "mediatek,mt8183-i2c";
			reg = <0 0x1101b000 0 0x1000>,
			      <0 0x11000700 0 0x80>;
			interrupts = <GIC_SPI 89 IRQ_TYPE_LEVEL_LOW>;
			clocks = <&infracfg CLK_INFRA_I2C8>,
				 <&infracfg CLK_INFRA_AP_DMA>;
			clock-names = "main", "dma";
			clock-div = <1>;
			#address-cells = <1>;
			#size-cells = <0>;
			status = "disabled";
		};

		ssusb: usb@11201000 {
			compatible ="mediatek,mt8183-mtu3", "mediatek,mtu3";
			reg = <0 0x11201000 0 0x2e00>,
			      <0 0x11203e00 0 0x0100>;
			reg-names = "mac", "ippc";
			interrupts = <GIC_SPI 72 IRQ_TYPE_LEVEL_LOW>;
			phys = <&u2port0 PHY_TYPE_USB2>,
			       <&u3port0 PHY_TYPE_USB3>;
			clocks = <&infracfg CLK_INFRA_UNIPRO_SCK>,
				 <&infracfg CLK_INFRA_USB>;
			clock-names = "sys_ck", "ref_ck";
			mediatek,syscon-wakeup = <&pericfg 0x420 101>;
			#address-cells = <2>;
			#size-cells = <2>;
			ranges;
			status = "disabled";

			usb_host: usb@11200000 {
				compatible = "mediatek,mt8183-xhci",
					     "mediatek,mtk-xhci";
				reg = <0 0x11200000 0 0x1000>;
				reg-names = "mac";
				interrupts = <GIC_SPI 73 IRQ_TYPE_LEVEL_LOW>;
				clocks = <&infracfg CLK_INFRA_UNIPRO_SCK>,
					 <&infracfg CLK_INFRA_USB>;
				clock-names = "sys_ck", "ref_ck";
				status = "disabled";
			};
		};

		audiosys: audio-controller@11220000 {
			compatible = "mediatek,mt8183-audiosys", "syscon";
			reg = <0 0x11220000 0 0x1000>;
			#clock-cells = <1>;
			afe: mt8183-afe-pcm {
				compatible = "mediatek,mt8183-audio";
				interrupts = <GIC_SPI 161 IRQ_TYPE_LEVEL_LOW>;
				resets = <&watchdog MT8183_TOPRGU_AUDIO_SW_RST>;
				reset-names = "audiosys";
				power-domains =
					<&spm MT8183_POWER_DOMAIN_AUDIO>;
				clocks = <&audiosys CLK_AUDIO_AFE>,
					 <&audiosys CLK_AUDIO_DAC>,
					 <&audiosys CLK_AUDIO_DAC_PREDIS>,
					 <&audiosys CLK_AUDIO_ADC>,
					 <&audiosys CLK_AUDIO_PDN_ADDA6_ADC>,
					 <&audiosys CLK_AUDIO_22M>,
					 <&audiosys CLK_AUDIO_24M>,
					 <&audiosys CLK_AUDIO_APLL_TUNER>,
					 <&audiosys CLK_AUDIO_APLL2_TUNER>,
					 <&audiosys CLK_AUDIO_I2S1>,
					 <&audiosys CLK_AUDIO_I2S2>,
					 <&audiosys CLK_AUDIO_I2S3>,
					 <&audiosys CLK_AUDIO_I2S4>,
					 <&audiosys CLK_AUDIO_TDM>,
					 <&audiosys CLK_AUDIO_TML>,
					 <&infracfg CLK_INFRA_AUDIO>,
					 <&infracfg CLK_INFRA_AUDIO_26M_BCLK>,
					 <&topckgen CLK_TOP_MUX_AUDIO>,
					 <&topckgen CLK_TOP_MUX_AUD_INTBUS>,
					 <&topckgen CLK_TOP_SYSPLL_D2_D4>,
					 <&topckgen CLK_TOP_MUX_AUD_1>,
					 <&topckgen CLK_TOP_APLL1_CK>,
					 <&topckgen CLK_TOP_MUX_AUD_2>,
					 <&topckgen CLK_TOP_APLL2_CK>,
					 <&topckgen CLK_TOP_MUX_AUD_ENG1>,
					 <&topckgen CLK_TOP_APLL1_D8>,
					 <&topckgen CLK_TOP_MUX_AUD_ENG2>,
					 <&topckgen CLK_TOP_APLL2_D8>,
					 <&topckgen CLK_TOP_MUX_APLL_I2S0>,
					 <&topckgen CLK_TOP_MUX_APLL_I2S1>,
					 <&topckgen CLK_TOP_MUX_APLL_I2S2>,
					 <&topckgen CLK_TOP_MUX_APLL_I2S3>,
					 <&topckgen CLK_TOP_MUX_APLL_I2S4>,
					 <&topckgen CLK_TOP_MUX_APLL_I2S5>,
					 <&topckgen CLK_TOP_APLL12_DIV0>,
					 <&topckgen CLK_TOP_APLL12_DIV1>,
					 <&topckgen CLK_TOP_APLL12_DIV2>,
					 <&topckgen CLK_TOP_APLL12_DIV3>,
					 <&topckgen CLK_TOP_APLL12_DIV4>,
					 <&topckgen CLK_TOP_APLL12_DIVB>,
					 /*<&topckgen CLK_TOP_APLL12_DIV5>,*/
					 <&clk26m>;
				clock-names = "aud_afe_clk",
						  "aud_dac_clk",
						  "aud_dac_predis_clk",
						  "aud_adc_clk",
						  "aud_adc_adda6_clk",
						  "aud_apll22m_clk",
						  "aud_apll24m_clk",
						  "aud_apll1_tuner_clk",
						  "aud_apll2_tuner_clk",
						  "aud_i2s1_bclk_sw",
						  "aud_i2s2_bclk_sw",
						  "aud_i2s3_bclk_sw",
						  "aud_i2s4_bclk_sw",
						  "aud_tdm_clk",
						  "aud_tml_clk",
						  "aud_infra_clk",
						  "mtkaif_26m_clk",
						  "top_mux_audio",
						  "top_mux_aud_intbus",
						  "top_syspll_d2_d4",
						  "top_mux_aud_1",
						  "top_apll1_ck",
						  "top_mux_aud_2",
						  "top_apll2_ck",
						  "top_mux_aud_eng1",
						  "top_apll1_d8",
						  "top_mux_aud_eng2",
						  "top_apll2_d8",
						  "top_i2s0_m_sel",
						  "top_i2s1_m_sel",
						  "top_i2s2_m_sel",
						  "top_i2s3_m_sel",
						  "top_i2s4_m_sel",
						  "top_i2s5_m_sel",
						  "top_apll12_div0",
						  "top_apll12_div1",
						  "top_apll12_div2",
						  "top_apll12_div3",
						  "top_apll12_div4",
						  "top_apll12_divb",
						  /*"top_apll12_div5",*/
						  "top_clk26m_clk";
			};
		};

		mmc0: mmc@11230000 {
			compatible = "mediatek,mt8183-mmc";
			reg = <0 0x11230000 0 0x1000>,
			      <0 0x11f50000 0 0x1000>;
			interrupts = <GIC_SPI 77 IRQ_TYPE_LEVEL_LOW>;
			clocks = <&topckgen CLK_TOP_MUX_MSDC50_0>,
				 <&infracfg CLK_INFRA_MSDC0>,
				 <&infracfg CLK_INFRA_MSDC0_SCK>;
			clock-names = "source", "hclk", "source_cg";
			status = "disabled";
		};

		mmc1: mmc@11240000 {
			compatible = "mediatek,mt8183-mmc";
			reg = <0 0x11240000 0 0x1000>,
			      <0 0x11e10000 0 0x1000>;
			interrupts = <GIC_SPI 78 IRQ_TYPE_LEVEL_LOW>;
			clocks = <&topckgen CLK_TOP_MUX_MSDC30_1>,
				 <&infracfg CLK_INFRA_MSDC1>,
				 <&infracfg CLK_INFRA_MSDC1_SCK>;
			clock-names = "source", "hclk", "source_cg";
			status = "disabled";
		};

		mipi_tx0: dsi-phy@11e50000 {
			compatible = "mediatek,mt8183-mipi-tx";
			reg = <0 0x11e50000 0 0x1000>;
			clocks = <&apmixedsys CLK_APMIXED_MIPID0_26M>;
			#clock-cells = <0>;
			#phy-cells = <0>;
			clock-output-names = "mipi_tx0_pll";
			nvmem-cells = <&mipi_tx_calibration>;
			nvmem-cell-names = "calibration-data";
		};

		efuse: efuse@11f10000 {
			compatible = "mediatek,mt8183-efuse",
				     "mediatek,efuse";
			reg = <0 0x11f10000 0 0x1000>;
			#address-cells = <1>;
			#size-cells = <1>;
			thermal_calibration: calib@180 {
				reg = <0x180 0xc>;
			};

			mipi_tx_calibration: calib@190 {
				reg = <0x190 0xc>;
			};
		};

		u3phy: t-phy@11f40000 {
			compatible = "mediatek,mt8183-tphy",
				     "mediatek,generic-tphy-v2";
			#address-cells = <1>;
			#size-cells = <1>;
			ranges = <0 0 0x11f40000 0x1000>;
			status = "okay";

			u2port0: usb-phy@0 {
				reg = <0x0 0x700>;
				clocks = <&clk26m>;
				clock-names = "ref";
				#phy-cells = <1>;
				mediatek,discth = <15>;
				status = "okay";
			};

			u3port0: usb-phy@700 {
				reg = <0x0700 0x900>;
				clocks = <&clk26m>;
				clock-names = "ref";
				#phy-cells = <1>;
				status = "okay";
			};
		};

		mfgcfg: syscon@13000000 {
			compatible = "mediatek,mt8183-mfgcfg", "syscon";
			reg = <0 0x13000000 0 0x1000>;
			#clock-cells = <1>;
		};

		gpu: gpu@13040000 {
			compatible = "mediatek,mt8183-mali", "arm,mali-bifrost";
			reg = <0 0x13040000 0 0x4000>;
			interrupts =
				<GIC_SPI 280 IRQ_TYPE_LEVEL_LOW>,
				<GIC_SPI 279 IRQ_TYPE_LEVEL_LOW>,
				<GIC_SPI 278 IRQ_TYPE_LEVEL_LOW>;
			interrupt-names = "job", "mmu", "gpu";

			clocks = <&topckgen CLK_TOP_MFGPLL_CK>;

			power-domains =
				<&spm MT8183_POWER_DOMAIN_MFG_CORE0>,
				<&spm MT8183_POWER_DOMAIN_MFG_CORE1>,
				<&spm MT8183_POWER_DOMAIN_MFG_2D>;
			power-domain-names = "core0", "core1", "core2";

			operating-points-v2 = <&gpu_opp_table>;
		};

		mmsys: syscon@14000000 {
			compatible = "mediatek,mt8183-mmsys", "syscon";
			reg = <0 0x14000000 0 0x1000>;
			#clock-cells = <1>;
			#reset-cells = <1>;
			mboxes = <&gce 0 CMDQ_THR_PRIO_HIGHEST>,
				 <&gce 1 CMDQ_THR_PRIO_HIGHEST>;
			mediatek,gce-client-reg = <&gce SUBSYS_1400XXXX 0 0x1000>;
		};

		ovl0: ovl@14008000 {
			compatible = "mediatek,mt8183-disp-ovl";
			reg = <0 0x14008000 0 0x1000>;
			interrupts = <GIC_SPI 225 IRQ_TYPE_LEVEL_LOW>;
			power-domains = <&spm MT8183_POWER_DOMAIN_DISP>;
			clocks = <&mmsys CLK_MM_DISP_OVL0>;
			iommus = <&iommu M4U_PORT_DISP_OVL0>;
			mediatek,gce-client-reg = <&gce SUBSYS_1400XXXX 0x8000 0x1000>;
		};

		ovl_2l0: ovl@14009000 {
			compatible = "mediatek,mt8183-disp-ovl-2l";
			reg = <0 0x14009000 0 0x1000>;
			interrupts = <GIC_SPI 226 IRQ_TYPE_LEVEL_LOW>;
			power-domains = <&spm MT8183_POWER_DOMAIN_DISP>;
			clocks = <&mmsys CLK_MM_DISP_OVL0_2L>;
			iommus = <&iommu M4U_PORT_DISP_2L_OVL0_LARB0>;
			mediatek,gce-client-reg = <&gce SUBSYS_1400XXXX 0x9000 0x1000>;
		};

		ovl_2l1: ovl@1400a000 {
			compatible = "mediatek,mt8183-disp-ovl-2l";
			reg = <0 0x1400a000 0 0x1000>;
			interrupts = <GIC_SPI 227 IRQ_TYPE_LEVEL_LOW>;
			power-domains = <&spm MT8183_POWER_DOMAIN_DISP>;
			clocks = <&mmsys CLK_MM_DISP_OVL1_2L>;
			iommus = <&iommu M4U_PORT_DISP_2L_OVL1_LARB0>;
			mediatek,gce-client-reg = <&gce SUBSYS_1400XXXX 0xa000 0x1000>;
		};

		rdma0: rdma@1400b000 {
			compatible = "mediatek,mt8183-disp-rdma";
			reg = <0 0x1400b000 0 0x1000>;
			interrupts = <GIC_SPI 228 IRQ_TYPE_LEVEL_LOW>;
			power-domains = <&spm MT8183_POWER_DOMAIN_DISP>;
			clocks = <&mmsys CLK_MM_DISP_RDMA0>;
			iommus = <&iommu M4U_PORT_DISP_RDMA0>;
			mediatek,rdma-fifo-size = <5120>;
			mediatek,gce-client-reg = <&gce SUBSYS_1400XXXX 0xb000 0x1000>;
		};

		rdma1: rdma@1400c000 {
			compatible = "mediatek,mt8183-disp-rdma";
			reg = <0 0x1400c000 0 0x1000>;
			interrupts = <GIC_SPI 229 IRQ_TYPE_LEVEL_LOW>;
			power-domains = <&spm MT8183_POWER_DOMAIN_DISP>;
			clocks = <&mmsys CLK_MM_DISP_RDMA1>;
			iommus = <&iommu M4U_PORT_DISP_RDMA1>;
			mediatek,rdma-fifo-size = <2048>;
			mediatek,gce-client-reg = <&gce SUBSYS_1400XXXX 0xc000 0x1000>;
		};

		color0: color@1400e000 {
			compatible = "mediatek,mt8183-disp-color",
				     "mediatek,mt8173-disp-color";
			reg = <0 0x1400e000 0 0x1000>;
			interrupts = <GIC_SPI 231 IRQ_TYPE_LEVEL_LOW>;
			power-domains = <&spm MT8183_POWER_DOMAIN_DISP>;
			clocks = <&mmsys CLK_MM_DISP_COLOR0>;
			mediatek,gce-client-reg = <&gce SUBSYS_1400XXXX 0xe000 0x1000>;
		};

		ccorr0: ccorr@1400f000 {
			compatible = "mediatek,mt8183-disp-ccorr";
			reg = <0 0x1400f000 0 0x1000>;
			interrupts = <GIC_SPI 232 IRQ_TYPE_LEVEL_LOW>;
			power-domains = <&spm MT8183_POWER_DOMAIN_DISP>;
			clocks = <&mmsys CLK_MM_DISP_CCORR0>;
			mediatek,gce-client-reg = <&gce SUBSYS_1400XXXX 0xf000 0x1000>;
		};

		aal0: aal@14010000 {
			compatible = "mediatek,mt8183-disp-aal";
			reg = <0 0x14010000 0 0x1000>;
			interrupts = <GIC_SPI 233 IRQ_TYPE_LEVEL_LOW>;
			power-domains = <&spm MT8183_POWER_DOMAIN_DISP>;
			clocks = <&mmsys CLK_MM_DISP_AAL0>;
			mediatek,gce-client-reg = <&gce SUBSYS_1401XXXX 0 0x1000>;
		};

		gamma0: gamma@14011000 {
			compatible = "mediatek,mt8183-disp-gamma";
			reg = <0 0x14011000 0 0x1000>;
			interrupts = <GIC_SPI 234 IRQ_TYPE_LEVEL_LOW>;
			power-domains = <&spm MT8183_POWER_DOMAIN_DISP>;
			clocks = <&mmsys CLK_MM_DISP_GAMMA0>;
			mediatek,gce-client-reg = <&gce SUBSYS_1401XXXX 0x1000 0x1000>;
		};

		dither0: dither@14012000 {
			compatible = "mediatek,mt8183-disp-dither";
			reg = <0 0x14012000 0 0x1000>;
			interrupts = <GIC_SPI 235 IRQ_TYPE_LEVEL_LOW>;
			power-domains = <&spm MT8183_POWER_DOMAIN_DISP>;
			clocks = <&mmsys CLK_MM_DISP_DITHER0>;
			mediatek,gce-client-reg = <&gce SUBSYS_1401XXXX 0x2000 0x1000>;
		};

		dsi0: dsi@14014000 {
			compatible = "mediatek,mt8183-dsi";
			reg = <0 0x14014000 0 0x1000>;
			interrupts = <GIC_SPI 236 IRQ_TYPE_LEVEL_LOW>;
			power-domains = <&spm MT8183_POWER_DOMAIN_DISP>;
			clocks = <&mmsys CLK_MM_DSI0_MM>,
				 <&mmsys CLK_MM_DSI0_IF>,
				 <&mipi_tx0>;
			clock-names = "engine", "digital", "hs";
			resets = <&mmsys MT8183_MMSYS_SW0_RST_B_DISP_DSI0>;
			phys = <&mipi_tx0>;
			phy-names = "dphy";
		};

		mutex: mutex@14016000 {
			compatible = "mediatek,mt8183-disp-mutex";
			reg = <0 0x14016000 0 0x1000>;
			interrupts = <GIC_SPI 217 IRQ_TYPE_LEVEL_LOW>;
			power-domains = <&spm MT8183_POWER_DOMAIN_DISP>;
			mediatek,gce-events = <CMDQ_EVENT_MUTEX_STREAM_DONE0>,
					      <CMDQ_EVENT_MUTEX_STREAM_DONE1>;
		};

		larb0: larb@14017000 {
			compatible = "mediatek,mt8183-smi-larb";
			reg = <0 0x14017000 0 0x1000>;
			mediatek,smi = <&smi_common>;
			clocks = <&mmsys CLK_MM_SMI_LARB0>,
				 <&mmsys CLK_MM_SMI_LARB0>;
			power-domains = <&spm MT8183_POWER_DOMAIN_DISP>;
			clock-names = "apb", "smi";
		};

		smi_common: smi@14019000 {
			compatible = "mediatek,mt8183-smi-common";
			reg = <0 0x14019000 0 0x1000>;
			clocks = <&mmsys CLK_MM_SMI_COMMON>,
				 <&mmsys CLK_MM_SMI_COMMON>,
				 <&mmsys CLK_MM_GALS_COMM0>,
				 <&mmsys CLK_MM_GALS_COMM1>;
			clock-names = "apb", "smi", "gals0", "gals1";
			power-domains = <&spm MT8183_POWER_DOMAIN_DISP>;
		};

		imgsys: syscon@15020000 {
			compatible = "mediatek,mt8183-imgsys", "syscon";
			reg = <0 0x15020000 0 0x1000>;
			#clock-cells = <1>;
		};

		larb5: larb@15021000 {
			compatible = "mediatek,mt8183-smi-larb";
			reg = <0 0x15021000 0 0x1000>;
			mediatek,smi = <&smi_common>;
			clocks = <&imgsys CLK_IMG_LARB5>, <&imgsys CLK_IMG_LARB5>,
				 <&mmsys CLK_MM_GALS_IMG2MM>;
			clock-names = "apb", "smi", "gals";
			power-domains = <&spm MT8183_POWER_DOMAIN_ISP>;
		};

		larb2: larb@1502f000 {
			compatible = "mediatek,mt8183-smi-larb";
			reg = <0 0x1502f000 0 0x1000>;
			mediatek,smi = <&smi_common>;
			clocks = <&imgsys CLK_IMG_LARB2>, <&imgsys CLK_IMG_LARB2>,
				 <&mmsys CLK_MM_GALS_IPU2MM>;
			clock-names = "apb", "smi", "gals";
			power-domains = <&spm MT8183_POWER_DOMAIN_ISP>;
		};

		vdecsys: syscon@16000000 {
			compatible = "mediatek,mt8183-vdecsys", "syscon";
			reg = <0 0x16000000 0 0x1000>;
			#clock-cells = <1>;
		};

		larb1: larb@16010000 {
			compatible = "mediatek,mt8183-smi-larb";
			reg = <0 0x16010000 0 0x1000>;
			mediatek,smi = <&smi_common>;
			clocks = <&vdecsys CLK_VDEC_VDEC>, <&vdecsys CLK_VDEC_LARB1>;
			clock-names = "apb", "smi";
			power-domains = <&spm MT8183_POWER_DOMAIN_VDEC>;
		};

		vencsys: syscon@17000000 {
			compatible = "mediatek,mt8183-vencsys", "syscon";
			reg = <0 0x17000000 0 0x1000>;
			#clock-cells = <1>;
		};

		larb4: larb@17010000 {
			compatible = "mediatek,mt8183-smi-larb";
			reg = <0 0x17010000 0 0x1000>;
			mediatek,smi = <&smi_common>;
			clocks = <&vencsys CLK_VENC_LARB>,
				 <&vencsys CLK_VENC_LARB>;
			clock-names = "apb", "smi";
			power-domains = <&spm MT8183_POWER_DOMAIN_VENC>;
		};

		venc_jpg: venc_jpg@17030000 {
			compatible = "mediatek,mt8183-jpgenc", "mediatek,mtk-jpgenc";
			reg = <0 0x17030000 0 0x1000>;
			interrupts = <GIC_SPI 249 IRQ_TYPE_LEVEL_LOW>;
<<<<<<< HEAD
			mediatek,larb = <&larb4>;
=======
>>>>>>> 88084a3d
			iommus = <&iommu M4U_PORT_JPGENC_RDMA>,
				 <&iommu M4U_PORT_JPGENC_BSDMA>;
			power-domains = <&spm MT8183_POWER_DOMAIN_VENC>;
			clocks = <&vencsys CLK_VENC_JPGENC>;
			clock-names = "jpgenc";
		};

		ipu_conn: syscon@19000000 {
			compatible = "mediatek,mt8183-ipu_conn", "syscon";
			reg = <0 0x19000000 0 0x1000>;
			#clock-cells = <1>;
		};

		ipu_adl: syscon@19010000 {
			compatible = "mediatek,mt8183-ipu_adl", "syscon";
			reg = <0 0x19010000 0 0x1000>;
			#clock-cells = <1>;
		};

		ipu_core0: syscon@19180000 {
			compatible = "mediatek,mt8183-ipu_core0", "syscon";
			reg = <0 0x19180000 0 0x1000>;
			#clock-cells = <1>;
		};

		ipu_core1: syscon@19280000 {
			compatible = "mediatek,mt8183-ipu_core1", "syscon";
			reg = <0 0x19280000 0 0x1000>;
			#clock-cells = <1>;
		};

		camsys: syscon@1a000000 {
			compatible = "mediatek,mt8183-camsys", "syscon";
			reg = <0 0x1a000000 0 0x1000>;
			#clock-cells = <1>;
		};

		larb6: larb@1a001000 {
			compatible = "mediatek,mt8183-smi-larb";
			reg = <0 0x1a001000 0 0x1000>;
			mediatek,smi = <&smi_common>;
			clocks = <&camsys CLK_CAM_LARB6>, <&camsys CLK_CAM_LARB6>,
				 <&mmsys CLK_MM_GALS_CAM2MM>;
			clock-names = "apb", "smi", "gals";
			power-domains = <&spm MT8183_POWER_DOMAIN_CAM>;
		};

		larb3: larb@1a002000 {
			compatible = "mediatek,mt8183-smi-larb";
			reg = <0 0x1a002000 0 0x1000>;
			mediatek,smi = <&smi_common>;
			clocks = <&camsys CLK_CAM_LARB3>, <&camsys CLK_CAM_LARB3>,
				 <&mmsys CLK_MM_GALS_IPU12MM>;
			clock-names = "apb", "smi", "gals";
			power-domains = <&spm MT8183_POWER_DOMAIN_CAM>;
		};
	};
};<|MERGE_RESOLUTION|>--- conflicted
+++ resolved
@@ -1592,10 +1592,6 @@
 			compatible = "mediatek,mt8183-jpgenc", "mediatek,mtk-jpgenc";
 			reg = <0 0x17030000 0 0x1000>;
 			interrupts = <GIC_SPI 249 IRQ_TYPE_LEVEL_LOW>;
-<<<<<<< HEAD
-			mediatek,larb = <&larb4>;
-=======
->>>>>>> 88084a3d
 			iommus = <&iommu M4U_PORT_JPGENC_RDMA>,
 				 <&iommu M4U_PORT_JPGENC_BSDMA>;
 			power-domains = <&spm MT8183_POWER_DOMAIN_VENC>;
