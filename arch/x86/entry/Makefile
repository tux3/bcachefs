# SPDX-License-Identifier: GPL-2.0
#
# Makefile for the x86 low level entry code
#

KASAN_SANITIZE := n
UBSAN_SANITIZE := n
KCOV_INSTRUMENT := n

CFLAGS_REMOVE_common.o		= $(CC_FLAGS_FTRACE)

CFLAGS_common.o			+= -fno-stack-protector

<<<<<<< HEAD
obj-y				:= entry.o entry_$(BITS).o thunk_$(BITS).o syscall_$(BITS).o
=======
obj-y				:= entry.o entry_$(BITS).o syscall_$(BITS).o
>>>>>>> 7365df19
obj-y				+= common.o

obj-y				+= vdso/
obj-y				+= vsyscall/

obj-$(CONFIG_PREEMPTION)	+= thunk_$(BITS).o
obj-$(CONFIG_IA32_EMULATION)	+= entry_64_compat.o syscall_32.o
obj-$(CONFIG_X86_X32_ABI)	+= syscall_x32.o
<|MERGE_RESOLUTION|>--- conflicted
+++ resolved
@@ -11,11 +11,7 @@
 
 CFLAGS_common.o			+= -fno-stack-protector
 
-<<<<<<< HEAD
-obj-y				:= entry.o entry_$(BITS).o thunk_$(BITS).o syscall_$(BITS).o
-=======
 obj-y				:= entry.o entry_$(BITS).o syscall_$(BITS).o
->>>>>>> 7365df19
 obj-y				+= common.o
 
 obj-y				+= vdso/
