--- conflicted
+++ resolved
@@ -488,12 +488,8 @@
 	 * clone the areas past rodata, they might contain secrets.
 	 */
 	unsigned long start = PFN_ALIGN(_text);
-<<<<<<< HEAD
-	unsigned long end = (unsigned long)__end_rodata_aligned;
-=======
-	unsigned long end_clone  = (unsigned long)__end_rodata_hpage_align;
+	unsigned long end_clone  = (unsigned long)__end_rodata_aligned;
 	unsigned long end_global = PFN_ALIGN((unsigned long)__stop___ex_table);
->>>>>>> c40a56a7
 
 	if (!pti_kernel_image_global_ok())
 		return;
@@ -505,17 +501,6 @@
 	 * pti_set_kernel_image_nonglobal() did to clear the
 	 * global bit.
 	 */
-<<<<<<< HEAD
-	pti_clone_pmds(start, end, 0);
-}
-
-/*
- * This is the only user for it and it is not arch-generic like
- * the other set_memory.h functions.  Just extern it.
- */
-extern int set_memory_nonglobal(unsigned long addr, int numpages);
-static void pti_set_kernel_image_nonglobal(void)
-=======
 	pti_clone_pmds(start, end_clone, _PAGE_RW);
 
 	/*
@@ -529,7 +514,6 @@
 }
 
 void pti_set_kernel_image_nonglobal(void)
->>>>>>> c40a56a7
 {
 	/*
 	 * The identity map is created with PMDs, regardless of the
