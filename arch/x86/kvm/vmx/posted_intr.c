--- conflicted
+++ resolved
@@ -20,7 +20,6 @@
  * vector is reset when the vCPU is scheduled in.
  */
 static DEFINE_PER_CPU(struct list_head, blocked_vcpu_on_cpu);
-<<<<<<< HEAD
 /*
  * Protect the per-CPU list with a per-CPU spinlock to handle task migration.
  * When a blocking vCPU is awakened _and_ migrated to a different pCPU, the
@@ -28,10 +27,7 @@
  * CPU.  IRQs must be disabled when taking this lock, otherwise deadlock will
  * occur if a wakeup IRQ arrives and attempts to acquire the lock.
  */
-static DEFINE_PER_CPU(spinlock_t, blocked_vcpu_on_cpu_lock);
-=======
 static DEFINE_PER_CPU(raw_spinlock_t, blocked_vcpu_on_cpu_lock);
->>>>>>> 5f02ef74
 
 static inline struct pi_desc *vcpu_to_pi_desc(struct kvm_vcpu *vcpu)
 {
@@ -137,9 +133,9 @@
 	 * Remove the vCPU from the wakeup list of the _previous_ pCPU, which
 	 * will not be the same as the current pCPU if the task was migrated.
 	 */
-	spin_lock(&per_cpu(blocked_vcpu_on_cpu_lock, vcpu->pre_pcpu));
+	raw_spin_lock(&per_cpu(blocked_vcpu_on_cpu_lock, vcpu->pre_pcpu));
 	list_del(&vcpu->blocked_vcpu_list);
-	spin_unlock(&per_cpu(blocked_vcpu_on_cpu_lock, vcpu->pre_pcpu));
+	raw_spin_unlock(&per_cpu(blocked_vcpu_on_cpu_lock, vcpu->pre_pcpu));
 
 	dest = cpu_physical_id(vcpu->cpu);
 	if (!x2apic_mode)
@@ -155,21 +151,9 @@
 
 		/* set 'NV' to 'notification vector' */
 		new.nv = POSTED_INTR_VECTOR;
-<<<<<<< HEAD
 	} while (pi_try_set_control(pi_desc, old.control, new.control));
 
 	vcpu->pre_pcpu = -1;
-=======
-	} while (cmpxchg64(&pi_desc->control, old.control,
-			   new.control) != old.control);
-
-	if (!WARN_ON_ONCE(vcpu->pre_pcpu == -1)) {
-		raw_spin_lock(&per_cpu(blocked_vcpu_on_cpu_lock, vcpu->pre_pcpu));
-		list_del(&vcpu->blocked_vcpu_list);
-		raw_spin_unlock(&per_cpu(blocked_vcpu_on_cpu_lock, vcpu->pre_pcpu));
-		vcpu->pre_pcpu = -1;
-	}
->>>>>>> 5f02ef74
 }
 
 /*
@@ -194,29 +178,13 @@
 	    vmx_interrupt_blocked(vcpu))
 		return 0;
 
-<<<<<<< HEAD
 	local_irq_save(flags);
-=======
-	WARN_ON(irqs_disabled());
-	local_irq_disable();
-	if (!WARN_ON_ONCE(vcpu->pre_pcpu != -1)) {
-		vcpu->pre_pcpu = vcpu->cpu;
-		raw_spin_lock(&per_cpu(blocked_vcpu_on_cpu_lock, vcpu->pre_pcpu));
-		list_add_tail(&vcpu->blocked_vcpu_list,
-			      &per_cpu(blocked_vcpu_on_cpu,
-				       vcpu->pre_pcpu));
-		raw_spin_unlock(&per_cpu(blocked_vcpu_on_cpu_lock, vcpu->pre_pcpu));
-	}
-
-	do {
-		old.control = new.control = pi_desc->control;
->>>>>>> 5f02ef74
 
 	vcpu->pre_pcpu = vcpu->cpu;
-	spin_lock(&per_cpu(blocked_vcpu_on_cpu_lock, vcpu->cpu));
+	raw_spin_lock(&per_cpu(blocked_vcpu_on_cpu_lock, vcpu->cpu));
 	list_add_tail(&vcpu->blocked_vcpu_list,
 		      &per_cpu(blocked_vcpu_on_cpu, vcpu->cpu));
-	spin_unlock(&per_cpu(blocked_vcpu_on_cpu_lock, vcpu->cpu));
+	raw_spin_unlock(&per_cpu(blocked_vcpu_on_cpu_lock, vcpu->cpu));
 
 	WARN(pi_desc->sn == 1,
 	     "Posted Interrupt Suppress Notification set before blocking");
