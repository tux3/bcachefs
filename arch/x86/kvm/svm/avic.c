--- conflicted
+++ resolved
@@ -685,16 +685,12 @@
 	 */
 	smp_mb__after_atomic();
 
-<<<<<<< HEAD
-	if (avic_vcpu_is_running(vcpu)) {
-=======
 	/*
 	 * Signal the doorbell to tell hardware to inject the IRQ if the vCPU
 	 * is in the guest.  If the vCPU is not in the guest, hardware will
 	 * automatically process AVIC interrupts at VMRUN.
 	 */
 	if (vcpu->mode == IN_GUEST_MODE) {
->>>>>>> ed9f4f96
 		int cpu = READ_ONCE(vcpu->cpu);
 
 		/*
