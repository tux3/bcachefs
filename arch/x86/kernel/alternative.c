--- conflicted
+++ resolved
@@ -512,11 +512,11 @@
  */
 void *__kprobes text_poke(void *addr, const void *opcode, size_t len)
 {
+	unsigned long flags;
 	char *vaddr;
 	struct page *pages[2];
 	int i;
 
-	might_sleep();
 	if (!core_kernel_text((unsigned long)addr)) {
 		pages[0] = vmalloc_to_page(addr);
 		pages[1] = vmalloc_to_page(addr + PAGE_SIZE);
@@ -526,16 +526,6 @@
 		pages[1] = virt_to_page(addr + PAGE_SIZE);
 	}
 	BUG_ON(!pages[0]);
-<<<<<<< HEAD
-	if (!pages[1])
-		nr_pages = 1;
-	vaddr = vmap(pages, nr_pages, VM_MAP, PAGE_KERNEL);
-	BUG_ON(!vaddr);
-	local_irq_disable();
-	memcpy(&vaddr[(unsigned long)addr & ~PAGE_MASK], opcode, len);
-	local_irq_enable();
-	vunmap(vaddr);
-=======
 	local_irq_save(flags);
 	set_fixmap(FIX_TEXT_POKE0, page_to_phys(pages[0]));
 	if (pages[1])
@@ -546,7 +536,6 @@
 	if (pages[1])
 		clear_fixmap(FIX_TEXT_POKE1);
 	local_flush_tlb();
->>>>>>> 2e572895
 	sync_core();
 	/* Could also do a CLFLUSH here to speed up CPU recovery; but
 	   that causes hangs on some VIA CPUs. */
