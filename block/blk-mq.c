--- conflicted
+++ resolved
@@ -1755,19 +1755,11 @@
 {
 	struct blk_mq_tags *tags;
 	int node;
-<<<<<<< HEAD
 
 	node = blk_mq_hw_queue_to_node(set->mq_map, hctx_idx);
 	if (node == NUMA_NO_NODE)
 		node = set->numa_node;
 
-=======
-
-	node = blk_mq_hw_queue_to_node(set->mq_map, hctx_idx);
-	if (node == NUMA_NO_NODE)
-		node = set->numa_node;
-
->>>>>>> fe82203b
 	tags = blk_mq_init_tags(nr_tags, reserved_tags, node,
 				BLK_MQ_FLAG_TO_ALLOC_POLICY(set->flags));
 	if (!tags)
