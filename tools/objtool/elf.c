// SPDX-License-Identifier: GPL-2.0-or-later
/*
 * elf.c - ELF access library
 *
 * Adapted from kpatch (https://github.com/dynup/kpatch):
 * Copyright (C) 2013-2015 Josh Poimboeuf <jpoimboe@redhat.com>
 * Copyright (C) 2014 Seth Jennings <sjenning@redhat.com>
 */

#include <sys/types.h>
#include <sys/stat.h>
#include <sys/mman.h>
#include <fcntl.h>
#include <stdio.h>
#include <stdlib.h>
#include <string.h>
#include <unistd.h>
#include <errno.h>
#include <objtool/builtin.h>

#include <objtool/elf.h>
#include <objtool/warn.h>

#define MAX_NAME_LEN 128

static inline u32 str_hash(const char *str)
{
	return jhash(str, strlen(str), 0);
}

#define __elf_table(name)	(elf->name##_hash)
#define __elf_bits(name)	(elf->name##_bits)

#define elf_hash_add(name, node, key) \
	hlist_add_head(node, &__elf_table(name)[hash_min(key, __elf_bits(name))])

#define elf_hash_for_each_possible(name, obj, member, key) \
	hlist_for_each_entry(obj, &__elf_table(name)[hash_min(key, __elf_bits(name))], member)

#define elf_alloc_hash(name, size) \
({ \
	__elf_bits(name) = max(10, ilog2(size)); \
	__elf_table(name) = mmap(NULL, sizeof(struct hlist_head) << __elf_bits(name), \
				 PROT_READ|PROT_WRITE, \
				 MAP_PRIVATE|MAP_ANON, -1, 0); \
	if (__elf_table(name) == (void *)-1L) { \
		WARN("mmap fail " #name); \
		__elf_table(name) = NULL; \
	} \
	__elf_table(name); \
})

static bool symbol_to_offset(struct rb_node *a, const struct rb_node *b)
{
	struct symbol *sa = rb_entry(a, struct symbol, node);
	struct symbol *sb = rb_entry(b, struct symbol, node);

	if (sa->offset < sb->offset)
		return true;
	if (sa->offset > sb->offset)
		return false;

	if (sa->len < sb->len)
		return true;
	if (sa->len > sb->len)
		return false;

	sa->alias = sb;

	return false;
}

static int symbol_by_offset(const void *key, const struct rb_node *node)
{
	const struct symbol *s = rb_entry(node, struct symbol, node);
	const unsigned long *o = key;

	if (*o < s->offset)
		return -1;
	if (*o >= s->offset + s->len)
		return 1;

	return 0;
}

struct section *find_section_by_name(const struct elf *elf, const char *name)
{
	struct section *sec;

	elf_hash_for_each_possible(section_name, sec, name_hash, str_hash(name)) {
		if (!strcmp(sec->name, name))
			return sec;
	}

	return NULL;
}

static struct section *find_section_by_index(struct elf *elf,
					     unsigned int idx)
{
	struct section *sec;

	elf_hash_for_each_possible(section, sec, hash, idx) {
		if (sec->idx == idx)
			return sec;
	}

	return NULL;
}

static struct symbol *find_symbol_by_index(struct elf *elf, unsigned int idx)
{
	struct symbol *sym;

	elf_hash_for_each_possible(symbol, sym, hash, idx) {
		if (sym->idx == idx)
			return sym;
	}

	return NULL;
}

struct symbol *find_symbol_by_offset(struct section *sec, unsigned long offset)
{
	struct rb_node *node;

	rb_for_each(node, &offset, &sec->symbol_tree, symbol_by_offset) {
		struct symbol *s = rb_entry(node, struct symbol, node);

		if (s->offset == offset && s->type != STT_SECTION)
			return s;
	}

	return NULL;
}

struct symbol *find_func_by_offset(struct section *sec, unsigned long offset)
{
	struct rb_node *node;

	rb_for_each(node, &offset, &sec->symbol_tree, symbol_by_offset) {
		struct symbol *s = rb_entry(node, struct symbol, node);

		if (s->offset == offset && s->type == STT_FUNC)
			return s;
	}

	return NULL;
}

struct symbol *find_symbol_containing(const struct section *sec, unsigned long offset)
{
	struct rb_node *node;

	rb_for_each(node, &offset, &sec->symbol_tree, symbol_by_offset) {
		struct symbol *s = rb_entry(node, struct symbol, node);

		if (s->type != STT_SECTION)
			return s;
	}

	return NULL;
}

struct symbol *find_func_containing(struct section *sec, unsigned long offset)
{
	struct rb_node *node;

	rb_for_each(node, &offset, &sec->symbol_tree, symbol_by_offset) {
		struct symbol *s = rb_entry(node, struct symbol, node);

		if (s->type == STT_FUNC)
			return s;
	}

	return NULL;
}

struct symbol *find_symbol_by_name(const struct elf *elf, const char *name)
{
	struct symbol *sym;

	elf_hash_for_each_possible(symbol_name, sym, name_hash, str_hash(name)) {
		if (!strcmp(sym->name, name))
			return sym;
	}

	return NULL;
}

struct reloc *find_reloc_by_dest_range(const struct elf *elf, struct section *sec,
				     unsigned long offset, unsigned int len)
{
	struct reloc *reloc, *r = NULL;
	unsigned long o;

	if (!sec->reloc)
		return NULL;

	sec = sec->reloc;

	for_offset_range(o, offset, offset + len) {
		elf_hash_for_each_possible(reloc, reloc, hash,
					   sec_offset_hash(sec, o)) {
			if (reloc->sec != sec)
				continue;

			if (reloc->offset >= offset && reloc->offset < offset + len) {
				if (!r || reloc->offset < r->offset)
					r = reloc;
			}
		}
		if (r)
			return r;
	}

	return NULL;
}

struct reloc *find_reloc_by_dest(const struct elf *elf, struct section *sec, unsigned long offset)
{
	return find_reloc_by_dest_range(elf, sec, offset, 1);
}

static int read_sections(struct elf *elf)
{
	Elf_Scn *s = NULL;
	struct section *sec;
	size_t shstrndx, sections_nr;
	int i;

	if (elf_getshdrnum(elf->elf, &sections_nr)) {
		WARN_ELF("elf_getshdrnum");
		return -1;
	}

	if (elf_getshdrstrndx(elf->elf, &shstrndx)) {
		WARN_ELF("elf_getshdrstrndx");
		return -1;
	}

	if (!elf_alloc_hash(section, sections_nr) ||
	    !elf_alloc_hash(section_name, sections_nr))
		return -1;

	for (i = 0; i < sections_nr; i++) {
		sec = malloc(sizeof(*sec));
		if (!sec) {
			perror("malloc");
			return -1;
		}
		memset(sec, 0, sizeof(*sec));

		INIT_LIST_HEAD(&sec->symbol_list);
		INIT_LIST_HEAD(&sec->reloc_list);

		s = elf_getscn(elf->elf, i);
		if (!s) {
			WARN_ELF("elf_getscn");
			return -1;
		}

		sec->idx = elf_ndxscn(s);

		if (!gelf_getshdr(s, &sec->sh)) {
			WARN_ELF("gelf_getshdr");
			return -1;
		}

		sec->name = elf_strptr(elf->elf, shstrndx, sec->sh.sh_name);
		if (!sec->name) {
			WARN_ELF("elf_strptr");
			return -1;
		}

		if (sec->sh.sh_size != 0) {
			sec->data = elf_getdata(s, NULL);
			if (!sec->data) {
				WARN_ELF("elf_getdata");
				return -1;
			}
			if (sec->data->d_off != 0 ||
			    sec->data->d_size != sec->sh.sh_size) {
				WARN("unexpected data attributes for %s",
				     sec->name);
				return -1;
			}
		}

		if (sec->sh.sh_flags & SHF_EXECINSTR)
			elf->text_size += sec->sh.sh_size;

		list_add_tail(&sec->list, &elf->sections);
		elf_hash_add(section, &sec->hash, sec->idx);
		elf_hash_add(section_name, &sec->name_hash, str_hash(sec->name));
	}

	if (stats) {
		printf("nr_sections: %lu\n", (unsigned long)sections_nr);
		printf("section_bits: %d\n", elf->section_bits);
	}

	/* sanity check, one more call to elf_nextscn() should return NULL */
	if (elf_nextscn(elf->elf, s)) {
		WARN("section entry mismatch");
		return -1;
	}

	return 0;
}

static void elf_add_symbol(struct elf *elf, struct symbol *sym)
{
	struct list_head *entry;
	struct rb_node *pnode;

	sym->type = GELF_ST_TYPE(sym->sym.st_info);
	sym->bind = GELF_ST_BIND(sym->sym.st_info);

	sym->offset = sym->sym.st_value;
	sym->len = sym->sym.st_size;

	rb_add(&sym->node, &sym->sec->symbol_tree, symbol_to_offset);
	pnode = rb_prev(&sym->node);
	if (pnode)
		entry = &rb_entry(pnode, struct symbol, node)->list;
	else
		entry = &sym->sec->symbol_list;
	list_add(&sym->list, entry);
	elf_hash_add(symbol, &sym->hash, sym->idx);
	elf_hash_add(symbol_name, &sym->name_hash, str_hash(sym->name));

	/*
	 * Don't store empty STT_NOTYPE symbols in the rbtree.  They
	 * can exist within a function, confusing the sorting.
	 */
	if (!sym->len)
		rb_erase(&sym->node, &sym->sec->symbol_tree);
}

static int read_symbols(struct elf *elf)
{
	struct section *symtab, *symtab_shndx, *sec;
	struct symbol *sym, *pfunc;
	int symbols_nr, i;
	char *coldstr;
	Elf_Data *shndx_data = NULL;
	Elf32_Word shndx;

	symtab = find_section_by_name(elf, ".symtab");
	if (symtab) {
		symtab_shndx = find_section_by_name(elf, ".symtab_shndx");
		if (symtab_shndx)
			shndx_data = symtab_shndx->data;

		symbols_nr = symtab->sh.sh_size / symtab->sh.sh_entsize;
	} else {
		/*
		 * A missing symbol table is actually possible if it's an empty
		 * .o file. This can happen for thunk_64.o. Make sure to at
		 * least allocate the symbol hash tables so we can do symbol
		 * lookups without crashing.
		 */
		symbols_nr = 0;
	}

	if (!elf_alloc_hash(symbol, symbols_nr) ||
	    !elf_alloc_hash(symbol_name, symbols_nr))
		return -1;

	for (i = 0; i < symbols_nr; i++) {
		sym = malloc(sizeof(*sym));
		if (!sym) {
			perror("malloc");
			return -1;
		}
		memset(sym, 0, sizeof(*sym));
		INIT_LIST_HEAD(&sym->pv_target);
		sym->alias = sym;

		sym->idx = i;

		if (!gelf_getsymshndx(symtab->data, shndx_data, i, &sym->sym,
				      &shndx)) {
			WARN_ELF("gelf_getsymshndx");
			goto err;
		}

		sym->name = elf_strptr(elf->elf, symtab->sh.sh_link,
				       sym->sym.st_name);
		if (!sym->name) {
			WARN_ELF("elf_strptr");
			goto err;
		}

		if ((sym->sym.st_shndx > SHN_UNDEF &&
		     sym->sym.st_shndx < SHN_LORESERVE) ||
		    (shndx_data && sym->sym.st_shndx == SHN_XINDEX)) {
			if (sym->sym.st_shndx != SHN_XINDEX)
				shndx = sym->sym.st_shndx;

			sym->sec = find_section_by_index(elf, shndx);
			if (!sym->sec) {
				WARN("couldn't find section for symbol %s",
				     sym->name);
				goto err;
			}
			if (GELF_ST_TYPE(sym->sym.st_info) == STT_SECTION) {
				sym->name = sym->sec->name;
				sym->sec->sym = sym;
			}
		} else
			sym->sec = find_section_by_index(elf, 0);

		elf_add_symbol(elf, sym);
	}

	if (stats) {
		printf("nr_symbols: %lu\n", (unsigned long)symbols_nr);
		printf("symbol_bits: %d\n", elf->symbol_bits);
	}

	/* Create parent/child links for any cold subfunctions */
	list_for_each_entry(sec, &elf->sections, list) {
		list_for_each_entry(sym, &sec->symbol_list, list) {
			char pname[MAX_NAME_LEN + 1];
			size_t pnamelen;
			if (sym->type != STT_FUNC)
				continue;

			if (sym->pfunc == NULL)
				sym->pfunc = sym;

			if (sym->cfunc == NULL)
				sym->cfunc = sym;

			coldstr = strstr(sym->name, ".cold");
			if (!coldstr)
				continue;

			pnamelen = coldstr - sym->name;
			if (pnamelen > MAX_NAME_LEN) {
				WARN("%s(): parent function name exceeds maximum length of %d characters",
				     sym->name, MAX_NAME_LEN);
				return -1;
			}

			strncpy(pname, sym->name, pnamelen);
			pname[pnamelen] = '\0';
			pfunc = find_symbol_by_name(elf, pname);

			if (!pfunc) {
				WARN("%s(): can't find parent function",
				     sym->name);
				return -1;
			}

			sym->pfunc = pfunc;
			pfunc->cfunc = sym;

			/*
			 * Unfortunately, -fnoreorder-functions puts the child
			 * inside the parent.  Remove the overlap so we can
			 * have sane assumptions.
			 *
			 * Note that pfunc->len now no longer matches
			 * pfunc->sym.st_size.
			 */
			if (sym->sec == pfunc->sec &&
			    sym->offset >= pfunc->offset &&
			    sym->offset + sym->len == pfunc->offset + pfunc->len) {
				pfunc->len -= sym->len;
			}
		}
	}

	return 0;

err:
	free(sym);
	return -1;
}

static struct section *elf_create_reloc_section(struct elf *elf,
						struct section *base,
						int reltype);

int elf_add_reloc(struct elf *elf, struct section *sec, unsigned long offset,
		  unsigned int type, struct symbol *sym, int addend)
{
	struct reloc *reloc;

	if (!sec->reloc && !elf_create_reloc_section(elf, sec, SHT_RELA))
		return -1;

	reloc = malloc(sizeof(*reloc));
	if (!reloc) {
		perror("malloc");
		return -1;
	}
	memset(reloc, 0, sizeof(*reloc));

	reloc->sec = sec->reloc;
	reloc->offset = offset;
	reloc->type = type;
	reloc->sym = sym;
	reloc->addend = addend;

	list_add_tail(&reloc->list, &sec->reloc->reloc_list);
	elf_hash_add(reloc, &reloc->hash, reloc_hash(reloc));

	sec->reloc->sh.sh_size += sec->reloc->sh.sh_entsize;
	sec->reloc->changed = true;

	return 0;
}

int elf_add_reloc_to_insn(struct elf *elf, struct section *sec,
			  unsigned long offset, unsigned int type,
			  struct section *insn_sec, unsigned long insn_off)
{
	struct symbol *sym;
	int addend;

	if (insn_sec->sym) {
		sym = insn_sec->sym;
		addend = insn_off;

	} else {
		/*
		 * The Clang assembler strips section symbols, so we have to
		 * reference the function symbol instead:
		 */
		sym = find_symbol_containing(insn_sec, insn_off);
		if (!sym) {
			/*
			 * Hack alert.  This happens when we need to reference
			 * the NOP pad insn immediately after the function.
			 */
			sym = find_symbol_containing(insn_sec, insn_off - 1);
		}

		if (!sym) {
			WARN("can't find symbol containing %s+0x%lx", insn_sec->name, insn_off);
			return -1;
		}

		addend = insn_off - sym->offset;
	}

	return elf_add_reloc(elf, sec, offset, type, sym, addend);
}

static int read_rel_reloc(struct section *sec, int i, struct reloc *reloc, unsigned int *symndx)
{
	if (!gelf_getrel(sec->data, i, &reloc->rel)) {
		WARN_ELF("gelf_getrel");
		return -1;
	}
	reloc->type = GELF_R_TYPE(reloc->rel.r_info);
	reloc->addend = 0;
	reloc->offset = reloc->rel.r_offset;
	*symndx = GELF_R_SYM(reloc->rel.r_info);
	return 0;
}

static int read_rela_reloc(struct section *sec, int i, struct reloc *reloc, unsigned int *symndx)
{
	if (!gelf_getrela(sec->data, i, &reloc->rela)) {
		WARN_ELF("gelf_getrela");
		return -1;
	}
	reloc->type = GELF_R_TYPE(reloc->rela.r_info);
	reloc->addend = reloc->rela.r_addend;
	reloc->offset = reloc->rela.r_offset;
	*symndx = GELF_R_SYM(reloc->rela.r_info);
	return 0;
}

static int read_relocs(struct elf *elf)
{
	struct section *sec;
	struct reloc *reloc;
	int i;
	unsigned int symndx;
	unsigned long nr_reloc, max_reloc = 0, tot_reloc = 0;

	if (!elf_alloc_hash(reloc, elf->text_size / 16))
		return -1;

	list_for_each_entry(sec, &elf->sections, list) {
		if ((sec->sh.sh_type != SHT_RELA) &&
		    (sec->sh.sh_type != SHT_REL))
			continue;

		sec->base = find_section_by_index(elf, sec->sh.sh_info);
		if (!sec->base) {
			WARN("can't find base section for reloc section %s",
			     sec->name);
			return -1;
		}

		sec->base->reloc = sec;

		nr_reloc = 0;
		for (i = 0; i < sec->sh.sh_size / sec->sh.sh_entsize; i++) {
			reloc = malloc(sizeof(*reloc));
			if (!reloc) {
				perror("malloc");
				return -1;
			}
			memset(reloc, 0, sizeof(*reloc));
			switch (sec->sh.sh_type) {
			case SHT_REL:
				if (read_rel_reloc(sec, i, reloc, &symndx))
					return -1;
				break;
			case SHT_RELA:
				if (read_rela_reloc(sec, i, reloc, &symndx))
					return -1;
				break;
			default: return -1;
			}

			reloc->sec = sec;
			reloc->idx = i;
			reloc->sym = find_symbol_by_index(elf, symndx);
			if (!reloc->sym) {
				WARN("can't find reloc entry symbol %d for %s",
				     symndx, sec->name);
				return -1;
			}

			list_add_tail(&reloc->list, &sec->reloc_list);
			elf_hash_add(reloc, &reloc->hash, reloc_hash(reloc));

			nr_reloc++;
		}
		max_reloc = max(max_reloc, nr_reloc);
		tot_reloc += nr_reloc;
	}

	if (stats) {
		printf("max_reloc: %lu\n", max_reloc);
		printf("tot_reloc: %lu\n", tot_reloc);
		printf("reloc_bits: %d\n", elf->reloc_bits);
	}

	return 0;
}

struct elf *elf_open_read(const char *name, int flags)
{
	struct elf *elf;
	Elf_Cmd cmd;

	elf_version(EV_CURRENT);

	elf = malloc(sizeof(*elf));
	if (!elf) {
		perror("malloc");
		return NULL;
	}
	memset(elf, 0, offsetof(struct elf, sections));

	INIT_LIST_HEAD(&elf->sections);

	elf->fd = open(name, flags);
	if (elf->fd == -1) {
		fprintf(stderr, "objtool: Can't open '%s': %s\n",
			name, strerror(errno));
		goto err;
	}

	if ((flags & O_ACCMODE) == O_RDONLY)
		cmd = ELF_C_READ_MMAP;
	else if ((flags & O_ACCMODE) == O_RDWR)
		cmd = ELF_C_RDWR;
	else /* O_WRONLY */
		cmd = ELF_C_WRITE;

	elf->elf = elf_begin(elf->fd, cmd, NULL);
	if (!elf->elf) {
		WARN_ELF("elf_begin");
		goto err;
	}

	if (!gelf_getehdr(elf->elf, &elf->ehdr)) {
		WARN_ELF("gelf_getehdr");
		goto err;
	}

	if (read_sections(elf))
		goto err;

	if (read_symbols(elf))
		goto err;

	if (read_relocs(elf))
		goto err;

	return elf;

err:
	elf_close(elf);
	return NULL;
}

static int elf_add_string(struct elf *elf, struct section *strtab, char *str)
{
	Elf_Data *data;
	Elf_Scn *s;
	int len;

	if (!strtab)
		strtab = find_section_by_name(elf, ".strtab");
	if (!strtab) {
		WARN("can't find .strtab section");
		return -1;
	}

	s = elf_getscn(elf->elf, strtab->idx);
	if (!s) {
		WARN_ELF("elf_getscn");
		return -1;
	}

	data = elf_newdata(s);
	if (!data) {
		WARN_ELF("elf_newdata");
		return -1;
	}

	data->d_buf = str;
	data->d_size = strlen(str) + 1;
	data->d_align = 1;

	len = strtab->sh.sh_size;
	strtab->sh.sh_size += data->d_size;
	strtab->changed = true;

	return len;
}

<<<<<<< HEAD
struct symbol *elf_create_undef_symbol(struct elf *elf, const char *name)
{
	struct section *symtab, *symtab_shndx;
	struct symbol *sym;
	Elf_Data *data;
	Elf_Scn *s;

	sym = malloc(sizeof(*sym));
	if (!sym) {
		perror("malloc");
		return NULL;
	}
	memset(sym, 0, sizeof(*sym));

	sym->name = strdup(name);

	sym->sym.st_name = elf_add_string(elf, NULL, sym->name);
	if (sym->sym.st_name == -1)
		return NULL;

	sym->sym.st_info = GELF_ST_INFO(STB_GLOBAL, STT_NOTYPE);
	// st_other 0
	// st_shndx 0
	// st_value 0
	// st_size 0

	symtab = find_section_by_name(elf, ".symtab");
	if (!symtab) {
		WARN("can't find .symtab");
		return NULL;
	}

	s = elf_getscn(elf->elf, symtab->idx);
	if (!s) {
		WARN_ELF("elf_getscn");
		return NULL;
	}

	data = elf_newdata(s);
	if (!data) {
		WARN_ELF("elf_newdata");
		return NULL;
	}

	data->d_buf = &sym->sym;
	data->d_size = sizeof(sym->sym);
	data->d_align = 1;
	data->d_type = ELF_T_SYM;

	sym->idx = symtab->sh.sh_size / sizeof(sym->sym);

	symtab->sh.sh_size += data->d_size;
	symtab->changed = true;

	symtab_shndx = find_section_by_name(elf, ".symtab_shndx");
	if (symtab_shndx) {
		s = elf_getscn(elf->elf, symtab_shndx->idx);
		if (!s) {
			WARN_ELF("elf_getscn");
			return NULL;
		}

		data = elf_newdata(s);
		if (!data) {
			WARN_ELF("elf_newdata");
			return NULL;
		}

		data->d_buf = &sym->sym.st_size; /* conveniently 0 */
		data->d_size = sizeof(Elf32_Word);
		data->d_align = 4;
		data->d_type = ELF_T_WORD;

		symtab_shndx->sh.sh_size += 4;
		symtab_shndx->changed = true;
	}

	sym->sec = find_section_by_index(elf, 0);

	elf_add_symbol(elf, sym);

	return sym;
}

=======
>>>>>>> df0cc57e
struct section *elf_create_section(struct elf *elf, const char *name,
				   unsigned int sh_flags, size_t entsize, int nr)
{
	struct section *sec, *shstrtab;
	size_t size = entsize * nr;
	Elf_Scn *s;

	sec = malloc(sizeof(*sec));
	if (!sec) {
		perror("malloc");
		return NULL;
	}
	memset(sec, 0, sizeof(*sec));

	INIT_LIST_HEAD(&sec->symbol_list);
	INIT_LIST_HEAD(&sec->reloc_list);

	s = elf_newscn(elf->elf);
	if (!s) {
		WARN_ELF("elf_newscn");
		return NULL;
	}

	sec->name = strdup(name);
	if (!sec->name) {
		perror("strdup");
		return NULL;
	}

	sec->idx = elf_ndxscn(s);
	sec->changed = true;

	sec->data = elf_newdata(s);
	if (!sec->data) {
		WARN_ELF("elf_newdata");
		return NULL;
	}

	sec->data->d_size = size;
	sec->data->d_align = 1;

	if (size) {
		sec->data->d_buf = malloc(size);
		if (!sec->data->d_buf) {
			perror("malloc");
			return NULL;
		}
		memset(sec->data->d_buf, 0, size);
	}

	if (!gelf_getshdr(s, &sec->sh)) {
		WARN_ELF("gelf_getshdr");
		return NULL;
	}

	sec->sh.sh_size = size;
	sec->sh.sh_entsize = entsize;
	sec->sh.sh_type = SHT_PROGBITS;
	sec->sh.sh_addralign = 1;
	sec->sh.sh_flags = SHF_ALLOC | sh_flags;

	/* Add section name to .shstrtab (or .strtab for Clang) */
	shstrtab = find_section_by_name(elf, ".shstrtab");
	if (!shstrtab)
		shstrtab = find_section_by_name(elf, ".strtab");
	if (!shstrtab) {
		WARN("can't find .shstrtab or .strtab section");
		return NULL;
	}
	sec->sh.sh_name = elf_add_string(elf, shstrtab, sec->name);
	if (sec->sh.sh_name == -1)
		return NULL;

	list_add_tail(&sec->list, &elf->sections);
	elf_hash_add(section, &sec->hash, sec->idx);
	elf_hash_add(section_name, &sec->name_hash, str_hash(sec->name));

	elf->changed = true;

	return sec;
}

static struct section *elf_create_rel_reloc_section(struct elf *elf, struct section *base)
{
	char *relocname;
	struct section *sec;

	relocname = malloc(strlen(base->name) + strlen(".rel") + 1);
	if (!relocname) {
		perror("malloc");
		return NULL;
	}
	strcpy(relocname, ".rel");
	strcat(relocname, base->name);

	sec = elf_create_section(elf, relocname, 0, sizeof(GElf_Rel), 0);
	free(relocname);
	if (!sec)
		return NULL;

	base->reloc = sec;
	sec->base = base;

	sec->sh.sh_type = SHT_REL;
	sec->sh.sh_addralign = 8;
	sec->sh.sh_link = find_section_by_name(elf, ".symtab")->idx;
	sec->sh.sh_info = base->idx;
	sec->sh.sh_flags = SHF_INFO_LINK;

	return sec;
}

static struct section *elf_create_rela_reloc_section(struct elf *elf, struct section *base)
{
	char *relocname;
	struct section *sec;

	relocname = malloc(strlen(base->name) + strlen(".rela") + 1);
	if (!relocname) {
		perror("malloc");
		return NULL;
	}
	strcpy(relocname, ".rela");
	strcat(relocname, base->name);

	sec = elf_create_section(elf, relocname, 0, sizeof(GElf_Rela), 0);
	free(relocname);
	if (!sec)
		return NULL;

	base->reloc = sec;
	sec->base = base;

	sec->sh.sh_type = SHT_RELA;
	sec->sh.sh_addralign = 8;
	sec->sh.sh_link = find_section_by_name(elf, ".symtab")->idx;
	sec->sh.sh_info = base->idx;
	sec->sh.sh_flags = SHF_INFO_LINK;

	return sec;
}

static struct section *elf_create_reloc_section(struct elf *elf,
					 struct section *base,
					 int reltype)
{
	switch (reltype) {
	case SHT_REL:  return elf_create_rel_reloc_section(elf, base);
	case SHT_RELA: return elf_create_rela_reloc_section(elf, base);
	default:       return NULL;
	}
}

static int elf_rebuild_rel_reloc_section(struct section *sec)
{
	struct reloc *reloc;
	int idx = 0;
	void *buf;

	/* Allocate a buffer for relocations */
	buf = malloc(sec->sh.sh_size);
	if (!buf) {
		perror("malloc");
		return -1;
	}

	sec->data->d_buf = buf;
	sec->data->d_size = sec->sh.sh_size;
	sec->data->d_type = ELF_T_REL;

	idx = 0;
	list_for_each_entry(reloc, &sec->reloc_list, list) {
		reloc->rel.r_offset = reloc->offset;
		reloc->rel.r_info = GELF_R_INFO(reloc->sym->idx, reloc->type);
		if (!gelf_update_rel(sec->data, idx, &reloc->rel)) {
			WARN_ELF("gelf_update_rel");
			return -1;
		}
		idx++;
	}

	return 0;
}

static int elf_rebuild_rela_reloc_section(struct section *sec)
{
	struct reloc *reloc;
	int idx = 0;
	void *buf;

	/* Allocate a buffer for relocations with addends */
	buf = malloc(sec->sh.sh_size);
	if (!buf) {
		perror("malloc");
		return -1;
	}

	sec->data->d_buf = buf;
	sec->data->d_size = sec->sh.sh_size;
	sec->data->d_type = ELF_T_RELA;

	idx = 0;
	list_for_each_entry(reloc, &sec->reloc_list, list) {
		reloc->rela.r_offset = reloc->offset;
		reloc->rela.r_addend = reloc->addend;
		reloc->rela.r_info = GELF_R_INFO(reloc->sym->idx, reloc->type);
		if (!gelf_update_rela(sec->data, idx, &reloc->rela)) {
			WARN_ELF("gelf_update_rela");
			return -1;
		}
		idx++;
	}

	return 0;
}

static int elf_rebuild_reloc_section(struct elf *elf, struct section *sec)
{
	switch (sec->sh.sh_type) {
	case SHT_REL:  return elf_rebuild_rel_reloc_section(sec);
	case SHT_RELA: return elf_rebuild_rela_reloc_section(sec);
	default:       return -1;
	}
}

int elf_write_insn(struct elf *elf, struct section *sec,
		   unsigned long offset, unsigned int len,
		   const char *insn)
{
	Elf_Data *data = sec->data;

	if (data->d_type != ELF_T_BYTE || data->d_off) {
		WARN("write to unexpected data for section: %s", sec->name);
		return -1;
	}

	memcpy(data->d_buf + offset, insn, len);
	elf_flagdata(data, ELF_C_SET, ELF_F_DIRTY);

	elf->changed = true;

	return 0;
}

int elf_write_reloc(struct elf *elf, struct reloc *reloc)
{
	struct section *sec = reloc->sec;

	if (sec->sh.sh_type == SHT_REL) {
		reloc->rel.r_info = GELF_R_INFO(reloc->sym->idx, reloc->type);
		reloc->rel.r_offset = reloc->offset;

		if (!gelf_update_rel(sec->data, reloc->idx, &reloc->rel)) {
			WARN_ELF("gelf_update_rel");
			return -1;
		}
	} else {
		reloc->rela.r_info = GELF_R_INFO(reloc->sym->idx, reloc->type);
		reloc->rela.r_addend = reloc->addend;
		reloc->rela.r_offset = reloc->offset;

		if (!gelf_update_rela(sec->data, reloc->idx, &reloc->rela)) {
			WARN_ELF("gelf_update_rela");
			return -1;
		}
	}

	elf->changed = true;

	return 0;
}

int elf_write(struct elf *elf)
{
	struct section *sec;
	Elf_Scn *s;

	/* Update changed relocation sections and section headers: */
	list_for_each_entry(sec, &elf->sections, list) {
		if (sec->changed) {
			s = elf_getscn(elf->elf, sec->idx);
			if (!s) {
				WARN_ELF("elf_getscn");
				return -1;
			}
			if (!gelf_update_shdr(s, &sec->sh)) {
				WARN_ELF("gelf_update_shdr");
				return -1;
			}

			if (sec->base &&
			    elf_rebuild_reloc_section(elf, sec)) {
				WARN("elf_rebuild_reloc_section");
				return -1;
			}

			sec->changed = false;
			elf->changed = true;
		}
	}

	/* Make sure the new section header entries get updated properly. */
	elf_flagelf(elf->elf, ELF_C_SET, ELF_F_DIRTY);

	/* Write all changes to the file. */
	if (elf_update(elf->elf, ELF_C_WRITE) < 0) {
		WARN_ELF("elf_update");
		return -1;
	}

	elf->changed = false;

	return 0;
}

void elf_close(struct elf *elf)
{
	struct section *sec, *tmpsec;
	struct symbol *sym, *tmpsym;
	struct reloc *reloc, *tmpreloc;

	if (elf->elf)
		elf_end(elf->elf);

	if (elf->fd > 0)
		close(elf->fd);

	list_for_each_entry_safe(sec, tmpsec, &elf->sections, list) {
		list_for_each_entry_safe(sym, tmpsym, &sec->symbol_list, list) {
			list_del(&sym->list);
			hash_del(&sym->hash);
			free(sym);
		}
		list_for_each_entry_safe(reloc, tmpreloc, &sec->reloc_list, list) {
			list_del(&reloc->list);
			hash_del(&reloc->hash);
			free(reloc);
		}
		list_del(&sec->list);
		free(sec);
	}

	free(elf);
}<|MERGE_RESOLUTION|>--- conflicted
+++ resolved
@@ -742,93 +742,6 @@
 	return len;
 }
 
-<<<<<<< HEAD
-struct symbol *elf_create_undef_symbol(struct elf *elf, const char *name)
-{
-	struct section *symtab, *symtab_shndx;
-	struct symbol *sym;
-	Elf_Data *data;
-	Elf_Scn *s;
-
-	sym = malloc(sizeof(*sym));
-	if (!sym) {
-		perror("malloc");
-		return NULL;
-	}
-	memset(sym, 0, sizeof(*sym));
-
-	sym->name = strdup(name);
-
-	sym->sym.st_name = elf_add_string(elf, NULL, sym->name);
-	if (sym->sym.st_name == -1)
-		return NULL;
-
-	sym->sym.st_info = GELF_ST_INFO(STB_GLOBAL, STT_NOTYPE);
-	// st_other 0
-	// st_shndx 0
-	// st_value 0
-	// st_size 0
-
-	symtab = find_section_by_name(elf, ".symtab");
-	if (!symtab) {
-		WARN("can't find .symtab");
-		return NULL;
-	}
-
-	s = elf_getscn(elf->elf, symtab->idx);
-	if (!s) {
-		WARN_ELF("elf_getscn");
-		return NULL;
-	}
-
-	data = elf_newdata(s);
-	if (!data) {
-		WARN_ELF("elf_newdata");
-		return NULL;
-	}
-
-	data->d_buf = &sym->sym;
-	data->d_size = sizeof(sym->sym);
-	data->d_align = 1;
-	data->d_type = ELF_T_SYM;
-
-	sym->idx = symtab->sh.sh_size / sizeof(sym->sym);
-
-	symtab->sh.sh_size += data->d_size;
-	symtab->changed = true;
-
-	symtab_shndx = find_section_by_name(elf, ".symtab_shndx");
-	if (symtab_shndx) {
-		s = elf_getscn(elf->elf, symtab_shndx->idx);
-		if (!s) {
-			WARN_ELF("elf_getscn");
-			return NULL;
-		}
-
-		data = elf_newdata(s);
-		if (!data) {
-			WARN_ELF("elf_newdata");
-			return NULL;
-		}
-
-		data->d_buf = &sym->sym.st_size; /* conveniently 0 */
-		data->d_size = sizeof(Elf32_Word);
-		data->d_align = 4;
-		data->d_type = ELF_T_WORD;
-
-		symtab_shndx->sh.sh_size += 4;
-		symtab_shndx->changed = true;
-	}
-
-	sym->sec = find_section_by_index(elf, 0);
-
-	elf_add_symbol(elf, sym);
-
-	return sym;
-}
-
-=======
->>>>>>> df0cc57e
 struct section *elf_create_section(struct elf *elf, const char *name,
 				   unsigned int sh_flags, size_t entsize, int nr)
 {
