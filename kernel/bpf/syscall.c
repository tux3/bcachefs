// SPDX-License-Identifier: GPL-2.0-only
/* Copyright (c) 2011-2014 PLUMgrid, http://plumgrid.com
 */
#include <linux/bpf.h>
#include <linux/bpf-cgroup.h>
#include <linux/bpf_trace.h>
#include <linux/bpf_lirc.h>
#include <linux/bpf_verifier.h>
#include <linux/btf.h>
#include <linux/syscalls.h>
#include <linux/slab.h>
#include <linux/sched/signal.h>
#include <linux/vmalloc.h>
#include <linux/mmzone.h>
#include <linux/anon_inodes.h>
#include <linux/fdtable.h>
#include <linux/file.h>
#include <linux/fs.h>
#include <linux/license.h>
#include <linux/filter.h>
#include <linux/kernel.h>
#include <linux/idr.h>
#include <linux/cred.h>
#include <linux/timekeeping.h>
#include <linux/ctype.h>
#include <linux/nospec.h>
#include <linux/audit.h>
#include <uapi/linux/btf.h>
#include <linux/pgtable.h>
#include <linux/bpf_lsm.h>
#include <linux/poll.h>
#include <linux/bpf-netns.h>
#include <linux/rcupdate_trace.h>
#include <linux/memcontrol.h>

#define IS_FD_ARRAY(map) ((map)->map_type == BPF_MAP_TYPE_PERF_EVENT_ARRAY || \
			  (map)->map_type == BPF_MAP_TYPE_CGROUP_ARRAY || \
			  (map)->map_type == BPF_MAP_TYPE_ARRAY_OF_MAPS)
#define IS_FD_PROG_ARRAY(map) ((map)->map_type == BPF_MAP_TYPE_PROG_ARRAY)
#define IS_FD_HASH(map) ((map)->map_type == BPF_MAP_TYPE_HASH_OF_MAPS)
#define IS_FD_MAP(map) (IS_FD_ARRAY(map) || IS_FD_PROG_ARRAY(map) || \
			IS_FD_HASH(map))

#define BPF_OBJ_FLAG_MASK   (BPF_F_RDONLY | BPF_F_WRONLY)

DEFINE_PER_CPU(int, bpf_prog_active);
static DEFINE_IDR(prog_idr);
static DEFINE_SPINLOCK(prog_idr_lock);
static DEFINE_IDR(map_idr);
static DEFINE_SPINLOCK(map_idr_lock);
static DEFINE_IDR(link_idr);
static DEFINE_SPINLOCK(link_idr_lock);

int sysctl_unprivileged_bpf_disabled __read_mostly =
	IS_BUILTIN(CONFIG_BPF_UNPRIV_DEFAULT_OFF) ? 2 : 0;

static const struct bpf_map_ops * const bpf_map_types[] = {
#define BPF_PROG_TYPE(_id, _name, prog_ctx_type, kern_ctx_type)
#define BPF_MAP_TYPE(_id, _ops) \
	[_id] = &_ops,
#define BPF_LINK_TYPE(_id, _name)
#include <linux/bpf_types.h>
#undef BPF_PROG_TYPE
#undef BPF_MAP_TYPE
#undef BPF_LINK_TYPE
};

/*
 * If we're handed a bigger struct than we know of, ensure all the unknown bits
 * are 0 - i.e. new user-space does not rely on any kernel feature extensions
 * we don't know about yet.
 *
 * There is a ToCToU between this function call and the following
 * copy_from_user() call. However, this is not a concern since this function is
 * meant to be a future-proofing of bits.
 */
int bpf_check_uarg_tail_zero(bpfptr_t uaddr,
			     size_t expected_size,
			     size_t actual_size)
{
	int res;

	if (unlikely(actual_size > PAGE_SIZE))	/* silly large */
		return -E2BIG;

	if (actual_size <= expected_size)
		return 0;

	if (uaddr.is_kernel)
		res = memchr_inv(uaddr.kernel + expected_size, 0,
				 actual_size - expected_size) == NULL;
	else
		res = check_zeroed_user(uaddr.user + expected_size,
					actual_size - expected_size);
	if (res < 0)
		return res;
	return res ? 0 : -E2BIG;
}

const struct bpf_map_ops bpf_map_offload_ops = {
	.map_meta_equal = bpf_map_meta_equal,
	.map_alloc = bpf_map_offload_map_alloc,
	.map_free = bpf_map_offload_map_free,
	.map_check_btf = map_check_no_btf,
};

static struct bpf_map *find_and_alloc_map(union bpf_attr *attr)
{
	const struct bpf_map_ops *ops;
	u32 type = attr->map_type;
	struct bpf_map *map;
	int err;

	if (type >= ARRAY_SIZE(bpf_map_types))
		return ERR_PTR(-EINVAL);
	type = array_index_nospec(type, ARRAY_SIZE(bpf_map_types));
	ops = bpf_map_types[type];
	if (!ops)
		return ERR_PTR(-EINVAL);

	if (ops->map_alloc_check) {
		err = ops->map_alloc_check(attr);
		if (err)
			return ERR_PTR(err);
	}
	if (attr->map_ifindex)
		ops = &bpf_map_offload_ops;
	map = ops->map_alloc(attr);
	if (IS_ERR(map))
		return map;
	map->ops = ops;
	map->map_type = type;
	return map;
}

static void bpf_map_write_active_inc(struct bpf_map *map)
{
	atomic64_inc(&map->writecnt);
}

static void bpf_map_write_active_dec(struct bpf_map *map)
{
	atomic64_dec(&map->writecnt);
}

bool bpf_map_write_active(const struct bpf_map *map)
{
	return atomic64_read(&map->writecnt) != 0;
}

static u32 bpf_map_value_size(const struct bpf_map *map)
{
	if (map->map_type == BPF_MAP_TYPE_PERCPU_HASH ||
	    map->map_type == BPF_MAP_TYPE_LRU_PERCPU_HASH ||
	    map->map_type == BPF_MAP_TYPE_PERCPU_ARRAY ||
	    map->map_type == BPF_MAP_TYPE_PERCPU_CGROUP_STORAGE)
		return round_up(map->value_size, 8) * num_possible_cpus();
	else if (IS_FD_MAP(map))
		return sizeof(u32);
	else
		return  map->value_size;
}

static void maybe_wait_bpf_programs(struct bpf_map *map)
{
	/* Wait for any running BPF programs to complete so that
	 * userspace, when we return to it, knows that all programs
	 * that could be running use the new map value.
	 */
	if (map->map_type == BPF_MAP_TYPE_HASH_OF_MAPS ||
	    map->map_type == BPF_MAP_TYPE_ARRAY_OF_MAPS)
		synchronize_rcu();
}

static int bpf_map_update_value(struct bpf_map *map, struct fd f, void *key,
				void *value, __u64 flags)
{
	int err;

	/* Need to create a kthread, thus must support schedule */
	if (bpf_map_is_dev_bound(map)) {
		return bpf_map_offload_update_elem(map, key, value, flags);
	} else if (map->map_type == BPF_MAP_TYPE_CPUMAP ||
		   map->map_type == BPF_MAP_TYPE_STRUCT_OPS) {
		return map->ops->map_update_elem(map, key, value, flags);
	} else if (map->map_type == BPF_MAP_TYPE_SOCKHASH ||
		   map->map_type == BPF_MAP_TYPE_SOCKMAP) {
		return sock_map_update_elem_sys(map, key, value, flags);
	} else if (IS_FD_PROG_ARRAY(map)) {
		return bpf_fd_array_map_update_elem(map, f.file, key, value,
						    flags);
	}

	bpf_disable_instrumentation();
	if (map->map_type == BPF_MAP_TYPE_PERCPU_HASH ||
	    map->map_type == BPF_MAP_TYPE_LRU_PERCPU_HASH) {
		err = bpf_percpu_hash_update(map, key, value, flags);
	} else if (map->map_type == BPF_MAP_TYPE_PERCPU_ARRAY) {
		err = bpf_percpu_array_update(map, key, value, flags);
	} else if (map->map_type == BPF_MAP_TYPE_PERCPU_CGROUP_STORAGE) {
		err = bpf_percpu_cgroup_storage_update(map, key, value,
						       flags);
	} else if (IS_FD_ARRAY(map)) {
		rcu_read_lock();
		err = bpf_fd_array_map_update_elem(map, f.file, key, value,
						   flags);
		rcu_read_unlock();
	} else if (map->map_type == BPF_MAP_TYPE_HASH_OF_MAPS) {
		rcu_read_lock();
		err = bpf_fd_htab_map_update_elem(map, f.file, key, value,
						  flags);
		rcu_read_unlock();
	} else if (map->map_type == BPF_MAP_TYPE_REUSEPORT_SOCKARRAY) {
		/* rcu_read_lock() is not needed */
		err = bpf_fd_reuseport_array_update_elem(map, key, value,
							 flags);
	} else if (map->map_type == BPF_MAP_TYPE_QUEUE ||
		   map->map_type == BPF_MAP_TYPE_STACK ||
		   map->map_type == BPF_MAP_TYPE_BLOOM_FILTER) {
		err = map->ops->map_push_elem(map, value, flags);
	} else {
		rcu_read_lock();
		err = map->ops->map_update_elem(map, key, value, flags);
		rcu_read_unlock();
	}
	bpf_enable_instrumentation();
	maybe_wait_bpf_programs(map);

	return err;
}

static int bpf_map_copy_value(struct bpf_map *map, void *key, void *value,
			      __u64 flags)
{
	void *ptr;
	int err;

	if (bpf_map_is_dev_bound(map))
		return bpf_map_offload_lookup_elem(map, key, value);

	bpf_disable_instrumentation();
	if (map->map_type == BPF_MAP_TYPE_PERCPU_HASH ||
	    map->map_type == BPF_MAP_TYPE_LRU_PERCPU_HASH) {
		err = bpf_percpu_hash_copy(map, key, value);
	} else if (map->map_type == BPF_MAP_TYPE_PERCPU_ARRAY) {
		err = bpf_percpu_array_copy(map, key, value);
	} else if (map->map_type == BPF_MAP_TYPE_PERCPU_CGROUP_STORAGE) {
		err = bpf_percpu_cgroup_storage_copy(map, key, value);
	} else if (map->map_type == BPF_MAP_TYPE_STACK_TRACE) {
		err = bpf_stackmap_copy(map, key, value);
	} else if (IS_FD_ARRAY(map) || IS_FD_PROG_ARRAY(map)) {
		err = bpf_fd_array_map_lookup_elem(map, key, value);
	} else if (IS_FD_HASH(map)) {
		err = bpf_fd_htab_map_lookup_elem(map, key, value);
	} else if (map->map_type == BPF_MAP_TYPE_REUSEPORT_SOCKARRAY) {
		err = bpf_fd_reuseport_array_lookup_elem(map, key, value);
	} else if (map->map_type == BPF_MAP_TYPE_QUEUE ||
		   map->map_type == BPF_MAP_TYPE_STACK ||
		   map->map_type == BPF_MAP_TYPE_BLOOM_FILTER) {
		err = map->ops->map_peek_elem(map, value);
	} else if (map->map_type == BPF_MAP_TYPE_STRUCT_OPS) {
		/* struct_ops map requires directly updating "value" */
		err = bpf_struct_ops_map_sys_lookup_elem(map, key, value);
	} else {
		rcu_read_lock();
		if (map->ops->map_lookup_elem_sys_only)
			ptr = map->ops->map_lookup_elem_sys_only(map, key);
		else
			ptr = map->ops->map_lookup_elem(map, key);
		if (IS_ERR(ptr)) {
			err = PTR_ERR(ptr);
		} else if (!ptr) {
			err = -ENOENT;
		} else {
			err = 0;
			if (flags & BPF_F_LOCK)
				/* lock 'ptr' and copy everything but lock */
				copy_map_value_locked(map, value, ptr, true);
			else
				copy_map_value(map, value, ptr);
			/* mask lock and timer, since value wasn't zero inited */
			check_and_init_map_value(map, value);
		}
		rcu_read_unlock();
	}

	bpf_enable_instrumentation();
	maybe_wait_bpf_programs(map);

	return err;
}

/* Please, do not use this function outside from the map creation path
 * (e.g. in map update path) without taking care of setting the active
 * memory cgroup (see at bpf_map_kmalloc_node() for example).
 */
static void *__bpf_map_area_alloc(u64 size, int numa_node, bool mmapable)
{
	/* We really just want to fail instead of triggering OOM killer
	 * under memory pressure, therefore we set __GFP_NORETRY to kmalloc,
	 * which is used for lower order allocation requests.
	 *
	 * It has been observed that higher order allocation requests done by
	 * vmalloc with __GFP_NORETRY being set might fail due to not trying
	 * to reclaim memory from the page cache, thus we set
	 * __GFP_RETRY_MAYFAIL to avoid such situations.
	 */

	const gfp_t gfp = __GFP_NOWARN | __GFP_ZERO | __GFP_ACCOUNT;
	unsigned int flags = 0;
	unsigned long align = 1;
	void *area;

	if (size >= SIZE_MAX)
		return NULL;

	/* kmalloc()'ed memory can't be mmap()'ed */
	if (mmapable) {
		BUG_ON(!PAGE_ALIGNED(size));
		align = SHMLBA;
		flags = VM_USERMAP;
	} else if (size <= (PAGE_SIZE << PAGE_ALLOC_COSTLY_ORDER)) {
		area = kmalloc_node(size, gfp | GFP_USER | __GFP_NORETRY,
				    numa_node);
		if (area != NULL)
			return area;
	}

	return __vmalloc_node_range(size, align, VMALLOC_START, VMALLOC_END,
			gfp | GFP_KERNEL | __GFP_RETRY_MAYFAIL, PAGE_KERNEL,
			flags, numa_node, __builtin_return_address(0));
}

void *bpf_map_area_alloc(u64 size, int numa_node)
{
	return __bpf_map_area_alloc(size, numa_node, false);
}

void *bpf_map_area_mmapable_alloc(u64 size, int numa_node)
{
	return __bpf_map_area_alloc(size, numa_node, true);
}

void bpf_map_area_free(void *area)
{
	kvfree(area);
}

static u32 bpf_map_flags_retain_permanent(u32 flags)
{
	/* Some map creation flags are not tied to the map object but
	 * rather to the map fd instead, so they have no meaning upon
	 * map object inspection since multiple file descriptors with
	 * different (access) properties can exist here. Thus, given
	 * this has zero meaning for the map itself, lets clear these
	 * from here.
	 */
	return flags & ~(BPF_F_RDONLY | BPF_F_WRONLY);
}

void bpf_map_init_from_attr(struct bpf_map *map, union bpf_attr *attr)
{
	map->map_type = attr->map_type;
	map->key_size = attr->key_size;
	map->value_size = attr->value_size;
	map->max_entries = attr->max_entries;
	map->map_flags = bpf_map_flags_retain_permanent(attr->map_flags);
	map->numa_node = bpf_map_attr_numa_node(attr);
	map->map_extra = attr->map_extra;
}

static int bpf_map_alloc_id(struct bpf_map *map)
{
	int id;

	idr_preload(GFP_KERNEL);
	spin_lock_bh(&map_idr_lock);
	id = idr_alloc_cyclic(&map_idr, map, 1, INT_MAX, GFP_ATOMIC);
	if (id > 0)
		map->id = id;
	spin_unlock_bh(&map_idr_lock);
	idr_preload_end();

	if (WARN_ON_ONCE(!id))
		return -ENOSPC;

	return id > 0 ? 0 : id;
}

void bpf_map_free_id(struct bpf_map *map, bool do_idr_lock)
{
	unsigned long flags;

	/* Offloaded maps are removed from the IDR store when their device
	 * disappears - even if someone holds an fd to them they are unusable,
	 * the memory is gone, all ops will fail; they are simply waiting for
	 * refcnt to drop to be freed.
	 */
	if (!map->id)
		return;

	if (do_idr_lock)
		spin_lock_irqsave(&map_idr_lock, flags);
	else
		__acquire(&map_idr_lock);

	idr_remove(&map_idr, map->id);
	map->id = 0;

	if (do_idr_lock)
		spin_unlock_irqrestore(&map_idr_lock, flags);
	else
		__release(&map_idr_lock);
}

#ifdef CONFIG_MEMCG_KMEM
static void bpf_map_save_memcg(struct bpf_map *map)
{
	map->memcg = get_mem_cgroup_from_mm(current->mm);
}

static void bpf_map_release_memcg(struct bpf_map *map)
{
	mem_cgroup_put(map->memcg);
}

void *bpf_map_kmalloc_node(const struct bpf_map *map, size_t size, gfp_t flags,
			   int node)
{
	struct mem_cgroup *old_memcg;
	void *ptr;

	old_memcg = set_active_memcg(map->memcg);
	ptr = kmalloc_node(size, flags | __GFP_ACCOUNT, node);
	set_active_memcg(old_memcg);

	return ptr;
}

void *bpf_map_kzalloc(const struct bpf_map *map, size_t size, gfp_t flags)
{
	struct mem_cgroup *old_memcg;
	void *ptr;

	old_memcg = set_active_memcg(map->memcg);
	ptr = kzalloc(size, flags | __GFP_ACCOUNT);
	set_active_memcg(old_memcg);

	return ptr;
}

void __percpu *bpf_map_alloc_percpu(const struct bpf_map *map, size_t size,
				    size_t align, gfp_t flags)
{
	struct mem_cgroup *old_memcg;
	void __percpu *ptr;

	old_memcg = set_active_memcg(map->memcg);
	ptr = __alloc_percpu_gfp(size, align, flags | __GFP_ACCOUNT);
	set_active_memcg(old_memcg);

	return ptr;
}

#else
static void bpf_map_save_memcg(struct bpf_map *map)
{
}

static void bpf_map_release_memcg(struct bpf_map *map)
{
}
#endif

/* called from workqueue */
static void bpf_map_free_deferred(struct work_struct *work)
{
	struct bpf_map *map = container_of(work, struct bpf_map, work);

	security_bpf_map_free(map);
	bpf_map_release_memcg(map);
	/* implementation dependent freeing */
	map->ops->map_free(map);
}

static void bpf_map_put_uref(struct bpf_map *map)
{
	if (atomic64_dec_and_test(&map->usercnt)) {
		if (map->ops->map_release_uref)
			map->ops->map_release_uref(map);
	}
}

/* decrement map refcnt and schedule it for freeing via workqueue
 * (unrelying map implementation ops->map_free() might sleep)
 */
static void __bpf_map_put(struct bpf_map *map, bool do_idr_lock)
{
	if (atomic64_dec_and_test(&map->refcnt)) {
		/* bpf_map_free_id() must be called first */
		bpf_map_free_id(map, do_idr_lock);
		btf_put(map->btf);
		INIT_WORK(&map->work, bpf_map_free_deferred);
		schedule_work(&map->work);
	}
}

void bpf_map_put(struct bpf_map *map)
{
	__bpf_map_put(map, true);
}
EXPORT_SYMBOL_GPL(bpf_map_put);

void bpf_map_put_with_uref(struct bpf_map *map)
{
	bpf_map_put_uref(map);
	bpf_map_put(map);
}

static int bpf_map_release(struct inode *inode, struct file *filp)
{
	struct bpf_map *map = filp->private_data;

	if (map->ops->map_release)
		map->ops->map_release(map, filp);

	bpf_map_put_with_uref(map);
	return 0;
}

static fmode_t map_get_sys_perms(struct bpf_map *map, struct fd f)
{
	fmode_t mode = f.file->f_mode;

	/* Our file permissions may have been overridden by global
	 * map permissions facing syscall side.
	 */
	if (READ_ONCE(map->frozen))
		mode &= ~FMODE_CAN_WRITE;
	return mode;
}

#ifdef CONFIG_PROC_FS
/* Provides an approximation of the map's memory footprint.
 * Used only to provide a backward compatibility and display
 * a reasonable "memlock" info.
 */
static unsigned long bpf_map_memory_footprint(const struct bpf_map *map)
{
	unsigned long size;

	size = round_up(map->key_size + bpf_map_value_size(map), 8);

	return round_up(map->max_entries * size, PAGE_SIZE);
}

static void bpf_map_show_fdinfo(struct seq_file *m, struct file *filp)
{
	const struct bpf_map *map = filp->private_data;
	const struct bpf_array *array;
	u32 type = 0, jited = 0;

	if (map->map_type == BPF_MAP_TYPE_PROG_ARRAY) {
		array = container_of(map, struct bpf_array, map);
		spin_lock(&array->aux->owner.lock);
		type  = array->aux->owner.type;
		jited = array->aux->owner.jited;
		spin_unlock(&array->aux->owner.lock);
	}

	seq_printf(m,
		   "map_type:\t%u\n"
		   "key_size:\t%u\n"
		   "value_size:\t%u\n"
		   "max_entries:\t%u\n"
		   "map_flags:\t%#x\n"
		   "map_extra:\t%#llx\n"
		   "memlock:\t%lu\n"
		   "map_id:\t%u\n"
		   "frozen:\t%u\n",
		   map->map_type,
		   map->key_size,
		   map->value_size,
		   map->max_entries,
		   map->map_flags,
		   (unsigned long long)map->map_extra,
		   bpf_map_memory_footprint(map),
		   map->id,
		   READ_ONCE(map->frozen));
	if (type) {
		seq_printf(m, "owner_prog_type:\t%u\n", type);
		seq_printf(m, "owner_jited:\t%u\n", jited);
	}
}
#endif

static ssize_t bpf_dummy_read(struct file *filp, char __user *buf, size_t siz,
			      loff_t *ppos)
{
	/* We need this handler such that alloc_file() enables
	 * f_mode with FMODE_CAN_READ.
	 */
	return -EINVAL;
}

static ssize_t bpf_dummy_write(struct file *filp, const char __user *buf,
			       size_t siz, loff_t *ppos)
{
	/* We need this handler such that alloc_file() enables
	 * f_mode with FMODE_CAN_WRITE.
	 */
	return -EINVAL;
}

/* called for any extra memory-mapped regions (except initial) */
static void bpf_map_mmap_open(struct vm_area_struct *vma)
{
	struct bpf_map *map = vma->vm_file->private_data;

	if (vma->vm_flags & VM_MAYWRITE)
		bpf_map_write_active_inc(map);
}

/* called for all unmapped memory region (including initial) */
static void bpf_map_mmap_close(struct vm_area_struct *vma)
{
	struct bpf_map *map = vma->vm_file->private_data;

	if (vma->vm_flags & VM_MAYWRITE)
		bpf_map_write_active_dec(map);
}

static const struct vm_operations_struct bpf_map_default_vmops = {
	.open		= bpf_map_mmap_open,
	.close		= bpf_map_mmap_close,
};

static int bpf_map_mmap(struct file *filp, struct vm_area_struct *vma)
{
	struct bpf_map *map = filp->private_data;
	int err;

	if (!map->ops->map_mmap || map_value_has_spin_lock(map) ||
	    map_value_has_timer(map))
		return -ENOTSUPP;

	if (!(vma->vm_flags & VM_SHARED))
		return -EINVAL;

	mutex_lock(&map->freeze_mutex);

	if (vma->vm_flags & VM_WRITE) {
		if (map->frozen) {
			err = -EPERM;
			goto out;
		}
		/* map is meant to be read-only, so do not allow mapping as
		 * writable, because it's possible to leak a writable page
		 * reference and allows user-space to still modify it after
		 * freezing, while verifier will assume contents do not change
		 */
		if (map->map_flags & BPF_F_RDONLY_PROG) {
			err = -EACCES;
			goto out;
		}
	}

	/* set default open/close callbacks */
	vma->vm_ops = &bpf_map_default_vmops;
	vma->vm_private_data = map;
	vma->vm_flags &= ~VM_MAYEXEC;
	if (!(vma->vm_flags & VM_WRITE))
		/* disallow re-mapping with PROT_WRITE */
		vma->vm_flags &= ~VM_MAYWRITE;

	err = map->ops->map_mmap(map, vma);
	if (err)
		goto out;

	if (vma->vm_flags & VM_MAYWRITE)
		bpf_map_write_active_inc(map);
out:
	mutex_unlock(&map->freeze_mutex);
	return err;
}

static __poll_t bpf_map_poll(struct file *filp, struct poll_table_struct *pts)
{
	struct bpf_map *map = filp->private_data;

	if (map->ops->map_poll)
		return map->ops->map_poll(map, filp, pts);

	return EPOLLERR;
}

const struct file_operations bpf_map_fops = {
#ifdef CONFIG_PROC_FS
	.show_fdinfo	= bpf_map_show_fdinfo,
#endif
	.release	= bpf_map_release,
	.read		= bpf_dummy_read,
	.write		= bpf_dummy_write,
	.mmap		= bpf_map_mmap,
	.poll		= bpf_map_poll,
};

int bpf_map_new_fd(struct bpf_map *map, int flags)
{
	int ret;

	ret = security_bpf_map(map, OPEN_FMODE(flags));
	if (ret < 0)
		return ret;

	return anon_inode_getfd("bpf-map", &bpf_map_fops, map,
				flags | O_CLOEXEC);
}

int bpf_get_file_flag(int flags)
{
	if ((flags & BPF_F_RDONLY) && (flags & BPF_F_WRONLY))
		return -EINVAL;
	if (flags & BPF_F_RDONLY)
		return O_RDONLY;
	if (flags & BPF_F_WRONLY)
		return O_WRONLY;
	return O_RDWR;
}

/* helper macro to check that unused fields 'union bpf_attr' are zero */
#define CHECK_ATTR(CMD) \
	memchr_inv((void *) &attr->CMD##_LAST_FIELD + \
		   sizeof(attr->CMD##_LAST_FIELD), 0, \
		   sizeof(*attr) - \
		   offsetof(union bpf_attr, CMD##_LAST_FIELD) - \
		   sizeof(attr->CMD##_LAST_FIELD)) != NULL

/* dst and src must have at least "size" number of bytes.
 * Return strlen on success and < 0 on error.
 */
int bpf_obj_name_cpy(char *dst, const char *src, unsigned int size)
{
	const char *end = src + size;
	const char *orig_src = src;

	memset(dst, 0, size);
	/* Copy all isalnum(), '_' and '.' chars. */
	while (src < end && *src) {
		if (!isalnum(*src) &&
		    *src != '_' && *src != '.')
			return -EINVAL;
		*dst++ = *src++;
	}

	/* No '\0' found in "size" number of bytes */
	if (src == end)
		return -EINVAL;

	return src - orig_src;
}

int map_check_no_btf(const struct bpf_map *map,
		     const struct btf *btf,
		     const struct btf_type *key_type,
		     const struct btf_type *value_type)
{
	return -ENOTSUPP;
}

static int map_check_btf(struct bpf_map *map, const struct btf *btf,
			 u32 btf_key_id, u32 btf_value_id)
{
	const struct btf_type *key_type, *value_type;
	u32 key_size, value_size;
	int ret = 0;

	/* Some maps allow key to be unspecified. */
	if (btf_key_id) {
		key_type = btf_type_id_size(btf, &btf_key_id, &key_size);
		if (!key_type || key_size != map->key_size)
			return -EINVAL;
	} else {
		key_type = btf_type_by_id(btf, 0);
		if (!map->ops->map_check_btf)
			return -EINVAL;
	}

	value_type = btf_type_id_size(btf, &btf_value_id, &value_size);
	if (!value_type || value_size != map->value_size)
		return -EINVAL;

	map->spin_lock_off = btf_find_spin_lock(btf, value_type);

	if (map_value_has_spin_lock(map)) {
		if (map->map_flags & BPF_F_RDONLY_PROG)
			return -EACCES;
		if (map->map_type != BPF_MAP_TYPE_HASH &&
		    map->map_type != BPF_MAP_TYPE_ARRAY &&
		    map->map_type != BPF_MAP_TYPE_CGROUP_STORAGE &&
		    map->map_type != BPF_MAP_TYPE_SK_STORAGE &&
		    map->map_type != BPF_MAP_TYPE_INODE_STORAGE &&
		    map->map_type != BPF_MAP_TYPE_TASK_STORAGE)
			return -ENOTSUPP;
		if (map->spin_lock_off + sizeof(struct bpf_spin_lock) >
		    map->value_size) {
			WARN_ONCE(1,
				  "verifier bug spin_lock_off %d value_size %d\n",
				  map->spin_lock_off, map->value_size);
			return -EFAULT;
		}
	}

	map->timer_off = btf_find_timer(btf, value_type);
	if (map_value_has_timer(map)) {
		if (map->map_flags & BPF_F_RDONLY_PROG)
			return -EACCES;
		if (map->map_type != BPF_MAP_TYPE_HASH &&
		    map->map_type != BPF_MAP_TYPE_LRU_HASH &&
		    map->map_type != BPF_MAP_TYPE_ARRAY)
			return -EOPNOTSUPP;
	}

	if (map->ops->map_check_btf)
		ret = map->ops->map_check_btf(map, btf, key_type, value_type);

	return ret;
}

#define BPF_MAP_CREATE_LAST_FIELD map_extra
/* called via syscall */
static int map_create(union bpf_attr *attr)
{
	int numa_node = bpf_map_attr_numa_node(attr);
	struct bpf_map *map;
	int f_flags;
	int err;

	err = CHECK_ATTR(BPF_MAP_CREATE);
	if (err)
		return -EINVAL;

	if (attr->btf_vmlinux_value_type_id) {
		if (attr->map_type != BPF_MAP_TYPE_STRUCT_OPS ||
		    attr->btf_key_type_id || attr->btf_value_type_id)
			return -EINVAL;
	} else if (attr->btf_key_type_id && !attr->btf_value_type_id) {
		return -EINVAL;
	}

	if (attr->map_type != BPF_MAP_TYPE_BLOOM_FILTER &&
	    attr->map_extra != 0)
		return -EINVAL;

	f_flags = bpf_get_file_flag(attr->map_flags);
	if (f_flags < 0)
		return f_flags;

	if (numa_node != NUMA_NO_NODE &&
	    ((unsigned int)numa_node >= nr_node_ids ||
	     !node_online(numa_node)))
		return -EINVAL;

	/* find map type and init map: hashtable vs rbtree vs bloom vs ... */
	map = find_and_alloc_map(attr);
	if (IS_ERR(map))
		return PTR_ERR(map);

	err = bpf_obj_name_cpy(map->name, attr->map_name,
			       sizeof(attr->map_name));
	if (err < 0)
		goto free_map;

	atomic64_set(&map->refcnt, 1);
	atomic64_set(&map->usercnt, 1);
	mutex_init(&map->freeze_mutex);

	map->spin_lock_off = -EINVAL;
	map->timer_off = -EINVAL;
	if (attr->btf_key_type_id || attr->btf_value_type_id ||
	    /* Even the map's value is a kernel's struct,
	     * the bpf_prog.o must have BTF to begin with
	     * to figure out the corresponding kernel's
	     * counter part.  Thus, attr->btf_fd has
	     * to be valid also.
	     */
	    attr->btf_vmlinux_value_type_id) {
		struct btf *btf;

		btf = btf_get_by_fd(attr->btf_fd);
		if (IS_ERR(btf)) {
			err = PTR_ERR(btf);
			goto free_map;
		}
		if (btf_is_kernel(btf)) {
			btf_put(btf);
			err = -EACCES;
			goto free_map;
		}
		map->btf = btf;

		if (attr->btf_value_type_id) {
			err = map_check_btf(map, btf, attr->btf_key_type_id,
					    attr->btf_value_type_id);
			if (err)
				goto free_map;
		}

		map->btf_key_type_id = attr->btf_key_type_id;
		map->btf_value_type_id = attr->btf_value_type_id;
		map->btf_vmlinux_value_type_id =
			attr->btf_vmlinux_value_type_id;
	}

	err = security_bpf_map_alloc(map);
	if (err)
		goto free_map;

	err = bpf_map_alloc_id(map);
	if (err)
		goto free_map_sec;

	bpf_map_save_memcg(map);

	err = bpf_map_new_fd(map, f_flags);
	if (err < 0) {
		/* failed to allocate fd.
		 * bpf_map_put_with_uref() is needed because the above
		 * bpf_map_alloc_id() has published the map
		 * to the userspace and the userspace may
		 * have refcnt-ed it through BPF_MAP_GET_FD_BY_ID.
		 */
		bpf_map_put_with_uref(map);
		return err;
	}

	return err;

free_map_sec:
	security_bpf_map_free(map);
free_map:
	btf_put(map->btf);
	map->ops->map_free(map);
	return err;
}

/* if error is returned, fd is released.
 * On success caller should complete fd access with matching fdput()
 */
struct bpf_map *__bpf_map_get(struct fd f)
{
	if (!f.file)
		return ERR_PTR(-EBADF);
	if (f.file->f_op != &bpf_map_fops) {
		fdput(f);
		return ERR_PTR(-EINVAL);
	}

	return f.file->private_data;
}

void bpf_map_inc(struct bpf_map *map)
{
	atomic64_inc(&map->refcnt);
}
EXPORT_SYMBOL_GPL(bpf_map_inc);

void bpf_map_inc_with_uref(struct bpf_map *map)
{
	atomic64_inc(&map->refcnt);
	atomic64_inc(&map->usercnt);
}
EXPORT_SYMBOL_GPL(bpf_map_inc_with_uref);

struct bpf_map *bpf_map_get(u32 ufd)
{
	struct fd f = fdget(ufd);
	struct bpf_map *map;

	map = __bpf_map_get(f);
	if (IS_ERR(map))
		return map;

	bpf_map_inc(map);
	fdput(f);

	return map;
}

struct bpf_map *bpf_map_get_with_uref(u32 ufd)
{
	struct fd f = fdget(ufd);
	struct bpf_map *map;

	map = __bpf_map_get(f);
	if (IS_ERR(map))
		return map;

	bpf_map_inc_with_uref(map);
	fdput(f);

	return map;
}

/* map_idr_lock should have been held */
static struct bpf_map *__bpf_map_inc_not_zero(struct bpf_map *map, bool uref)
{
	int refold;

	refold = atomic64_fetch_add_unless(&map->refcnt, 1, 0);
	if (!refold)
		return ERR_PTR(-ENOENT);
	if (uref)
		atomic64_inc(&map->usercnt);

	return map;
}

struct bpf_map *bpf_map_inc_not_zero(struct bpf_map *map)
{
	spin_lock_bh(&map_idr_lock);
	map = __bpf_map_inc_not_zero(map, false);
	spin_unlock_bh(&map_idr_lock);

	return map;
}
EXPORT_SYMBOL_GPL(bpf_map_inc_not_zero);

int __weak bpf_stackmap_copy(struct bpf_map *map, void *key, void *value)
{
	return -ENOTSUPP;
}

static void *__bpf_copy_key(void __user *ukey, u64 key_size)
{
	if (key_size)
		return vmemdup_user(ukey, key_size);

	if (ukey)
		return ERR_PTR(-EINVAL);

	return NULL;
}

static void *___bpf_copy_key(bpfptr_t ukey, u64 key_size)
{
	if (key_size)
		return kvmemdup_bpfptr(ukey, key_size);

	if (!bpfptr_is_null(ukey))
		return ERR_PTR(-EINVAL);

	return NULL;
}

/* last field in 'union bpf_attr' used by this command */
#define BPF_MAP_LOOKUP_ELEM_LAST_FIELD flags

static int map_lookup_elem(union bpf_attr *attr)
{
	void __user *ukey = u64_to_user_ptr(attr->key);
	void __user *uvalue = u64_to_user_ptr(attr->value);
	int ufd = attr->map_fd;
	struct bpf_map *map;
	void *key, *value;
	u32 value_size;
	struct fd f;
	int err;

	if (CHECK_ATTR(BPF_MAP_LOOKUP_ELEM))
		return -EINVAL;

	if (attr->flags & ~BPF_F_LOCK)
		return -EINVAL;

	f = fdget(ufd);
	map = __bpf_map_get(f);
	if (IS_ERR(map))
		return PTR_ERR(map);
	if (!(map_get_sys_perms(map, f) & FMODE_CAN_READ)) {
		err = -EPERM;
		goto err_put;
	}

	if ((attr->flags & BPF_F_LOCK) &&
	    !map_value_has_spin_lock(map)) {
		err = -EINVAL;
		goto err_put;
	}

	key = __bpf_copy_key(ukey, map->key_size);
	if (IS_ERR(key)) {
		err = PTR_ERR(key);
		goto err_put;
	}

	value_size = bpf_map_value_size(map);

	err = -ENOMEM;
	value = kvmalloc(value_size, GFP_USER | __GFP_NOWARN);
	if (!value)
		goto free_key;

	if (map->map_type == BPF_MAP_TYPE_BLOOM_FILTER) {
		if (copy_from_user(value, uvalue, value_size))
			err = -EFAULT;
		else
			err = bpf_map_copy_value(map, key, value, attr->flags);
		goto free_value;
	}

	err = bpf_map_copy_value(map, key, value, attr->flags);
	if (err)
		goto free_value;

	err = -EFAULT;
	if (copy_to_user(uvalue, value, value_size) != 0)
		goto free_value;

	err = 0;

free_value:
	kvfree(value);
free_key:
	kvfree(key);
err_put:
	fdput(f);
	return err;
}


#define BPF_MAP_UPDATE_ELEM_LAST_FIELD flags

static int map_update_elem(union bpf_attr *attr, bpfptr_t uattr)
{
	bpfptr_t ukey = make_bpfptr(attr->key, uattr.is_kernel);
	bpfptr_t uvalue = make_bpfptr(attr->value, uattr.is_kernel);
	int ufd = attr->map_fd;
	struct bpf_map *map;
	void *key, *value;
	u32 value_size;
	struct fd f;
	int err;

	if (CHECK_ATTR(BPF_MAP_UPDATE_ELEM))
		return -EINVAL;

	f = fdget(ufd);
	map = __bpf_map_get(f);
	if (IS_ERR(map))
		return PTR_ERR(map);
	bpf_map_write_active_inc(map);
	if (!(map_get_sys_perms(map, f) & FMODE_CAN_WRITE)) {
		err = -EPERM;
		goto err_put;
	}

	if ((attr->flags & BPF_F_LOCK) &&
	    !map_value_has_spin_lock(map)) {
		err = -EINVAL;
		goto err_put;
	}

	key = ___bpf_copy_key(ukey, map->key_size);
	if (IS_ERR(key)) {
		err = PTR_ERR(key);
		goto err_put;
	}

	value_size = bpf_map_value_size(map);

	err = -ENOMEM;
	value = kvmalloc(value_size, GFP_USER | __GFP_NOWARN);
	if (!value)
		goto free_key;

	err = -EFAULT;
	if (copy_from_bpfptr(value, uvalue, value_size) != 0)
		goto free_value;

	err = bpf_map_update_value(map, f, key, value, attr->flags);

free_value:
	kvfree(value);
free_key:
	kvfree(key);
err_put:
	bpf_map_write_active_dec(map);
	fdput(f);
	return err;
}

#define BPF_MAP_DELETE_ELEM_LAST_FIELD key

static int map_delete_elem(union bpf_attr *attr)
{
	void __user *ukey = u64_to_user_ptr(attr->key);
	int ufd = attr->map_fd;
	struct bpf_map *map;
	struct fd f;
	void *key;
	int err;

	if (CHECK_ATTR(BPF_MAP_DELETE_ELEM))
		return -EINVAL;

	f = fdget(ufd);
	map = __bpf_map_get(f);
	if (IS_ERR(map))
		return PTR_ERR(map);
	bpf_map_write_active_inc(map);
	if (!(map_get_sys_perms(map, f) & FMODE_CAN_WRITE)) {
		err = -EPERM;
		goto err_put;
	}

	key = __bpf_copy_key(ukey, map->key_size);
	if (IS_ERR(key)) {
		err = PTR_ERR(key);
		goto err_put;
	}

	if (bpf_map_is_dev_bound(map)) {
		err = bpf_map_offload_delete_elem(map, key);
		goto out;
	} else if (IS_FD_PROG_ARRAY(map) ||
		   map->map_type == BPF_MAP_TYPE_STRUCT_OPS) {
		/* These maps require sleepable context */
		err = map->ops->map_delete_elem(map, key);
		goto out;
	}

	bpf_disable_instrumentation();
	rcu_read_lock();
	err = map->ops->map_delete_elem(map, key);
	rcu_read_unlock();
	bpf_enable_instrumentation();
	maybe_wait_bpf_programs(map);
out:
	kvfree(key);
err_put:
	bpf_map_write_active_dec(map);
	fdput(f);
	return err;
}

/* last field in 'union bpf_attr' used by this command */
#define BPF_MAP_GET_NEXT_KEY_LAST_FIELD next_key

static int map_get_next_key(union bpf_attr *attr)
{
	void __user *ukey = u64_to_user_ptr(attr->key);
	void __user *unext_key = u64_to_user_ptr(attr->next_key);
	int ufd = attr->map_fd;
	struct bpf_map *map;
	void *key, *next_key;
	struct fd f;
	int err;

	if (CHECK_ATTR(BPF_MAP_GET_NEXT_KEY))
		return -EINVAL;

	f = fdget(ufd);
	map = __bpf_map_get(f);
	if (IS_ERR(map))
		return PTR_ERR(map);
	if (!(map_get_sys_perms(map, f) & FMODE_CAN_READ)) {
		err = -EPERM;
		goto err_put;
	}

	if (ukey) {
		key = __bpf_copy_key(ukey, map->key_size);
		if (IS_ERR(key)) {
			err = PTR_ERR(key);
			goto err_put;
		}
	} else {
		key = NULL;
	}

	err = -ENOMEM;
	next_key = kvmalloc(map->key_size, GFP_USER);
	if (!next_key)
		goto free_key;

	if (bpf_map_is_dev_bound(map)) {
		err = bpf_map_offload_get_next_key(map, key, next_key);
		goto out;
	}

	rcu_read_lock();
	err = map->ops->map_get_next_key(map, key, next_key);
	rcu_read_unlock();
out:
	if (err)
		goto free_next_key;

	err = -EFAULT;
	if (copy_to_user(unext_key, next_key, map->key_size) != 0)
		goto free_next_key;

	err = 0;

free_next_key:
	kvfree(next_key);
free_key:
	kvfree(key);
err_put:
	fdput(f);
	return err;
}

int generic_map_delete_batch(struct bpf_map *map,
			     const union bpf_attr *attr,
			     union bpf_attr __user *uattr)
{
	void __user *keys = u64_to_user_ptr(attr->batch.keys);
	u32 cp, max_count;
	int err = 0;
	void *key;

	if (attr->batch.elem_flags & ~BPF_F_LOCK)
		return -EINVAL;

	if ((attr->batch.elem_flags & BPF_F_LOCK) &&
	    !map_value_has_spin_lock(map)) {
		return -EINVAL;
	}

	max_count = attr->batch.count;
	if (!max_count)
		return 0;

	key = kvmalloc(map->key_size, GFP_USER | __GFP_NOWARN);
	if (!key)
		return -ENOMEM;

	for (cp = 0; cp < max_count; cp++) {
		err = -EFAULT;
		if (copy_from_user(key, keys + cp * map->key_size,
				   map->key_size))
			break;

		if (bpf_map_is_dev_bound(map)) {
			err = bpf_map_offload_delete_elem(map, key);
			break;
		}

		bpf_disable_instrumentation();
		rcu_read_lock();
		err = map->ops->map_delete_elem(map, key);
		rcu_read_unlock();
		bpf_enable_instrumentation();
		maybe_wait_bpf_programs(map);
		if (err)
			break;
	}
	if (copy_to_user(&uattr->batch.count, &cp, sizeof(cp)))
		err = -EFAULT;

	kvfree(key);
	return err;
}

int generic_map_update_batch(struct bpf_map *map,
			     const union bpf_attr *attr,
			     union bpf_attr __user *uattr)
{
	void __user *values = u64_to_user_ptr(attr->batch.values);
	void __user *keys = u64_to_user_ptr(attr->batch.keys);
	u32 value_size, cp, max_count;
	int ufd = attr->batch.map_fd;
	void *key, *value;
	struct fd f;
	int err = 0;

	if (attr->batch.elem_flags & ~BPF_F_LOCK)
		return -EINVAL;

	if ((attr->batch.elem_flags & BPF_F_LOCK) &&
	    !map_value_has_spin_lock(map)) {
		return -EINVAL;
	}

	value_size = bpf_map_value_size(map);

	max_count = attr->batch.count;
	if (!max_count)
		return 0;

	key = kvmalloc(map->key_size, GFP_USER | __GFP_NOWARN);
	if (!key)
		return -ENOMEM;

	value = kvmalloc(value_size, GFP_USER | __GFP_NOWARN);
	if (!value) {
		kvfree(key);
		return -ENOMEM;
	}

	f = fdget(ufd); /* bpf_map_do_batch() guarantees ufd is valid */
	for (cp = 0; cp < max_count; cp++) {
		err = -EFAULT;
		if (copy_from_user(key, keys + cp * map->key_size,
		    map->key_size) ||
		    copy_from_user(value, values + cp * value_size, value_size))
			break;

		err = bpf_map_update_value(map, f, key, value,
					   attr->batch.elem_flags);

		if (err)
			break;
	}

	if (copy_to_user(&uattr->batch.count, &cp, sizeof(cp)))
		err = -EFAULT;

	kvfree(value);
	kvfree(key);
	fdput(f);
	return err;
}

#define MAP_LOOKUP_RETRIES 3

int generic_map_lookup_batch(struct bpf_map *map,
				    const union bpf_attr *attr,
				    union bpf_attr __user *uattr)
{
	void __user *uobatch = u64_to_user_ptr(attr->batch.out_batch);
	void __user *ubatch = u64_to_user_ptr(attr->batch.in_batch);
	void __user *values = u64_to_user_ptr(attr->batch.values);
	void __user *keys = u64_to_user_ptr(attr->batch.keys);
	void *buf, *buf_prevkey, *prev_key, *key, *value;
	int err, retry = MAP_LOOKUP_RETRIES;
	u32 value_size, cp, max_count;

	if (attr->batch.elem_flags & ~BPF_F_LOCK)
		return -EINVAL;

	if ((attr->batch.elem_flags & BPF_F_LOCK) &&
	    !map_value_has_spin_lock(map))
		return -EINVAL;

	value_size = bpf_map_value_size(map);

	max_count = attr->batch.count;
	if (!max_count)
		return 0;

	if (put_user(0, &uattr->batch.count))
		return -EFAULT;

	buf_prevkey = kvmalloc(map->key_size, GFP_USER | __GFP_NOWARN);
	if (!buf_prevkey)
		return -ENOMEM;

	buf = kvmalloc(map->key_size + value_size, GFP_USER | __GFP_NOWARN);
	if (!buf) {
		kvfree(buf_prevkey);
		return -ENOMEM;
	}

	err = -EFAULT;
	prev_key = NULL;
	if (ubatch && copy_from_user(buf_prevkey, ubatch, map->key_size))
		goto free_buf;
	key = buf;
	value = key + map->key_size;
	if (ubatch)
		prev_key = buf_prevkey;

	for (cp = 0; cp < max_count;) {
		rcu_read_lock();
		err = map->ops->map_get_next_key(map, prev_key, key);
		rcu_read_unlock();
		if (err)
			break;
		err = bpf_map_copy_value(map, key, value,
					 attr->batch.elem_flags);

		if (err == -ENOENT) {
			if (retry) {
				retry--;
				continue;
			}
			err = -EINTR;
			break;
		}

		if (err)
			goto free_buf;

		if (copy_to_user(keys + cp * map->key_size, key,
				 map->key_size)) {
			err = -EFAULT;
			goto free_buf;
		}
		if (copy_to_user(values + cp * value_size, value, value_size)) {
			err = -EFAULT;
			goto free_buf;
		}

		if (!prev_key)
			prev_key = buf_prevkey;

		swap(prev_key, key);
		retry = MAP_LOOKUP_RETRIES;
		cp++;
	}

	if (err == -EFAULT)
		goto free_buf;

	if ((copy_to_user(&uattr->batch.count, &cp, sizeof(cp)) ||
		    (cp && copy_to_user(uobatch, prev_key, map->key_size))))
		err = -EFAULT;

free_buf:
	kvfree(buf_prevkey);
	kvfree(buf);
	return err;
}

#define BPF_MAP_LOOKUP_AND_DELETE_ELEM_LAST_FIELD flags

static int map_lookup_and_delete_elem(union bpf_attr *attr)
{
	void __user *ukey = u64_to_user_ptr(attr->key);
	void __user *uvalue = u64_to_user_ptr(attr->value);
	int ufd = attr->map_fd;
	struct bpf_map *map;
	void *key, *value;
	u32 value_size;
	struct fd f;
	int err;

	if (CHECK_ATTR(BPF_MAP_LOOKUP_AND_DELETE_ELEM))
		return -EINVAL;

	if (attr->flags & ~BPF_F_LOCK)
		return -EINVAL;

	f = fdget(ufd);
	map = __bpf_map_get(f);
	if (IS_ERR(map))
		return PTR_ERR(map);
	bpf_map_write_active_inc(map);
	if (!(map_get_sys_perms(map, f) & FMODE_CAN_READ) ||
	    !(map_get_sys_perms(map, f) & FMODE_CAN_WRITE)) {
		err = -EPERM;
		goto err_put;
	}

	if (attr->flags &&
	    (map->map_type == BPF_MAP_TYPE_QUEUE ||
	     map->map_type == BPF_MAP_TYPE_STACK)) {
		err = -EINVAL;
		goto err_put;
	}

	if ((attr->flags & BPF_F_LOCK) &&
	    !map_value_has_spin_lock(map)) {
		err = -EINVAL;
		goto err_put;
	}

	key = __bpf_copy_key(ukey, map->key_size);
	if (IS_ERR(key)) {
		err = PTR_ERR(key);
		goto err_put;
	}

	value_size = bpf_map_value_size(map);

	err = -ENOMEM;
	value = kvmalloc(value_size, GFP_USER | __GFP_NOWARN);
	if (!value)
		goto free_key;

	err = -ENOTSUPP;
	if (map->map_type == BPF_MAP_TYPE_QUEUE ||
	    map->map_type == BPF_MAP_TYPE_STACK) {
		err = map->ops->map_pop_elem(map, value);
	} else if (map->map_type == BPF_MAP_TYPE_HASH ||
		   map->map_type == BPF_MAP_TYPE_PERCPU_HASH ||
		   map->map_type == BPF_MAP_TYPE_LRU_HASH ||
		   map->map_type == BPF_MAP_TYPE_LRU_PERCPU_HASH) {
		if (!bpf_map_is_dev_bound(map)) {
			bpf_disable_instrumentation();
			rcu_read_lock();
			err = map->ops->map_lookup_and_delete_elem(map, key, value, attr->flags);
			rcu_read_unlock();
			bpf_enable_instrumentation();
		}
	}

	if (err)
		goto free_value;

	if (copy_to_user(uvalue, value, value_size) != 0) {
		err = -EFAULT;
		goto free_value;
	}

	err = 0;

free_value:
	kvfree(value);
free_key:
	kvfree(key);
err_put:
	bpf_map_write_active_dec(map);
	fdput(f);
	return err;
}

#define BPF_MAP_FREEZE_LAST_FIELD map_fd

static int map_freeze(const union bpf_attr *attr)
{
	int err = 0, ufd = attr->map_fd;
	struct bpf_map *map;
	struct fd f;

	if (CHECK_ATTR(BPF_MAP_FREEZE))
		return -EINVAL;

	f = fdget(ufd);
	map = __bpf_map_get(f);
	if (IS_ERR(map))
		return PTR_ERR(map);

	if (map->map_type == BPF_MAP_TYPE_STRUCT_OPS ||
	    map_value_has_timer(map)) {
		fdput(f);
		return -ENOTSUPP;
	}

	mutex_lock(&map->freeze_mutex);
	if (bpf_map_write_active(map)) {
		err = -EBUSY;
		goto err_put;
	}
	if (READ_ONCE(map->frozen)) {
		err = -EBUSY;
		goto err_put;
	}
	if (!bpf_capable()) {
		err = -EPERM;
		goto err_put;
	}

	WRITE_ONCE(map->frozen, true);
err_put:
	mutex_unlock(&map->freeze_mutex);
	fdput(f);
	return err;
}

static const struct bpf_prog_ops * const bpf_prog_types[] = {
#define BPF_PROG_TYPE(_id, _name, prog_ctx_type, kern_ctx_type) \
	[_id] = & _name ## _prog_ops,
#define BPF_MAP_TYPE(_id, _ops)
#define BPF_LINK_TYPE(_id, _name)
#include <linux/bpf_types.h>
#undef BPF_PROG_TYPE
#undef BPF_MAP_TYPE
#undef BPF_LINK_TYPE
};

static int find_prog_type(enum bpf_prog_type type, struct bpf_prog *prog)
{
	const struct bpf_prog_ops *ops;

	if (type >= ARRAY_SIZE(bpf_prog_types))
		return -EINVAL;
	type = array_index_nospec(type, ARRAY_SIZE(bpf_prog_types));
	ops = bpf_prog_types[type];
	if (!ops)
		return -EINVAL;

	if (!bpf_prog_is_dev_bound(prog->aux))
		prog->aux->ops = ops;
	else
		prog->aux->ops = &bpf_offload_prog_ops;
	prog->type = type;
	return 0;
}

enum bpf_audit {
	BPF_AUDIT_LOAD,
	BPF_AUDIT_UNLOAD,
	BPF_AUDIT_MAX,
};

static const char * const bpf_audit_str[BPF_AUDIT_MAX] = {
	[BPF_AUDIT_LOAD]   = "LOAD",
	[BPF_AUDIT_UNLOAD] = "UNLOAD",
};

static void bpf_audit_prog(const struct bpf_prog *prog, unsigned int op)
{
	struct audit_context *ctx = NULL;
	struct audit_buffer *ab;

	if (WARN_ON_ONCE(op >= BPF_AUDIT_MAX))
		return;
	if (audit_enabled == AUDIT_OFF)
		return;
	if (op == BPF_AUDIT_LOAD)
		ctx = audit_context();
	ab = audit_log_start(ctx, GFP_ATOMIC, AUDIT_BPF);
	if (unlikely(!ab))
		return;
	audit_log_format(ab, "prog-id=%u op=%s",
			 prog->aux->id, bpf_audit_str[op]);
	audit_log_end(ab);
}

static int bpf_prog_alloc_id(struct bpf_prog *prog)
{
	int id;

	idr_preload(GFP_KERNEL);
	spin_lock_bh(&prog_idr_lock);
	id = idr_alloc_cyclic(&prog_idr, prog, 1, INT_MAX, GFP_ATOMIC);
	if (id > 0)
		prog->aux->id = id;
	spin_unlock_bh(&prog_idr_lock);
	idr_preload_end();

	/* id is in [1, INT_MAX) */
	if (WARN_ON_ONCE(!id))
		return -ENOSPC;

	return id > 0 ? 0 : id;
}

void bpf_prog_free_id(struct bpf_prog *prog, bool do_idr_lock)
{
	unsigned long flags;

	/* cBPF to eBPF migrations are currently not in the idr store.
	 * Offloaded programs are removed from the store when their device
	 * disappears - even if someone grabs an fd to them they are unusable,
	 * simply waiting for refcnt to drop to be freed.
	 */
	if (!prog->aux->id)
		return;

	if (do_idr_lock)
		spin_lock_irqsave(&prog_idr_lock, flags);
	else
		__acquire(&prog_idr_lock);

	idr_remove(&prog_idr, prog->aux->id);
	prog->aux->id = 0;

	if (do_idr_lock)
		spin_unlock_irqrestore(&prog_idr_lock, flags);
	else
		__release(&prog_idr_lock);
}

static void __bpf_prog_put_rcu(struct rcu_head *rcu)
{
	struct bpf_prog_aux *aux = container_of(rcu, struct bpf_prog_aux, rcu);

	kvfree(aux->func_info);
	kfree(aux->func_info_aux);
	free_uid(aux->user);
	security_bpf_prog_free(aux);
	bpf_prog_free(aux->prog);
}

static void __bpf_prog_put_noref(struct bpf_prog *prog, bool deferred)
{
	bpf_prog_kallsyms_del_all(prog);
	btf_put(prog->aux->btf);
	kvfree(prog->aux->jited_linfo);
	kvfree(prog->aux->linfo);
	kfree(prog->aux->kfunc_tab);
	if (prog->aux->attach_btf)
		btf_put(prog->aux->attach_btf);

	if (deferred) {
		if (prog->aux->sleepable)
			call_rcu_tasks_trace(&prog->aux->rcu, __bpf_prog_put_rcu);
		else
			call_rcu(&prog->aux->rcu, __bpf_prog_put_rcu);
	} else {
		__bpf_prog_put_rcu(&prog->aux->rcu);
	}
}

static void bpf_prog_put_deferred(struct work_struct *work)
{
	struct bpf_prog_aux *aux;
	struct bpf_prog *prog;

	aux = container_of(work, struct bpf_prog_aux, work);
	prog = aux->prog;
	perf_event_bpf_event(prog, PERF_BPF_EVENT_PROG_UNLOAD, 0);
	bpf_audit_prog(prog, BPF_AUDIT_UNLOAD);
	__bpf_prog_put_noref(prog, true);
}

static void __bpf_prog_put(struct bpf_prog *prog, bool do_idr_lock)
{
	struct bpf_prog_aux *aux = prog->aux;

	if (atomic64_dec_and_test(&aux->refcnt)) {
		/* bpf_prog_free_id() must be called first */
		bpf_prog_free_id(prog, do_idr_lock);

		if (in_irq() || irqs_disabled()) {
			INIT_WORK(&aux->work, bpf_prog_put_deferred);
			schedule_work(&aux->work);
		} else {
			bpf_prog_put_deferred(&aux->work);
		}
	}
}

void bpf_prog_put(struct bpf_prog *prog)
{
	__bpf_prog_put(prog, true);
}
EXPORT_SYMBOL_GPL(bpf_prog_put);

static int bpf_prog_release(struct inode *inode, struct file *filp)
{
	struct bpf_prog *prog = filp->private_data;

	bpf_prog_put(prog);
	return 0;
}

struct bpf_prog_kstats {
	u64 nsecs;
	u64 cnt;
	u64 misses;
};

static void bpf_prog_get_stats(const struct bpf_prog *prog,
			       struct bpf_prog_kstats *stats)
{
	u64 nsecs = 0, cnt = 0, misses = 0;
	int cpu;

	for_each_possible_cpu(cpu) {
		const struct bpf_prog_stats *st;
		unsigned int start;
		u64 tnsecs, tcnt, tmisses;

		st = per_cpu_ptr(prog->stats, cpu);
		do {
			start = u64_stats_fetch_begin_irq(&st->syncp);
			tnsecs = u64_stats_read(&st->nsecs);
			tcnt = u64_stats_read(&st->cnt);
			tmisses = u64_stats_read(&st->misses);
		} while (u64_stats_fetch_retry_irq(&st->syncp, start));
		nsecs += tnsecs;
		cnt += tcnt;
		misses += tmisses;
	}
	stats->nsecs = nsecs;
	stats->cnt = cnt;
	stats->misses = misses;
}

#ifdef CONFIG_PROC_FS
static void bpf_prog_show_fdinfo(struct seq_file *m, struct file *filp)
{
	const struct bpf_prog *prog = filp->private_data;
	char prog_tag[sizeof(prog->tag) * 2 + 1] = { };
	struct bpf_prog_kstats stats;

	bpf_prog_get_stats(prog, &stats);
	bin2hex(prog_tag, prog->tag, sizeof(prog->tag));
	seq_printf(m,
		   "prog_type:\t%u\n"
		   "prog_jited:\t%u\n"
		   "prog_tag:\t%s\n"
		   "memlock:\t%llu\n"
		   "prog_id:\t%u\n"
		   "run_time_ns:\t%llu\n"
		   "run_cnt:\t%llu\n"
		   "recursion_misses:\t%llu\n"
		   "verified_insns:\t%u\n",
		   prog->type,
		   prog->jited,
		   prog_tag,
		   prog->pages * 1ULL << PAGE_SHIFT,
		   prog->aux->id,
		   stats.nsecs,
		   stats.cnt,
		   stats.misses,
		   prog->aux->verified_insns);
}
#endif

const struct file_operations bpf_prog_fops = {
#ifdef CONFIG_PROC_FS
	.show_fdinfo	= bpf_prog_show_fdinfo,
#endif
	.release	= bpf_prog_release,
	.read		= bpf_dummy_read,
	.write		= bpf_dummy_write,
};

int bpf_prog_new_fd(struct bpf_prog *prog)
{
	int ret;

	ret = security_bpf_prog(prog);
	if (ret < 0)
		return ret;

	return anon_inode_getfd("bpf-prog", &bpf_prog_fops, prog,
				O_RDWR | O_CLOEXEC);
}

static struct bpf_prog *____bpf_prog_get(struct fd f)
{
	if (!f.file)
		return ERR_PTR(-EBADF);
	if (f.file->f_op != &bpf_prog_fops) {
		fdput(f);
		return ERR_PTR(-EINVAL);
	}

	return f.file->private_data;
}

void bpf_prog_add(struct bpf_prog *prog, int i)
{
	atomic64_add(i, &prog->aux->refcnt);
}
EXPORT_SYMBOL_GPL(bpf_prog_add);

void bpf_prog_sub(struct bpf_prog *prog, int i)
{
	/* Only to be used for undoing previous bpf_prog_add() in some
	 * error path. We still know that another entity in our call
	 * path holds a reference to the program, thus atomic_sub() can
	 * be safely used in such cases!
	 */
	WARN_ON(atomic64_sub_return(i, &prog->aux->refcnt) == 0);
}
EXPORT_SYMBOL_GPL(bpf_prog_sub);

void bpf_prog_inc(struct bpf_prog *prog)
{
	atomic64_inc(&prog->aux->refcnt);
}
EXPORT_SYMBOL_GPL(bpf_prog_inc);

/* prog_idr_lock should have been held */
struct bpf_prog *bpf_prog_inc_not_zero(struct bpf_prog *prog)
{
	int refold;

	refold = atomic64_fetch_add_unless(&prog->aux->refcnt, 1, 0);

	if (!refold)
		return ERR_PTR(-ENOENT);

	return prog;
}
EXPORT_SYMBOL_GPL(bpf_prog_inc_not_zero);

bool bpf_prog_get_ok(struct bpf_prog *prog,
			    enum bpf_prog_type *attach_type, bool attach_drv)
{
	/* not an attachment, just a refcount inc, always allow */
	if (!attach_type)
		return true;

	if (prog->type != *attach_type)
		return false;
	if (bpf_prog_is_dev_bound(prog->aux) && !attach_drv)
		return false;

	return true;
}

static struct bpf_prog *__bpf_prog_get(u32 ufd, enum bpf_prog_type *attach_type,
				       bool attach_drv)
{
	struct fd f = fdget(ufd);
	struct bpf_prog *prog;

	prog = ____bpf_prog_get(f);
	if (IS_ERR(prog))
		return prog;
	if (!bpf_prog_get_ok(prog, attach_type, attach_drv)) {
		prog = ERR_PTR(-EINVAL);
		goto out;
	}

	bpf_prog_inc(prog);
out:
	fdput(f);
	return prog;
}

struct bpf_prog *bpf_prog_get(u32 ufd)
{
	return __bpf_prog_get(ufd, NULL, false);
}

struct bpf_prog *bpf_prog_get_type_dev(u32 ufd, enum bpf_prog_type type,
				       bool attach_drv)
{
	return __bpf_prog_get(ufd, &type, attach_drv);
}
EXPORT_SYMBOL_GPL(bpf_prog_get_type_dev);

/* Initially all BPF programs could be loaded w/o specifying
 * expected_attach_type. Later for some of them specifying expected_attach_type
 * at load time became required so that program could be validated properly.
 * Programs of types that are allowed to be loaded both w/ and w/o (for
 * backward compatibility) expected_attach_type, should have the default attach
 * type assigned to expected_attach_type for the latter case, so that it can be
 * validated later at attach time.
 *
 * bpf_prog_load_fixup_attach_type() sets expected_attach_type in @attr if
 * prog type requires it but has some attach types that have to be backward
 * compatible.
 */
static void bpf_prog_load_fixup_attach_type(union bpf_attr *attr)
{
	switch (attr->prog_type) {
	case BPF_PROG_TYPE_CGROUP_SOCK:
		/* Unfortunately BPF_ATTACH_TYPE_UNSPEC enumeration doesn't
		 * exist so checking for non-zero is the way to go here.
		 */
		if (!attr->expected_attach_type)
			attr->expected_attach_type =
				BPF_CGROUP_INET_SOCK_CREATE;
		break;
	case BPF_PROG_TYPE_SK_REUSEPORT:
		if (!attr->expected_attach_type)
			attr->expected_attach_type =
				BPF_SK_REUSEPORT_SELECT;
		break;
	}
}

static int
bpf_prog_load_check_attach(enum bpf_prog_type prog_type,
			   enum bpf_attach_type expected_attach_type,
			   struct btf *attach_btf, u32 btf_id,
			   struct bpf_prog *dst_prog)
{
	if (btf_id) {
		if (btf_id > BTF_MAX_TYPE)
			return -EINVAL;

		if (!attach_btf && !dst_prog)
			return -EINVAL;

		switch (prog_type) {
		case BPF_PROG_TYPE_TRACING:
		case BPF_PROG_TYPE_LSM:
		case BPF_PROG_TYPE_STRUCT_OPS:
		case BPF_PROG_TYPE_EXT:
			break;
		default:
			return -EINVAL;
		}
	}

	if (attach_btf && (!btf_id || dst_prog))
		return -EINVAL;

	if (dst_prog && prog_type != BPF_PROG_TYPE_TRACING &&
	    prog_type != BPF_PROG_TYPE_EXT)
		return -EINVAL;

	switch (prog_type) {
	case BPF_PROG_TYPE_CGROUP_SOCK:
		switch (expected_attach_type) {
		case BPF_CGROUP_INET_SOCK_CREATE:
		case BPF_CGROUP_INET_SOCK_RELEASE:
		case BPF_CGROUP_INET4_POST_BIND:
		case BPF_CGROUP_INET6_POST_BIND:
			return 0;
		default:
			return -EINVAL;
		}
	case BPF_PROG_TYPE_CGROUP_SOCK_ADDR:
		switch (expected_attach_type) {
		case BPF_CGROUP_INET4_BIND:
		case BPF_CGROUP_INET6_BIND:
		case BPF_CGROUP_INET4_CONNECT:
		case BPF_CGROUP_INET6_CONNECT:
		case BPF_CGROUP_INET4_GETPEERNAME:
		case BPF_CGROUP_INET6_GETPEERNAME:
		case BPF_CGROUP_INET4_GETSOCKNAME:
		case BPF_CGROUP_INET6_GETSOCKNAME:
		case BPF_CGROUP_UDP4_SENDMSG:
		case BPF_CGROUP_UDP6_SENDMSG:
		case BPF_CGROUP_UDP4_RECVMSG:
		case BPF_CGROUP_UDP6_RECVMSG:
			return 0;
		default:
			return -EINVAL;
		}
	case BPF_PROG_TYPE_CGROUP_SKB:
		switch (expected_attach_type) {
		case BPF_CGROUP_INET_INGRESS:
		case BPF_CGROUP_INET_EGRESS:
			return 0;
		default:
			return -EINVAL;
		}
	case BPF_PROG_TYPE_CGROUP_SOCKOPT:
		switch (expected_attach_type) {
		case BPF_CGROUP_SETSOCKOPT:
		case BPF_CGROUP_GETSOCKOPT:
			return 0;
		default:
			return -EINVAL;
		}
	case BPF_PROG_TYPE_SK_LOOKUP:
		if (expected_attach_type == BPF_SK_LOOKUP)
			return 0;
		return -EINVAL;
	case BPF_PROG_TYPE_SK_REUSEPORT:
		switch (expected_attach_type) {
		case BPF_SK_REUSEPORT_SELECT:
		case BPF_SK_REUSEPORT_SELECT_OR_MIGRATE:
			return 0;
		default:
			return -EINVAL;
		}
	case BPF_PROG_TYPE_SYSCALL:
	case BPF_PROG_TYPE_EXT:
		if (expected_attach_type)
			return -EINVAL;
		fallthrough;
	default:
		return 0;
	}
}

static bool is_net_admin_prog_type(enum bpf_prog_type prog_type)
{
	switch (prog_type) {
	case BPF_PROG_TYPE_SCHED_CLS:
	case BPF_PROG_TYPE_SCHED_ACT:
	case BPF_PROG_TYPE_XDP:
	case BPF_PROG_TYPE_LWT_IN:
	case BPF_PROG_TYPE_LWT_OUT:
	case BPF_PROG_TYPE_LWT_XMIT:
	case BPF_PROG_TYPE_LWT_SEG6LOCAL:
	case BPF_PROG_TYPE_SK_SKB:
	case BPF_PROG_TYPE_SK_MSG:
	case BPF_PROG_TYPE_LIRC_MODE2:
	case BPF_PROG_TYPE_FLOW_DISSECTOR:
	case BPF_PROG_TYPE_CGROUP_DEVICE:
	case BPF_PROG_TYPE_CGROUP_SOCK:
	case BPF_PROG_TYPE_CGROUP_SOCK_ADDR:
	case BPF_PROG_TYPE_CGROUP_SOCKOPT:
	case BPF_PROG_TYPE_CGROUP_SYSCTL:
	case BPF_PROG_TYPE_SOCK_OPS:
	case BPF_PROG_TYPE_EXT: /* extends any prog */
		return true;
	case BPF_PROG_TYPE_CGROUP_SKB:
		/* always unpriv */
	case BPF_PROG_TYPE_SK_REUSEPORT:
		/* equivalent to SOCKET_FILTER. need CAP_BPF only */
	default:
		return false;
	}
}

static bool is_perfmon_prog_type(enum bpf_prog_type prog_type)
{
	switch (prog_type) {
	case BPF_PROG_TYPE_KPROBE:
	case BPF_PROG_TYPE_TRACEPOINT:
	case BPF_PROG_TYPE_PERF_EVENT:
	case BPF_PROG_TYPE_RAW_TRACEPOINT:
	case BPF_PROG_TYPE_RAW_TRACEPOINT_WRITABLE:
	case BPF_PROG_TYPE_TRACING:
	case BPF_PROG_TYPE_LSM:
	case BPF_PROG_TYPE_STRUCT_OPS: /* has access to struct sock */
	case BPF_PROG_TYPE_EXT: /* extends any prog */
		return true;
	default:
		return false;
	}
}

/* last field in 'union bpf_attr' used by this command */
#define	BPF_PROG_LOAD_LAST_FIELD core_relo_rec_size

static int bpf_prog_load(union bpf_attr *attr, bpfptr_t uattr)
{
	enum bpf_prog_type type = attr->prog_type;
	struct bpf_prog *prog, *dst_prog = NULL;
	struct btf *attach_btf = NULL;
	int err;
	char license[128];
	bool is_gpl;

	if (CHECK_ATTR(BPF_PROG_LOAD))
		return -EINVAL;

	if (attr->prog_flags & ~(BPF_F_STRICT_ALIGNMENT |
				 BPF_F_ANY_ALIGNMENT |
				 BPF_F_TEST_STATE_FREQ |
				 BPF_F_SLEEPABLE |
				 BPF_F_TEST_RND_HI32))
		return -EINVAL;

	if (!IS_ENABLED(CONFIG_HAVE_EFFICIENT_UNALIGNED_ACCESS) &&
	    (attr->prog_flags & BPF_F_ANY_ALIGNMENT) &&
	    !bpf_capable())
		return -EPERM;

	/* copy eBPF program license from user space */
	if (strncpy_from_bpfptr(license,
				make_bpfptr(attr->license, uattr.is_kernel),
				sizeof(license) - 1) < 0)
		return -EFAULT;
	license[sizeof(license) - 1] = 0;

	/* eBPF programs must be GPL compatible to use GPL-ed functions */
	is_gpl = license_is_gpl_compatible(license);

	if (attr->insn_cnt == 0 ||
	    attr->insn_cnt > (bpf_capable() ? BPF_COMPLEXITY_LIMIT_INSNS : BPF_MAXINSNS))
		return -E2BIG;
	if (type != BPF_PROG_TYPE_SOCKET_FILTER &&
	    type != BPF_PROG_TYPE_CGROUP_SKB &&
	    !bpf_capable())
		return -EPERM;

	if (is_net_admin_prog_type(type) && !capable(CAP_NET_ADMIN) && !capable(CAP_SYS_ADMIN))
		return -EPERM;
	if (is_perfmon_prog_type(type) && !perfmon_capable())
		return -EPERM;

	/* attach_prog_fd/attach_btf_obj_fd can specify fd of either bpf_prog
	 * or btf, we need to check which one it is
	 */
	if (attr->attach_prog_fd) {
		dst_prog = bpf_prog_get(attr->attach_prog_fd);
		if (IS_ERR(dst_prog)) {
			dst_prog = NULL;
			attach_btf = btf_get_by_fd(attr->attach_btf_obj_fd);
			if (IS_ERR(attach_btf))
				return -EINVAL;
			if (!btf_is_kernel(attach_btf)) {
				/* attaching through specifying bpf_prog's BTF
				 * objects directly might be supported eventually
				 */
				btf_put(attach_btf);
				return -ENOTSUPP;
			}
		}
	} else if (attr->attach_btf_id) {
		/* fall back to vmlinux BTF, if BTF type ID is specified */
		attach_btf = bpf_get_btf_vmlinux();
		if (IS_ERR(attach_btf))
			return PTR_ERR(attach_btf);
		if (!attach_btf)
			return -EINVAL;
		btf_get(attach_btf);
	}

	bpf_prog_load_fixup_attach_type(attr);
	if (bpf_prog_load_check_attach(type, attr->expected_attach_type,
				       attach_btf, attr->attach_btf_id,
				       dst_prog)) {
		if (dst_prog)
			bpf_prog_put(dst_prog);
		if (attach_btf)
			btf_put(attach_btf);
		return -EINVAL;
	}

	/* plain bpf_prog allocation */
	prog = bpf_prog_alloc(bpf_prog_size(attr->insn_cnt), GFP_USER);
	if (!prog) {
		if (dst_prog)
			bpf_prog_put(dst_prog);
		if (attach_btf)
			btf_put(attach_btf);
		return -ENOMEM;
	}

	prog->expected_attach_type = attr->expected_attach_type;
	prog->aux->attach_btf = attach_btf;
	prog->aux->attach_btf_id = attr->attach_btf_id;
	prog->aux->dst_prog = dst_prog;
	prog->aux->offload_requested = !!attr->prog_ifindex;
	prog->aux->sleepable = attr->prog_flags & BPF_F_SLEEPABLE;

	err = security_bpf_prog_alloc(prog->aux);
	if (err)
		goto free_prog;

	prog->aux->user = get_current_user();
	prog->len = attr->insn_cnt;

	err = -EFAULT;
	if (copy_from_bpfptr(prog->insns,
			     make_bpfptr(attr->insns, uattr.is_kernel),
			     bpf_prog_insn_size(prog)) != 0)
		goto free_prog_sec;

	prog->orig_prog = NULL;
	prog->jited = 0;

	atomic64_set(&prog->aux->refcnt, 1);
	prog->gpl_compatible = is_gpl ? 1 : 0;

	if (bpf_prog_is_dev_bound(prog->aux)) {
		err = bpf_prog_offload_init(prog, attr);
		if (err)
			goto free_prog_sec;
	}

	/* find program type: socket_filter vs tracing_filter */
	err = find_prog_type(type, prog);
	if (err < 0)
		goto free_prog_sec;

	prog->aux->load_time = ktime_get_boottime_ns();
	err = bpf_obj_name_cpy(prog->aux->name, attr->prog_name,
			       sizeof(attr->prog_name));
	if (err < 0)
		goto free_prog_sec;

	/* run eBPF verifier */
	err = bpf_check(&prog, attr, uattr);
	if (err < 0)
		goto free_used_maps;

	prog = bpf_prog_select_runtime(prog, &err);
	if (err < 0)
		goto free_used_maps;

	err = bpf_prog_alloc_id(prog);
	if (err)
		goto free_used_maps;

	/* Upon success of bpf_prog_alloc_id(), the BPF prog is
	 * effectively publicly exposed. However, retrieving via
	 * bpf_prog_get_fd_by_id() will take another reference,
	 * therefore it cannot be gone underneath us.
	 *
	 * Only for the time /after/ successful bpf_prog_new_fd()
	 * and before returning to userspace, we might just hold
	 * one reference and any parallel close on that fd could
	 * rip everything out. Hence, below notifications must
	 * happen before bpf_prog_new_fd().
	 *
	 * Also, any failure handling from this point onwards must
	 * be using bpf_prog_put() given the program is exposed.
	 */
	bpf_prog_kallsyms_add(prog);
	perf_event_bpf_event(prog, PERF_BPF_EVENT_PROG_LOAD, 0);
	bpf_audit_prog(prog, BPF_AUDIT_LOAD);

	err = bpf_prog_new_fd(prog);
	if (err < 0)
		bpf_prog_put(prog);
	return err;

free_used_maps:
	/* In case we have subprogs, we need to wait for a grace
	 * period before we can tear down JIT memory since symbols
	 * are already exposed under kallsyms.
	 */
	__bpf_prog_put_noref(prog, prog->aux->func_cnt);
	return err;
free_prog_sec:
	free_uid(prog->aux->user);
	security_bpf_prog_free(prog->aux);
free_prog:
	if (prog->aux->attach_btf)
		btf_put(prog->aux->attach_btf);
	bpf_prog_free(prog);
	return err;
}

#define BPF_OBJ_LAST_FIELD file_flags

static int bpf_obj_pin(const union bpf_attr *attr)
{
	if (CHECK_ATTR(BPF_OBJ) || attr->file_flags != 0)
		return -EINVAL;

	return bpf_obj_pin_user(attr->bpf_fd, u64_to_user_ptr(attr->pathname));
}

static int bpf_obj_get(const union bpf_attr *attr)
{
	if (CHECK_ATTR(BPF_OBJ) || attr->bpf_fd != 0 ||
	    attr->file_flags & ~BPF_OBJ_FLAG_MASK)
		return -EINVAL;

	return bpf_obj_get_user(u64_to_user_ptr(attr->pathname),
				attr->file_flags);
}

void bpf_link_init(struct bpf_link *link, enum bpf_link_type type,
		   const struct bpf_link_ops *ops, struct bpf_prog *prog)
{
	atomic64_set(&link->refcnt, 1);
	link->type = type;
	link->id = 0;
	link->ops = ops;
	link->prog = prog;
}

static void bpf_link_free_id(int id)
{
	if (!id)
		return;

	spin_lock_bh(&link_idr_lock);
	idr_remove(&link_idr, id);
	spin_unlock_bh(&link_idr_lock);
}

/* Clean up bpf_link and corresponding anon_inode file and FD. After
 * anon_inode is created, bpf_link can't be just kfree()'d due to deferred
 * anon_inode's release() call. This helper marksbpf_link as
 * defunct, releases anon_inode file and puts reserved FD. bpf_prog's refcnt
 * is not decremented, it's the responsibility of a calling code that failed
 * to complete bpf_link initialization.
 */
void bpf_link_cleanup(struct bpf_link_primer *primer)
{
	primer->link->prog = NULL;
	bpf_link_free_id(primer->id);
	fput(primer->file);
	put_unused_fd(primer->fd);
}

void bpf_link_inc(struct bpf_link *link)
{
	atomic64_inc(&link->refcnt);
}

/* bpf_link_free is guaranteed to be called from process context */
static void bpf_link_free(struct bpf_link *link)
{
	bpf_link_free_id(link->id);
	if (link->prog) {
		/* detach BPF program, clean up used resources */
		link->ops->release(link);
		bpf_prog_put(link->prog);
	}
	/* free bpf_link and its containing memory */
	link->ops->dealloc(link);
}

static void bpf_link_put_deferred(struct work_struct *work)
{
	struct bpf_link *link = container_of(work, struct bpf_link, work);

	bpf_link_free(link);
}

/* bpf_link_put can be called from atomic context, but ensures that resources
 * are freed from process context
 */
void bpf_link_put(struct bpf_link *link)
{
	if (!atomic64_dec_and_test(&link->refcnt))
		return;

	if (in_atomic()) {
		INIT_WORK(&link->work, bpf_link_put_deferred);
		schedule_work(&link->work);
	} else {
		bpf_link_free(link);
	}
}

static int bpf_link_release(struct inode *inode, struct file *filp)
{
	struct bpf_link *link = filp->private_data;

	bpf_link_put(link);
	return 0;
}

#ifdef CONFIG_PROC_FS
#define BPF_PROG_TYPE(_id, _name, prog_ctx_type, kern_ctx_type)
#define BPF_MAP_TYPE(_id, _ops)
#define BPF_LINK_TYPE(_id, _name) [_id] = #_name,
static const char *bpf_link_type_strs[] = {
	[BPF_LINK_TYPE_UNSPEC] = "<invalid>",
#include <linux/bpf_types.h>
};
#undef BPF_PROG_TYPE
#undef BPF_MAP_TYPE
#undef BPF_LINK_TYPE

static void bpf_link_show_fdinfo(struct seq_file *m, struct file *filp)
{
	const struct bpf_link *link = filp->private_data;
	const struct bpf_prog *prog = link->prog;
	char prog_tag[sizeof(prog->tag) * 2 + 1] = { };

	bin2hex(prog_tag, prog->tag, sizeof(prog->tag));
	seq_printf(m,
		   "link_type:\t%s\n"
		   "link_id:\t%u\n"
		   "prog_tag:\t%s\n"
		   "prog_id:\t%u\n",
		   bpf_link_type_strs[link->type],
		   link->id,
		   prog_tag,
		   prog->aux->id);
	if (link->ops->show_fdinfo)
		link->ops->show_fdinfo(link, m);
}
#endif

static const struct file_operations bpf_link_fops = {
#ifdef CONFIG_PROC_FS
	.show_fdinfo	= bpf_link_show_fdinfo,
#endif
	.release	= bpf_link_release,
	.read		= bpf_dummy_read,
	.write		= bpf_dummy_write,
};

static int bpf_link_alloc_id(struct bpf_link *link)
{
	int id;

	idr_preload(GFP_KERNEL);
	spin_lock_bh(&link_idr_lock);
	id = idr_alloc_cyclic(&link_idr, link, 1, INT_MAX, GFP_ATOMIC);
	spin_unlock_bh(&link_idr_lock);
	idr_preload_end();

	return id;
}

/* Prepare bpf_link to be exposed to user-space by allocating anon_inode file,
 * reserving unused FD and allocating ID from link_idr. This is to be paired
 * with bpf_link_settle() to install FD and ID and expose bpf_link to
 * user-space, if bpf_link is successfully attached. If not, bpf_link and
 * pre-allocated resources are to be freed with bpf_cleanup() call. All the
 * transient state is passed around in struct bpf_link_primer.
 * This is preferred way to create and initialize bpf_link, especially when
 * there are complicated and expensive operations inbetween creating bpf_link
 * itself and attaching it to BPF hook. By using bpf_link_prime() and
 * bpf_link_settle() kernel code using bpf_link doesn't have to perform
 * expensive (and potentially failing) roll back operations in a rare case
 * that file, FD, or ID can't be allocated.
 */
int bpf_link_prime(struct bpf_link *link, struct bpf_link_primer *primer)
{
	struct file *file;
	int fd, id;

	fd = get_unused_fd_flags(O_CLOEXEC);
	if (fd < 0)
		return fd;


	id = bpf_link_alloc_id(link);
	if (id < 0) {
		put_unused_fd(fd);
		return id;
	}

	file = anon_inode_getfile("bpf_link", &bpf_link_fops, link, O_CLOEXEC);
	if (IS_ERR(file)) {
		bpf_link_free_id(id);
		put_unused_fd(fd);
		return PTR_ERR(file);
	}

	primer->link = link;
	primer->file = file;
	primer->fd = fd;
	primer->id = id;
	return 0;
}

int bpf_link_settle(struct bpf_link_primer *primer)
{
	/* make bpf_link fetchable by ID */
	spin_lock_bh(&link_idr_lock);
	primer->link->id = primer->id;
	spin_unlock_bh(&link_idr_lock);
	/* make bpf_link fetchable by FD */
	fd_install(primer->fd, primer->file);
	/* pass through installed FD */
	return primer->fd;
}

int bpf_link_new_fd(struct bpf_link *link)
{
	return anon_inode_getfd("bpf-link", &bpf_link_fops, link, O_CLOEXEC);
}

struct bpf_link *bpf_link_get_from_fd(u32 ufd)
{
	struct fd f = fdget(ufd);
	struct bpf_link *link;

	if (!f.file)
		return ERR_PTR(-EBADF);
	if (f.file->f_op != &bpf_link_fops) {
		fdput(f);
		return ERR_PTR(-EINVAL);
	}

	link = f.file->private_data;
	bpf_link_inc(link);
	fdput(f);

	return link;
}

struct bpf_tracing_link {
	struct bpf_link link;
	enum bpf_attach_type attach_type;
	struct bpf_trampoline *trampoline;
	struct bpf_prog *tgt_prog;
};

static void bpf_tracing_link_release(struct bpf_link *link)
{
	struct bpf_tracing_link *tr_link =
		container_of(link, struct bpf_tracing_link, link);

	WARN_ON_ONCE(bpf_trampoline_unlink_prog(link->prog,
						tr_link->trampoline));

	bpf_trampoline_put(tr_link->trampoline);

	/* tgt_prog is NULL if target is a kernel function */
	if (tr_link->tgt_prog)
		bpf_prog_put(tr_link->tgt_prog);
}

static void bpf_tracing_link_dealloc(struct bpf_link *link)
{
	struct bpf_tracing_link *tr_link =
		container_of(link, struct bpf_tracing_link, link);

	kfree(tr_link);
}

static void bpf_tracing_link_show_fdinfo(const struct bpf_link *link,
					 struct seq_file *seq)
{
	struct bpf_tracing_link *tr_link =
		container_of(link, struct bpf_tracing_link, link);

	seq_printf(seq,
		   "attach_type:\t%d\n",
		   tr_link->attach_type);
}

static int bpf_tracing_link_fill_link_info(const struct bpf_link *link,
					   struct bpf_link_info *info)
{
	struct bpf_tracing_link *tr_link =
		container_of(link, struct bpf_tracing_link, link);

	info->tracing.attach_type = tr_link->attach_type;
	bpf_trampoline_unpack_key(tr_link->trampoline->key,
				  &info->tracing.target_obj_id,
				  &info->tracing.target_btf_id);

	return 0;
}

static const struct bpf_link_ops bpf_tracing_link_lops = {
	.release = bpf_tracing_link_release,
	.dealloc = bpf_tracing_link_dealloc,
	.show_fdinfo = bpf_tracing_link_show_fdinfo,
	.fill_link_info = bpf_tracing_link_fill_link_info,
};

static int bpf_tracing_prog_attach(struct bpf_prog *prog,
				   int tgt_prog_fd,
				   u32 btf_id)
{
	struct bpf_link_primer link_primer;
	struct bpf_prog *tgt_prog = NULL;
	struct bpf_trampoline *tr = NULL;
	struct bpf_tracing_link *link;
	u64 key = 0;
	int err;

	switch (prog->type) {
	case BPF_PROG_TYPE_TRACING:
		if (prog->expected_attach_type != BPF_TRACE_FENTRY &&
		    prog->expected_attach_type != BPF_TRACE_FEXIT &&
		    prog->expected_attach_type != BPF_MODIFY_RETURN) {
			err = -EINVAL;
			goto out_put_prog;
		}
		break;
	case BPF_PROG_TYPE_EXT:
		if (prog->expected_attach_type != 0) {
			err = -EINVAL;
			goto out_put_prog;
		}
		break;
	case BPF_PROG_TYPE_LSM:
		if (prog->expected_attach_type != BPF_LSM_MAC) {
			err = -EINVAL;
			goto out_put_prog;
		}
		break;
	default:
		err = -EINVAL;
		goto out_put_prog;
	}

	if (!!tgt_prog_fd != !!btf_id) {
		err = -EINVAL;
		goto out_put_prog;
	}

	if (tgt_prog_fd) {
		/* For now we only allow new targets for BPF_PROG_TYPE_EXT */
		if (prog->type != BPF_PROG_TYPE_EXT) {
			err = -EINVAL;
			goto out_put_prog;
		}

		tgt_prog = bpf_prog_get(tgt_prog_fd);
		if (IS_ERR(tgt_prog)) {
			err = PTR_ERR(tgt_prog);
			tgt_prog = NULL;
			goto out_put_prog;
		}

		key = bpf_trampoline_compute_key(tgt_prog, NULL, btf_id);
	}

	link = kzalloc(sizeof(*link), GFP_USER);
	if (!link) {
		err = -ENOMEM;
		goto out_put_prog;
	}
	bpf_link_init(&link->link, BPF_LINK_TYPE_TRACING,
		      &bpf_tracing_link_lops, prog);
	link->attach_type = prog->expected_attach_type;

	mutex_lock(&prog->aux->dst_mutex);

	/* There are a few possible cases here:
	 *
	 * - if prog->aux->dst_trampoline is set, the program was just loaded
	 *   and not yet attached to anything, so we can use the values stored
	 *   in prog->aux
	 *
	 * - if prog->aux->dst_trampoline is NULL, the program has already been
         *   attached to a target and its initial target was cleared (below)
	 *
	 * - if tgt_prog != NULL, the caller specified tgt_prog_fd +
	 *   target_btf_id using the link_create API.
	 *
	 * - if tgt_prog == NULL when this function was called using the old
	 *   raw_tracepoint_open API, and we need a target from prog->aux
	 *
	 * - if prog->aux->dst_trampoline and tgt_prog is NULL, the program
	 *   was detached and is going for re-attachment.
	 */
	if (!prog->aux->dst_trampoline && !tgt_prog) {
		/*
		 * Allow re-attach for TRACING and LSM programs. If it's
		 * currently linked, bpf_trampoline_link_prog will fail.
		 * EXT programs need to specify tgt_prog_fd, so they
		 * re-attach in separate code path.
		 */
		if (prog->type != BPF_PROG_TYPE_TRACING &&
		    prog->type != BPF_PROG_TYPE_LSM) {
			err = -EINVAL;
			goto out_unlock;
		}
		btf_id = prog->aux->attach_btf_id;
		key = bpf_trampoline_compute_key(NULL, prog->aux->attach_btf, btf_id);
	}

	if (!prog->aux->dst_trampoline ||
	    (key && key != prog->aux->dst_trampoline->key)) {
		/* If there is no saved target, or the specified target is
		 * different from the destination specified at load time, we
		 * need a new trampoline and a check for compatibility
		 */
		struct bpf_attach_target_info tgt_info = {};

		err = bpf_check_attach_target(NULL, prog, tgt_prog, btf_id,
					      &tgt_info);
		if (err)
			goto out_unlock;

		tr = bpf_trampoline_get(key, &tgt_info);
		if (!tr) {
			err = -ENOMEM;
			goto out_unlock;
		}
	} else {
		/* The caller didn't specify a target, or the target was the
		 * same as the destination supplied during program load. This
		 * means we can reuse the trampoline and reference from program
		 * load time, and there is no need to allocate a new one. This
		 * can only happen once for any program, as the saved values in
		 * prog->aux are cleared below.
		 */
		tr = prog->aux->dst_trampoline;
		tgt_prog = prog->aux->dst_prog;
	}

	err = bpf_link_prime(&link->link, &link_primer);
	if (err)
		goto out_unlock;

	err = bpf_trampoline_link_prog(prog, tr);
	if (err) {
		bpf_link_cleanup(&link_primer);
		link = NULL;
		goto out_unlock;
	}

	link->tgt_prog = tgt_prog;
	link->trampoline = tr;

	/* Always clear the trampoline and target prog from prog->aux to make
	 * sure the original attach destination is not kept alive after a
	 * program is (re-)attached to another target.
	 */
	if (prog->aux->dst_prog &&
	    (tgt_prog_fd || tr != prog->aux->dst_trampoline))
		/* got extra prog ref from syscall, or attaching to different prog */
		bpf_prog_put(prog->aux->dst_prog);
	if (prog->aux->dst_trampoline && tr != prog->aux->dst_trampoline)
		/* we allocated a new trampoline, so free the old one */
		bpf_trampoline_put(prog->aux->dst_trampoline);

	prog->aux->dst_prog = NULL;
	prog->aux->dst_trampoline = NULL;
	mutex_unlock(&prog->aux->dst_mutex);

	return bpf_link_settle(&link_primer);
out_unlock:
	if (tr && tr != prog->aux->dst_trampoline)
		bpf_trampoline_put(tr);
	mutex_unlock(&prog->aux->dst_mutex);
	kfree(link);
out_put_prog:
	if (tgt_prog_fd && tgt_prog)
		bpf_prog_put(tgt_prog);
	return err;
}

struct bpf_raw_tp_link {
	struct bpf_link link;
	struct bpf_raw_event_map *btp;
};

static void bpf_raw_tp_link_release(struct bpf_link *link)
{
	struct bpf_raw_tp_link *raw_tp =
		container_of(link, struct bpf_raw_tp_link, link);

	bpf_probe_unregister(raw_tp->btp, raw_tp->link.prog);
	bpf_put_raw_tracepoint(raw_tp->btp);
}

static void bpf_raw_tp_link_dealloc(struct bpf_link *link)
{
	struct bpf_raw_tp_link *raw_tp =
		container_of(link, struct bpf_raw_tp_link, link);

	kfree(raw_tp);
}

static void bpf_raw_tp_link_show_fdinfo(const struct bpf_link *link,
					struct seq_file *seq)
{
	struct bpf_raw_tp_link *raw_tp_link =
		container_of(link, struct bpf_raw_tp_link, link);

	seq_printf(seq,
		   "tp_name:\t%s\n",
		   raw_tp_link->btp->tp->name);
}

static int bpf_raw_tp_link_fill_link_info(const struct bpf_link *link,
					  struct bpf_link_info *info)
{
	struct bpf_raw_tp_link *raw_tp_link =
		container_of(link, struct bpf_raw_tp_link, link);
	char __user *ubuf = u64_to_user_ptr(info->raw_tracepoint.tp_name);
	const char *tp_name = raw_tp_link->btp->tp->name;
	u32 ulen = info->raw_tracepoint.tp_name_len;
	size_t tp_len = strlen(tp_name);

	if (!ulen ^ !ubuf)
		return -EINVAL;

	info->raw_tracepoint.tp_name_len = tp_len + 1;

	if (!ubuf)
		return 0;

	if (ulen >= tp_len + 1) {
		if (copy_to_user(ubuf, tp_name, tp_len + 1))
			return -EFAULT;
	} else {
		char zero = '\0';

		if (copy_to_user(ubuf, tp_name, ulen - 1))
			return -EFAULT;
		if (put_user(zero, ubuf + ulen - 1))
			return -EFAULT;
		return -ENOSPC;
	}

	return 0;
}

static const struct bpf_link_ops bpf_raw_tp_link_lops = {
	.release = bpf_raw_tp_link_release,
	.dealloc = bpf_raw_tp_link_dealloc,
	.show_fdinfo = bpf_raw_tp_link_show_fdinfo,
	.fill_link_info = bpf_raw_tp_link_fill_link_info,
};

#ifdef CONFIG_PERF_EVENTS
struct bpf_perf_link {
	struct bpf_link link;
	struct file *perf_file;
};

static void bpf_perf_link_release(struct bpf_link *link)
{
	struct bpf_perf_link *perf_link = container_of(link, struct bpf_perf_link, link);
	struct perf_event *event = perf_link->perf_file->private_data;

	perf_event_free_bpf_prog(event);
	fput(perf_link->perf_file);
}

static void bpf_perf_link_dealloc(struct bpf_link *link)
{
	struct bpf_perf_link *perf_link = container_of(link, struct bpf_perf_link, link);

	kfree(perf_link);
}

static const struct bpf_link_ops bpf_perf_link_lops = {
	.release = bpf_perf_link_release,
	.dealloc = bpf_perf_link_dealloc,
};

static int bpf_perf_link_attach(const union bpf_attr *attr, struct bpf_prog *prog)
{
	struct bpf_link_primer link_primer;
	struct bpf_perf_link *link;
	struct perf_event *event;
	struct file *perf_file;
	int err;

	if (attr->link_create.flags)
		return -EINVAL;

	perf_file = perf_event_get(attr->link_create.target_fd);
	if (IS_ERR(perf_file))
		return PTR_ERR(perf_file);

	link = kzalloc(sizeof(*link), GFP_USER);
	if (!link) {
		err = -ENOMEM;
		goto out_put_file;
	}
	bpf_link_init(&link->link, BPF_LINK_TYPE_PERF_EVENT, &bpf_perf_link_lops, prog);
	link->perf_file = perf_file;

	err = bpf_link_prime(&link->link, &link_primer);
	if (err) {
		kfree(link);
		goto out_put_file;
	}

	event = perf_file->private_data;
	err = perf_event_set_bpf_prog(event, prog, attr->link_create.perf_event.bpf_cookie);
	if (err) {
		bpf_link_cleanup(&link_primer);
		goto out_put_file;
	}
	/* perf_event_set_bpf_prog() doesn't take its own refcnt on prog */
	bpf_prog_inc(prog);

	return bpf_link_settle(&link_primer);

out_put_file:
	fput(perf_file);
	return err;
}
#endif /* CONFIG_PERF_EVENTS */

#define BPF_RAW_TRACEPOINT_OPEN_LAST_FIELD raw_tracepoint.prog_fd

static int bpf_raw_tracepoint_open(const union bpf_attr *attr)
{
	struct bpf_link_primer link_primer;
	struct bpf_raw_tp_link *link;
	struct bpf_raw_event_map *btp;
	struct bpf_prog *prog;
	const char *tp_name;
	char buf[128];
	int err;

	if (CHECK_ATTR(BPF_RAW_TRACEPOINT_OPEN))
		return -EINVAL;

	prog = bpf_prog_get(attr->raw_tracepoint.prog_fd);
	if (IS_ERR(prog))
		return PTR_ERR(prog);

	switch (prog->type) {
	case BPF_PROG_TYPE_TRACING:
	case BPF_PROG_TYPE_EXT:
	case BPF_PROG_TYPE_LSM:
		if (attr->raw_tracepoint.name) {
			/* The attach point for this category of programs
			 * should be specified via btf_id during program load.
			 */
			err = -EINVAL;
			goto out_put_prog;
		}
		if (prog->type == BPF_PROG_TYPE_TRACING &&
		    prog->expected_attach_type == BPF_TRACE_RAW_TP) {
			tp_name = prog->aux->attach_func_name;
			break;
		}
		err = bpf_tracing_prog_attach(prog, 0, 0);
		if (err >= 0)
			return err;
		goto out_put_prog;
	case BPF_PROG_TYPE_RAW_TRACEPOINT:
	case BPF_PROG_TYPE_RAW_TRACEPOINT_WRITABLE:
		if (strncpy_from_user(buf,
				      u64_to_user_ptr(attr->raw_tracepoint.name),
				      sizeof(buf) - 1) < 0) {
			err = -EFAULT;
			goto out_put_prog;
		}
		buf[sizeof(buf) - 1] = 0;
		tp_name = buf;
		break;
	default:
		err = -EINVAL;
		goto out_put_prog;
	}

	btp = bpf_get_raw_tracepoint(tp_name);
	if (!btp) {
		err = -ENOENT;
		goto out_put_prog;
	}

	link = kzalloc(sizeof(*link), GFP_USER);
	if (!link) {
		err = -ENOMEM;
		goto out_put_btp;
	}
	bpf_link_init(&link->link, BPF_LINK_TYPE_RAW_TRACEPOINT,
		      &bpf_raw_tp_link_lops, prog);
	link->btp = btp;

	err = bpf_link_prime(&link->link, &link_primer);
	if (err) {
		kfree(link);
		goto out_put_btp;
	}

	err = bpf_probe_register(link->btp, prog);
	if (err) {
		bpf_link_cleanup(&link_primer);
		goto out_put_btp;
	}

	return bpf_link_settle(&link_primer);

out_put_btp:
	bpf_put_raw_tracepoint(btp);
out_put_prog:
	bpf_prog_put(prog);
	return err;
}

static int bpf_prog_attach_check_attach_type(const struct bpf_prog *prog,
					     enum bpf_attach_type attach_type)
{
	switch (prog->type) {
	case BPF_PROG_TYPE_CGROUP_SOCK:
	case BPF_PROG_TYPE_CGROUP_SOCK_ADDR:
	case BPF_PROG_TYPE_CGROUP_SOCKOPT:
	case BPF_PROG_TYPE_SK_LOOKUP:
		return attach_type == prog->expected_attach_type ? 0 : -EINVAL;
	case BPF_PROG_TYPE_CGROUP_SKB:
		if (!capable(CAP_NET_ADMIN))
			/* cg-skb progs can be loaded by unpriv user.
			 * check permissions at attach time.
			 */
			return -EPERM;
		return prog->enforce_expected_attach_type &&
			prog->expected_attach_type != attach_type ?
			-EINVAL : 0;
	default:
		return 0;
	}
}

static enum bpf_prog_type
attach_type_to_prog_type(enum bpf_attach_type attach_type)
{
	switch (attach_type) {
	case BPF_CGROUP_INET_INGRESS:
	case BPF_CGROUP_INET_EGRESS:
		return BPF_PROG_TYPE_CGROUP_SKB;
	case BPF_CGROUP_INET_SOCK_CREATE:
	case BPF_CGROUP_INET_SOCK_RELEASE:
	case BPF_CGROUP_INET4_POST_BIND:
	case BPF_CGROUP_INET6_POST_BIND:
		return BPF_PROG_TYPE_CGROUP_SOCK;
	case BPF_CGROUP_INET4_BIND:
	case BPF_CGROUP_INET6_BIND:
	case BPF_CGROUP_INET4_CONNECT:
	case BPF_CGROUP_INET6_CONNECT:
	case BPF_CGROUP_INET4_GETPEERNAME:
	case BPF_CGROUP_INET6_GETPEERNAME:
	case BPF_CGROUP_INET4_GETSOCKNAME:
	case BPF_CGROUP_INET6_GETSOCKNAME:
	case BPF_CGROUP_UDP4_SENDMSG:
	case BPF_CGROUP_UDP6_SENDMSG:
	case BPF_CGROUP_UDP4_RECVMSG:
	case BPF_CGROUP_UDP6_RECVMSG:
		return BPF_PROG_TYPE_CGROUP_SOCK_ADDR;
	case BPF_CGROUP_SOCK_OPS:
		return BPF_PROG_TYPE_SOCK_OPS;
	case BPF_CGROUP_DEVICE:
		return BPF_PROG_TYPE_CGROUP_DEVICE;
	case BPF_SK_MSG_VERDICT:
		return BPF_PROG_TYPE_SK_MSG;
	case BPF_SK_SKB_STREAM_PARSER:
	case BPF_SK_SKB_STREAM_VERDICT:
	case BPF_SK_SKB_VERDICT:
		return BPF_PROG_TYPE_SK_SKB;
	case BPF_LIRC_MODE2:
		return BPF_PROG_TYPE_LIRC_MODE2;
	case BPF_FLOW_DISSECTOR:
		return BPF_PROG_TYPE_FLOW_DISSECTOR;
	case BPF_CGROUP_SYSCTL:
		return BPF_PROG_TYPE_CGROUP_SYSCTL;
	case BPF_CGROUP_GETSOCKOPT:
	case BPF_CGROUP_SETSOCKOPT:
		return BPF_PROG_TYPE_CGROUP_SOCKOPT;
	case BPF_TRACE_ITER:
		return BPF_PROG_TYPE_TRACING;
	case BPF_SK_LOOKUP:
		return BPF_PROG_TYPE_SK_LOOKUP;
	case BPF_XDP:
		return BPF_PROG_TYPE_XDP;
	default:
		return BPF_PROG_TYPE_UNSPEC;
	}
}

#define BPF_PROG_ATTACH_LAST_FIELD replace_bpf_fd

#define BPF_F_ATTACH_MASK \
	(BPF_F_ALLOW_OVERRIDE | BPF_F_ALLOW_MULTI | BPF_F_REPLACE)

static int bpf_prog_attach(const union bpf_attr *attr)
{
	enum bpf_prog_type ptype;
	struct bpf_prog *prog;
	int ret;

	if (CHECK_ATTR(BPF_PROG_ATTACH))
		return -EINVAL;

	if (attr->attach_flags & ~BPF_F_ATTACH_MASK)
		return -EINVAL;

	ptype = attach_type_to_prog_type(attr->attach_type);
	if (ptype == BPF_PROG_TYPE_UNSPEC)
		return -EINVAL;

	prog = bpf_prog_get_type(attr->attach_bpf_fd, ptype);
	if (IS_ERR(prog))
		return PTR_ERR(prog);

	if (bpf_prog_attach_check_attach_type(prog, attr->attach_type)) {
		bpf_prog_put(prog);
		return -EINVAL;
	}

	switch (ptype) {
	case BPF_PROG_TYPE_SK_SKB:
	case BPF_PROG_TYPE_SK_MSG:
		ret = sock_map_get_from_fd(attr, prog);
		break;
	case BPF_PROG_TYPE_LIRC_MODE2:
		ret = lirc_prog_attach(attr, prog);
		break;
	case BPF_PROG_TYPE_FLOW_DISSECTOR:
		ret = netns_bpf_prog_attach(attr, prog);
		break;
	case BPF_PROG_TYPE_CGROUP_DEVICE:
	case BPF_PROG_TYPE_CGROUP_SKB:
	case BPF_PROG_TYPE_CGROUP_SOCK:
	case BPF_PROG_TYPE_CGROUP_SOCK_ADDR:
	case BPF_PROG_TYPE_CGROUP_SOCKOPT:
	case BPF_PROG_TYPE_CGROUP_SYSCTL:
	case BPF_PROG_TYPE_SOCK_OPS:
		ret = cgroup_bpf_prog_attach(attr, ptype, prog);
		break;
	default:
		ret = -EINVAL;
	}

	if (ret)
		bpf_prog_put(prog);
	return ret;
}

#define BPF_PROG_DETACH_LAST_FIELD attach_type

static int bpf_prog_detach(const union bpf_attr *attr)
{
	enum bpf_prog_type ptype;

	if (CHECK_ATTR(BPF_PROG_DETACH))
		return -EINVAL;

	ptype = attach_type_to_prog_type(attr->attach_type);

	switch (ptype) {
	case BPF_PROG_TYPE_SK_MSG:
	case BPF_PROG_TYPE_SK_SKB:
		return sock_map_prog_detach(attr, ptype);
	case BPF_PROG_TYPE_LIRC_MODE2:
		return lirc_prog_detach(attr);
	case BPF_PROG_TYPE_FLOW_DISSECTOR:
		return netns_bpf_prog_detach(attr, ptype);
	case BPF_PROG_TYPE_CGROUP_DEVICE:
	case BPF_PROG_TYPE_CGROUP_SKB:
	case BPF_PROG_TYPE_CGROUP_SOCK:
	case BPF_PROG_TYPE_CGROUP_SOCK_ADDR:
	case BPF_PROG_TYPE_CGROUP_SOCKOPT:
	case BPF_PROG_TYPE_CGROUP_SYSCTL:
	case BPF_PROG_TYPE_SOCK_OPS:
		return cgroup_bpf_prog_detach(attr, ptype);
	default:
		return -EINVAL;
	}
}

#define BPF_PROG_QUERY_LAST_FIELD query.prog_cnt

static int bpf_prog_query(const union bpf_attr *attr,
			  union bpf_attr __user *uattr)
{
	if (!capable(CAP_NET_ADMIN))
		return -EPERM;
	if (CHECK_ATTR(BPF_PROG_QUERY))
		return -EINVAL;
	if (attr->query.query_flags & ~BPF_F_QUERY_EFFECTIVE)
		return -EINVAL;

	switch (attr->query.attach_type) {
	case BPF_CGROUP_INET_INGRESS:
	case BPF_CGROUP_INET_EGRESS:
	case BPF_CGROUP_INET_SOCK_CREATE:
	case BPF_CGROUP_INET_SOCK_RELEASE:
	case BPF_CGROUP_INET4_BIND:
	case BPF_CGROUP_INET6_BIND:
	case BPF_CGROUP_INET4_POST_BIND:
	case BPF_CGROUP_INET6_POST_BIND:
	case BPF_CGROUP_INET4_CONNECT:
	case BPF_CGROUP_INET6_CONNECT:
	case BPF_CGROUP_INET4_GETPEERNAME:
	case BPF_CGROUP_INET6_GETPEERNAME:
	case BPF_CGROUP_INET4_GETSOCKNAME:
	case BPF_CGROUP_INET6_GETSOCKNAME:
	case BPF_CGROUP_UDP4_SENDMSG:
	case BPF_CGROUP_UDP6_SENDMSG:
	case BPF_CGROUP_UDP4_RECVMSG:
	case BPF_CGROUP_UDP6_RECVMSG:
	case BPF_CGROUP_SOCK_OPS:
	case BPF_CGROUP_DEVICE:
	case BPF_CGROUP_SYSCTL:
	case BPF_CGROUP_GETSOCKOPT:
	case BPF_CGROUP_SETSOCKOPT:
		return cgroup_bpf_prog_query(attr, uattr);
	case BPF_LIRC_MODE2:
		return lirc_prog_query(attr, uattr);
	case BPF_FLOW_DISSECTOR:
	case BPF_SK_LOOKUP:
		return netns_bpf_prog_query(attr, uattr);
	default:
		return -EINVAL;
	}
}

#define BPF_PROG_TEST_RUN_LAST_FIELD test.cpu

static int bpf_prog_test_run(const union bpf_attr *attr,
			     union bpf_attr __user *uattr)
{
	struct bpf_prog *prog;
	int ret = -ENOTSUPP;

	if (CHECK_ATTR(BPF_PROG_TEST_RUN))
		return -EINVAL;

	if ((attr->test.ctx_size_in && !attr->test.ctx_in) ||
	    (!attr->test.ctx_size_in && attr->test.ctx_in))
		return -EINVAL;

	if ((attr->test.ctx_size_out && !attr->test.ctx_out) ||
	    (!attr->test.ctx_size_out && attr->test.ctx_out))
		return -EINVAL;

	prog = bpf_prog_get(attr->test.prog_fd);
	if (IS_ERR(prog))
		return PTR_ERR(prog);

	if (prog->aux->ops->test_run)
		ret = prog->aux->ops->test_run(prog, attr, uattr);

	bpf_prog_put(prog);
	return ret;
}

#define BPF_OBJ_GET_NEXT_ID_LAST_FIELD next_id

static int bpf_obj_get_next_id(const union bpf_attr *attr,
			       union bpf_attr __user *uattr,
			       struct idr *idr,
			       spinlock_t *lock)
{
	u32 next_id = attr->start_id;
	int err = 0;

	if (CHECK_ATTR(BPF_OBJ_GET_NEXT_ID) || next_id >= INT_MAX)
		return -EINVAL;

	if (!capable(CAP_SYS_ADMIN))
		return -EPERM;

	next_id++;
	spin_lock_bh(lock);
	if (!idr_get_next(idr, &next_id))
		err = -ENOENT;
	spin_unlock_bh(lock);

	if (!err)
		err = put_user(next_id, &uattr->next_id);

	return err;
}

struct bpf_map *bpf_map_get_curr_or_next(u32 *id)
{
	struct bpf_map *map;

	spin_lock_bh(&map_idr_lock);
again:
	map = idr_get_next(&map_idr, id);
	if (map) {
		map = __bpf_map_inc_not_zero(map, false);
		if (IS_ERR(map)) {
			(*id)++;
			goto again;
		}
	}
	spin_unlock_bh(&map_idr_lock);

	return map;
}

struct bpf_prog *bpf_prog_get_curr_or_next(u32 *id)
{
	struct bpf_prog *prog;

	spin_lock_bh(&prog_idr_lock);
again:
	prog = idr_get_next(&prog_idr, id);
	if (prog) {
		prog = bpf_prog_inc_not_zero(prog);
		if (IS_ERR(prog)) {
			(*id)++;
			goto again;
		}
	}
	spin_unlock_bh(&prog_idr_lock);

	return prog;
}

#define BPF_PROG_GET_FD_BY_ID_LAST_FIELD prog_id

struct bpf_prog *bpf_prog_by_id(u32 id)
{
	struct bpf_prog *prog;

	if (!id)
		return ERR_PTR(-ENOENT);

	spin_lock_bh(&prog_idr_lock);
	prog = idr_find(&prog_idr, id);
	if (prog)
		prog = bpf_prog_inc_not_zero(prog);
	else
		prog = ERR_PTR(-ENOENT);
	spin_unlock_bh(&prog_idr_lock);
	return prog;
}

static int bpf_prog_get_fd_by_id(const union bpf_attr *attr)
{
	struct bpf_prog *prog;
	u32 id = attr->prog_id;
	int fd;

	if (CHECK_ATTR(BPF_PROG_GET_FD_BY_ID))
		return -EINVAL;

	if (!capable(CAP_SYS_ADMIN))
		return -EPERM;

	prog = bpf_prog_by_id(id);
	if (IS_ERR(prog))
		return PTR_ERR(prog);

	fd = bpf_prog_new_fd(prog);
	if (fd < 0)
		bpf_prog_put(prog);

	return fd;
}

#define BPF_MAP_GET_FD_BY_ID_LAST_FIELD open_flags

static int bpf_map_get_fd_by_id(const union bpf_attr *attr)
{
	struct bpf_map *map;
	u32 id = attr->map_id;
	int f_flags;
	int fd;

	if (CHECK_ATTR(BPF_MAP_GET_FD_BY_ID) ||
	    attr->open_flags & ~BPF_OBJ_FLAG_MASK)
		return -EINVAL;

	if (!capable(CAP_SYS_ADMIN))
		return -EPERM;

	f_flags = bpf_get_file_flag(attr->open_flags);
	if (f_flags < 0)
		return f_flags;

	spin_lock_bh(&map_idr_lock);
	map = idr_find(&map_idr, id);
	if (map)
		map = __bpf_map_inc_not_zero(map, true);
	else
		map = ERR_PTR(-ENOENT);
	spin_unlock_bh(&map_idr_lock);

	if (IS_ERR(map))
		return PTR_ERR(map);

	fd = bpf_map_new_fd(map, f_flags);
	if (fd < 0)
		bpf_map_put_with_uref(map);

	return fd;
}

static const struct bpf_map *bpf_map_from_imm(const struct bpf_prog *prog,
					      unsigned long addr, u32 *off,
					      u32 *type)
{
	const struct bpf_map *map;
	int i;

	mutex_lock(&prog->aux->used_maps_mutex);
	for (i = 0, *off = 0; i < prog->aux->used_map_cnt; i++) {
		map = prog->aux->used_maps[i];
		if (map == (void *)addr) {
			*type = BPF_PSEUDO_MAP_FD;
			goto out;
		}
		if (!map->ops->map_direct_value_meta)
			continue;
		if (!map->ops->map_direct_value_meta(map, addr, off)) {
			*type = BPF_PSEUDO_MAP_VALUE;
			goto out;
		}
	}
	map = NULL;

out:
	mutex_unlock(&prog->aux->used_maps_mutex);
	return map;
}

static struct bpf_insn *bpf_insn_prepare_dump(const struct bpf_prog *prog,
					      const struct cred *f_cred)
{
	const struct bpf_map *map;
	struct bpf_insn *insns;
	u32 off, type;
	u64 imm;
	u8 code;
	int i;

	insns = kmemdup(prog->insnsi, bpf_prog_insn_size(prog),
			GFP_USER);
	if (!insns)
		return insns;

	for (i = 0; i < prog->len; i++) {
		code = insns[i].code;

		if (code == (BPF_JMP | BPF_TAIL_CALL)) {
			insns[i].code = BPF_JMP | BPF_CALL;
			insns[i].imm = BPF_FUNC_tail_call;
			/* fall-through */
		}
		if (code == (BPF_JMP | BPF_CALL) ||
		    code == (BPF_JMP | BPF_CALL_ARGS)) {
			if (code == (BPF_JMP | BPF_CALL_ARGS))
				insns[i].code = BPF_JMP | BPF_CALL;
			if (!bpf_dump_raw_ok(f_cred))
				insns[i].imm = 0;
			continue;
		}
		if (BPF_CLASS(code) == BPF_LDX && BPF_MODE(code) == BPF_PROBE_MEM) {
			insns[i].code = BPF_LDX | BPF_SIZE(code) | BPF_MEM;
			continue;
		}

		if (code != (BPF_LD | BPF_IMM | BPF_DW))
			continue;

		imm = ((u64)insns[i + 1].imm << 32) | (u32)insns[i].imm;
		map = bpf_map_from_imm(prog, imm, &off, &type);
		if (map) {
			insns[i].src_reg = type;
			insns[i].imm = map->id;
			insns[i + 1].imm = off;
			continue;
		}
	}

	return insns;
}

static int set_info_rec_size(struct bpf_prog_info *info)
{
	/*
	 * Ensure info.*_rec_size is the same as kernel expected size
	 *
	 * or
	 *
	 * Only allow zero *_rec_size if both _rec_size and _cnt are
	 * zero.  In this case, the kernel will set the expected
	 * _rec_size back to the info.
	 */

	if ((info->nr_func_info || info->func_info_rec_size) &&
	    info->func_info_rec_size != sizeof(struct bpf_func_info))
		return -EINVAL;

	if ((info->nr_line_info || info->line_info_rec_size) &&
	    info->line_info_rec_size != sizeof(struct bpf_line_info))
		return -EINVAL;

	if ((info->nr_jited_line_info || info->jited_line_info_rec_size) &&
	    info->jited_line_info_rec_size != sizeof(__u64))
		return -EINVAL;

	info->func_info_rec_size = sizeof(struct bpf_func_info);
	info->line_info_rec_size = sizeof(struct bpf_line_info);
	info->jited_line_info_rec_size = sizeof(__u64);

	return 0;
}

static int bpf_prog_get_info_by_fd(struct file *file,
				   struct bpf_prog *prog,
				   const union bpf_attr *attr,
				   union bpf_attr __user *uattr)
{
	struct bpf_prog_info __user *uinfo = u64_to_user_ptr(attr->info.info);
	struct bpf_prog_info info;
	u32 info_len = attr->info.info_len;
	struct bpf_prog_kstats stats;
	char __user *uinsns;
	u32 ulen;
	int err;

	err = bpf_check_uarg_tail_zero(USER_BPFPTR(uinfo), sizeof(info), info_len);
	if (err)
		return err;
	info_len = min_t(u32, sizeof(info), info_len);

	memset(&info, 0, sizeof(info));
	if (copy_from_user(&info, uinfo, info_len))
		return -EFAULT;

	info.type = prog->type;
	info.id = prog->aux->id;
	info.load_time = prog->aux->load_time;
	info.created_by_uid = from_kuid_munged(current_user_ns(),
					       prog->aux->user->uid);
	info.gpl_compatible = prog->gpl_compatible;

	memcpy(info.tag, prog->tag, sizeof(prog->tag));
	memcpy(info.name, prog->aux->name, sizeof(prog->aux->name));

	mutex_lock(&prog->aux->used_maps_mutex);
	ulen = info.nr_map_ids;
	info.nr_map_ids = prog->aux->used_map_cnt;
	ulen = min_t(u32, info.nr_map_ids, ulen);
	if (ulen) {
		u32 __user *user_map_ids = u64_to_user_ptr(info.map_ids);
		u32 i;

		for (i = 0; i < ulen; i++)
			if (put_user(prog->aux->used_maps[i]->id,
				     &user_map_ids[i])) {
				mutex_unlock(&prog->aux->used_maps_mutex);
				return -EFAULT;
			}
	}
	mutex_unlock(&prog->aux->used_maps_mutex);

	err = set_info_rec_size(&info);
	if (err)
		return err;

	bpf_prog_get_stats(prog, &stats);
	info.run_time_ns = stats.nsecs;
	info.run_cnt = stats.cnt;
	info.recursion_misses = stats.misses;

	info.verified_insns = prog->aux->verified_insns;

	if (!bpf_capable()) {
		info.jited_prog_len = 0;
		info.xlated_prog_len = 0;
		info.nr_jited_ksyms = 0;
		info.nr_jited_func_lens = 0;
		info.nr_func_info = 0;
		info.nr_line_info = 0;
		info.nr_jited_line_info = 0;
		goto done;
	}

	ulen = info.xlated_prog_len;
	info.xlated_prog_len = bpf_prog_insn_size(prog);
	if (info.xlated_prog_len && ulen) {
		struct bpf_insn *insns_sanitized;
		bool fault;

		if (prog->blinded && !bpf_dump_raw_ok(file->f_cred)) {
			info.xlated_prog_insns = 0;
			goto done;
		}
		insns_sanitized = bpf_insn_prepare_dump(prog, file->f_cred);
		if (!insns_sanitized)
			return -ENOMEM;
		uinsns = u64_to_user_ptr(info.xlated_prog_insns);
		ulen = min_t(u32, info.xlated_prog_len, ulen);
		fault = copy_to_user(uinsns, insns_sanitized, ulen);
		kfree(insns_sanitized);
		if (fault)
			return -EFAULT;
	}

	if (bpf_prog_is_dev_bound(prog->aux)) {
		err = bpf_prog_offload_info_fill(&info, prog);
		if (err)
			return err;
		goto done;
	}

	/* NOTE: the following code is supposed to be skipped for offload.
	 * bpf_prog_offload_info_fill() is the place to fill similar fields
	 * for offload.
	 */
	ulen = info.jited_prog_len;
	if (prog->aux->func_cnt) {
		u32 i;

		info.jited_prog_len = 0;
		for (i = 0; i < prog->aux->func_cnt; i++)
			info.jited_prog_len += prog->aux->func[i]->jited_len;
	} else {
		info.jited_prog_len = prog->jited_len;
	}

	if (info.jited_prog_len && ulen) {
		if (bpf_dump_raw_ok(file->f_cred)) {
			uinsns = u64_to_user_ptr(info.jited_prog_insns);
			ulen = min_t(u32, info.jited_prog_len, ulen);

			/* for multi-function programs, copy the JITed
			 * instructions for all the functions
			 */
			if (prog->aux->func_cnt) {
				u32 len, free, i;
				u8 *img;

				free = ulen;
				for (i = 0; i < prog->aux->func_cnt; i++) {
					len = prog->aux->func[i]->jited_len;
					len = min_t(u32, len, free);
					img = (u8 *) prog->aux->func[i]->bpf_func;
					if (copy_to_user(uinsns, img, len))
						return -EFAULT;
					uinsns += len;
					free -= len;
					if (!free)
						break;
				}
			} else {
				if (copy_to_user(uinsns, prog->bpf_func, ulen))
					return -EFAULT;
			}
		} else {
			info.jited_prog_insns = 0;
		}
	}

	ulen = info.nr_jited_ksyms;
	info.nr_jited_ksyms = prog->aux->func_cnt ? : 1;
	if (ulen) {
		if (bpf_dump_raw_ok(file->f_cred)) {
			unsigned long ksym_addr;
			u64 __user *user_ksyms;
			u32 i;

			/* copy the address of the kernel symbol
			 * corresponding to each function
			 */
			ulen = min_t(u32, info.nr_jited_ksyms, ulen);
			user_ksyms = u64_to_user_ptr(info.jited_ksyms);
			if (prog->aux->func_cnt) {
				for (i = 0; i < ulen; i++) {
					ksym_addr = (unsigned long)
						prog->aux->func[i]->bpf_func;
					if (put_user((u64) ksym_addr,
						     &user_ksyms[i]))
						return -EFAULT;
				}
			} else {
				ksym_addr = (unsigned long) prog->bpf_func;
				if (put_user((u64) ksym_addr, &user_ksyms[0]))
					return -EFAULT;
			}
		} else {
			info.jited_ksyms = 0;
		}
	}

	ulen = info.nr_jited_func_lens;
	info.nr_jited_func_lens = prog->aux->func_cnt ? : 1;
	if (ulen) {
		if (bpf_dump_raw_ok(file->f_cred)) {
			u32 __user *user_lens;
			u32 func_len, i;

			/* copy the JITed image lengths for each function */
			ulen = min_t(u32, info.nr_jited_func_lens, ulen);
			user_lens = u64_to_user_ptr(info.jited_func_lens);
			if (prog->aux->func_cnt) {
				for (i = 0; i < ulen; i++) {
					func_len =
						prog->aux->func[i]->jited_len;
					if (put_user(func_len, &user_lens[i]))
						return -EFAULT;
				}
			} else {
				func_len = prog->jited_len;
				if (put_user(func_len, &user_lens[0]))
					return -EFAULT;
			}
		} else {
			info.jited_func_lens = 0;
		}
	}

	if (prog->aux->btf)
		info.btf_id = btf_obj_id(prog->aux->btf);

	ulen = info.nr_func_info;
	info.nr_func_info = prog->aux->func_info_cnt;
	if (info.nr_func_info && ulen) {
		char __user *user_finfo;

		user_finfo = u64_to_user_ptr(info.func_info);
		ulen = min_t(u32, info.nr_func_info, ulen);
		if (copy_to_user(user_finfo, prog->aux->func_info,
				 info.func_info_rec_size * ulen))
			return -EFAULT;
	}

	ulen = info.nr_line_info;
	info.nr_line_info = prog->aux->nr_linfo;
	if (info.nr_line_info && ulen) {
		__u8 __user *user_linfo;

		user_linfo = u64_to_user_ptr(info.line_info);
		ulen = min_t(u32, info.nr_line_info, ulen);
		if (copy_to_user(user_linfo, prog->aux->linfo,
				 info.line_info_rec_size * ulen))
			return -EFAULT;
	}

	ulen = info.nr_jited_line_info;
	if (prog->aux->jited_linfo)
		info.nr_jited_line_info = prog->aux->nr_linfo;
	else
		info.nr_jited_line_info = 0;
	if (info.nr_jited_line_info && ulen) {
		if (bpf_dump_raw_ok(file->f_cred)) {
			__u64 __user *user_linfo;
			u32 i;

			user_linfo = u64_to_user_ptr(info.jited_line_info);
			ulen = min_t(u32, info.nr_jited_line_info, ulen);
			for (i = 0; i < ulen; i++) {
				if (put_user((__u64)(long)prog->aux->jited_linfo[i],
					     &user_linfo[i]))
					return -EFAULT;
			}
		} else {
			info.jited_line_info = 0;
		}
	}

	ulen = info.nr_prog_tags;
	info.nr_prog_tags = prog->aux->func_cnt ? : 1;
	if (ulen) {
		__u8 __user (*user_prog_tags)[BPF_TAG_SIZE];
		u32 i;

		user_prog_tags = u64_to_user_ptr(info.prog_tags);
		ulen = min_t(u32, info.nr_prog_tags, ulen);
		if (prog->aux->func_cnt) {
			for (i = 0; i < ulen; i++) {
				if (copy_to_user(user_prog_tags[i],
						 prog->aux->func[i]->tag,
						 BPF_TAG_SIZE))
					return -EFAULT;
			}
		} else {
			if (copy_to_user(user_prog_tags[0],
					 prog->tag, BPF_TAG_SIZE))
				return -EFAULT;
		}
	}

done:
	if (copy_to_user(uinfo, &info, info_len) ||
	    put_user(info_len, &uattr->info.info_len))
		return -EFAULT;

	return 0;
}

static int bpf_map_get_info_by_fd(struct file *file,
				  struct bpf_map *map,
				  const union bpf_attr *attr,
				  union bpf_attr __user *uattr)
{
	struct bpf_map_info __user *uinfo = u64_to_user_ptr(attr->info.info);
	struct bpf_map_info info;
	u32 info_len = attr->info.info_len;
	int err;

	err = bpf_check_uarg_tail_zero(USER_BPFPTR(uinfo), sizeof(info), info_len);
	if (err)
		return err;
	info_len = min_t(u32, sizeof(info), info_len);

	memset(&info, 0, sizeof(info));
	info.type = map->map_type;
	info.id = map->id;
	info.key_size = map->key_size;
	info.value_size = map->value_size;
	info.max_entries = map->max_entries;
	info.map_flags = map->map_flags;
	info.map_extra = map->map_extra;
	memcpy(info.name, map->name, sizeof(map->name));

	if (map->btf) {
		info.btf_id = btf_obj_id(map->btf);
		info.btf_key_type_id = map->btf_key_type_id;
		info.btf_value_type_id = map->btf_value_type_id;
	}
	info.btf_vmlinux_value_type_id = map->btf_vmlinux_value_type_id;

	if (bpf_map_is_dev_bound(map)) {
		err = bpf_map_offload_info_fill(&info, map);
		if (err)
			return err;
	}

	if (copy_to_user(uinfo, &info, info_len) ||
	    put_user(info_len, &uattr->info.info_len))
		return -EFAULT;

	return 0;
}

static int bpf_btf_get_info_by_fd(struct file *file,
				  struct btf *btf,
				  const union bpf_attr *attr,
				  union bpf_attr __user *uattr)
{
	struct bpf_btf_info __user *uinfo = u64_to_user_ptr(attr->info.info);
	u32 info_len = attr->info.info_len;
	int err;

	err = bpf_check_uarg_tail_zero(USER_BPFPTR(uinfo), sizeof(*uinfo), info_len);
	if (err)
		return err;

	return btf_get_info_by_fd(btf, attr, uattr);
}

static int bpf_link_get_info_by_fd(struct file *file,
				  struct bpf_link *link,
				  const union bpf_attr *attr,
				  union bpf_attr __user *uattr)
{
	struct bpf_link_info __user *uinfo = u64_to_user_ptr(attr->info.info);
	struct bpf_link_info info;
	u32 info_len = attr->info.info_len;
	int err;

	err = bpf_check_uarg_tail_zero(USER_BPFPTR(uinfo), sizeof(info), info_len);
	if (err)
		return err;
	info_len = min_t(u32, sizeof(info), info_len);

	memset(&info, 0, sizeof(info));
	if (copy_from_user(&info, uinfo, info_len))
		return -EFAULT;

	info.type = link->type;
	info.id = link->id;
	info.prog_id = link->prog->aux->id;

	if (link->ops->fill_link_info) {
		err = link->ops->fill_link_info(link, &info);
		if (err)
			return err;
	}

	if (copy_to_user(uinfo, &info, info_len) ||
	    put_user(info_len, &uattr->info.info_len))
		return -EFAULT;

	return 0;
}


#define BPF_OBJ_GET_INFO_BY_FD_LAST_FIELD info.info

static int bpf_obj_get_info_by_fd(const union bpf_attr *attr,
				  union bpf_attr __user *uattr)
{
	int ufd = attr->info.bpf_fd;
	struct fd f;
	int err;

	if (CHECK_ATTR(BPF_OBJ_GET_INFO_BY_FD))
		return -EINVAL;

	f = fdget(ufd);
	if (!f.file)
		return -EBADFD;

	if (f.file->f_op == &bpf_prog_fops)
		err = bpf_prog_get_info_by_fd(f.file, f.file->private_data, attr,
					      uattr);
	else if (f.file->f_op == &bpf_map_fops)
		err = bpf_map_get_info_by_fd(f.file, f.file->private_data, attr,
					     uattr);
	else if (f.file->f_op == &btf_fops)
		err = bpf_btf_get_info_by_fd(f.file, f.file->private_data, attr, uattr);
	else if (f.file->f_op == &bpf_link_fops)
		err = bpf_link_get_info_by_fd(f.file, f.file->private_data,
					      attr, uattr);
	else
		err = -EINVAL;

	fdput(f);
	return err;
}

#define BPF_BTF_LOAD_LAST_FIELD btf_log_level

static int bpf_btf_load(const union bpf_attr *attr, bpfptr_t uattr)
{
	if (CHECK_ATTR(BPF_BTF_LOAD))
		return -EINVAL;

	if (!bpf_capable())
		return -EPERM;

	return btf_new_fd(attr, uattr);
}

#define BPF_BTF_GET_FD_BY_ID_LAST_FIELD btf_id

static int bpf_btf_get_fd_by_id(const union bpf_attr *attr)
{
	if (CHECK_ATTR(BPF_BTF_GET_FD_BY_ID))
		return -EINVAL;

	if (!capable(CAP_SYS_ADMIN))
		return -EPERM;

	return btf_get_fd_by_id(attr->btf_id);
}

static int bpf_task_fd_query_copy(const union bpf_attr *attr,
				    union bpf_attr __user *uattr,
				    u32 prog_id, u32 fd_type,
				    const char *buf, u64 probe_offset,
				    u64 probe_addr)
{
	char __user *ubuf = u64_to_user_ptr(attr->task_fd_query.buf);
	u32 len = buf ? strlen(buf) : 0, input_len;
	int err = 0;

	if (put_user(len, &uattr->task_fd_query.buf_len))
		return -EFAULT;
	input_len = attr->task_fd_query.buf_len;
	if (input_len && ubuf) {
		if (!len) {
			/* nothing to copy, just make ubuf NULL terminated */
			char zero = '\0';

			if (put_user(zero, ubuf))
				return -EFAULT;
		} else if (input_len >= len + 1) {
			/* ubuf can hold the string with NULL terminator */
			if (copy_to_user(ubuf, buf, len + 1))
				return -EFAULT;
		} else {
			/* ubuf cannot hold the string with NULL terminator,
			 * do a partial copy with NULL terminator.
			 */
			char zero = '\0';

			err = -ENOSPC;
			if (copy_to_user(ubuf, buf, input_len - 1))
				return -EFAULT;
			if (put_user(zero, ubuf + input_len - 1))
				return -EFAULT;
		}
	}

	if (put_user(prog_id, &uattr->task_fd_query.prog_id) ||
	    put_user(fd_type, &uattr->task_fd_query.fd_type) ||
	    put_user(probe_offset, &uattr->task_fd_query.probe_offset) ||
	    put_user(probe_addr, &uattr->task_fd_query.probe_addr))
		return -EFAULT;

	return err;
}

#define BPF_TASK_FD_QUERY_LAST_FIELD task_fd_query.probe_addr

static int bpf_task_fd_query(const union bpf_attr *attr,
			     union bpf_attr __user *uattr)
{
	pid_t pid = attr->task_fd_query.pid;
	u32 fd = attr->task_fd_query.fd;
	const struct perf_event *event;
	struct task_struct *task;
	struct file *file;
	int err;

	if (CHECK_ATTR(BPF_TASK_FD_QUERY))
		return -EINVAL;

	if (!capable(CAP_SYS_ADMIN))
		return -EPERM;

	if (attr->task_fd_query.flags != 0)
		return -EINVAL;

	task = get_pid_task(find_vpid(pid), PIDTYPE_PID);
	if (!task)
		return -ENOENT;

	err = 0;
	file = fget_task(task, fd);
	put_task_struct(task);
	if (!file)
		return -EBADF;

	if (file->f_op == &bpf_link_fops) {
		struct bpf_link *link = file->private_data;

		if (link->ops == &bpf_raw_tp_link_lops) {
			struct bpf_raw_tp_link *raw_tp =
				container_of(link, struct bpf_raw_tp_link, link);
			struct bpf_raw_event_map *btp = raw_tp->btp;

			err = bpf_task_fd_query_copy(attr, uattr,
						     raw_tp->link.prog->aux->id,
						     BPF_FD_TYPE_RAW_TRACEPOINT,
						     btp->tp->name, 0, 0);
			goto put_file;
		}
		goto out_not_supp;
	}

	event = perf_get_event(file);
	if (!IS_ERR(event)) {
		u64 probe_offset, probe_addr;
		u32 prog_id, fd_type;
		const char *buf;

		err = bpf_get_perf_event_info(event, &prog_id, &fd_type,
					      &buf, &probe_offset,
					      &probe_addr);
		if (!err)
			err = bpf_task_fd_query_copy(attr, uattr, prog_id,
						     fd_type, buf,
						     probe_offset,
						     probe_addr);
		goto put_file;
	}

out_not_supp:
	err = -ENOTSUPP;
put_file:
	fput(file);
	return err;
}

#define BPF_MAP_BATCH_LAST_FIELD batch.flags

#define BPF_DO_BATCH(fn)			\
	do {					\
		if (!fn) {			\
			err = -ENOTSUPP;	\
			goto err_put;		\
		}				\
		err = fn(map, attr, uattr);	\
	} while (0)

static int bpf_map_do_batch(const union bpf_attr *attr,
			    union bpf_attr __user *uattr,
			    int cmd)
{
	bool has_read  = cmd == BPF_MAP_LOOKUP_BATCH ||
			 cmd == BPF_MAP_LOOKUP_AND_DELETE_BATCH;
	bool has_write = cmd != BPF_MAP_LOOKUP_BATCH;
	struct bpf_map *map;
	int err, ufd;
	struct fd f;

	if (CHECK_ATTR(BPF_MAP_BATCH))
		return -EINVAL;

	ufd = attr->batch.map_fd;
	f = fdget(ufd);
	map = __bpf_map_get(f);
	if (IS_ERR(map))
		return PTR_ERR(map);
	if (has_write)
		bpf_map_write_active_inc(map);
	if (has_read && !(map_get_sys_perms(map, f) & FMODE_CAN_READ)) {
		err = -EPERM;
		goto err_put;
	}
	if (has_write && !(map_get_sys_perms(map, f) & FMODE_CAN_WRITE)) {
		err = -EPERM;
		goto err_put;
	}

	if (cmd == BPF_MAP_LOOKUP_BATCH)
		BPF_DO_BATCH(map->ops->map_lookup_batch);
	else if (cmd == BPF_MAP_LOOKUP_AND_DELETE_BATCH)
		BPF_DO_BATCH(map->ops->map_lookup_and_delete_batch);
	else if (cmd == BPF_MAP_UPDATE_BATCH)
		BPF_DO_BATCH(map->ops->map_update_batch);
	else
		BPF_DO_BATCH(map->ops->map_delete_batch);
err_put:
	if (has_write)
		bpf_map_write_active_dec(map);
	fdput(f);
	return err;
}

static int tracing_bpf_link_attach(const union bpf_attr *attr, bpfptr_t uattr,
				   struct bpf_prog *prog)
{
	if (attr->link_create.attach_type != prog->expected_attach_type)
		return -EINVAL;

	if (prog->expected_attach_type == BPF_TRACE_ITER)
		return bpf_iter_link_attach(attr, uattr, prog);
	else if (prog->type == BPF_PROG_TYPE_EXT)
		return bpf_tracing_prog_attach(prog,
					       attr->link_create.target_fd,
					       attr->link_create.target_btf_id);
	return -EINVAL;
}

#define BPF_LINK_CREATE_LAST_FIELD link_create.iter_info_len
static int link_create(union bpf_attr *attr, bpfptr_t uattr)
{
	enum bpf_prog_type ptype;
	struct bpf_prog *prog;
	int ret;

	if (CHECK_ATTR(BPF_LINK_CREATE))
		return -EINVAL;

	prog = bpf_prog_get(attr->link_create.prog_fd);
	if (IS_ERR(prog))
		return PTR_ERR(prog);

	ret = bpf_prog_attach_check_attach_type(prog,
						attr->link_create.attach_type);
	if (ret)
		goto out;

	switch (prog->type) {
	case BPF_PROG_TYPE_EXT:
		ret = tracing_bpf_link_attach(attr, uattr, prog);
		goto out;
	case BPF_PROG_TYPE_PERF_EVENT:
	case BPF_PROG_TYPE_KPROBE:
	case BPF_PROG_TYPE_TRACEPOINT:
		if (attr->link_create.attach_type != BPF_PERF_EVENT) {
			ret = -EINVAL;
			goto out;
		}
		ptype = prog->type;
		break;
	default:
		ptype = attach_type_to_prog_type(attr->link_create.attach_type);
		if (ptype == BPF_PROG_TYPE_UNSPEC || ptype != prog->type) {
			ret = -EINVAL;
			goto out;
		}
		break;
	}

	switch (ptype) {
	case BPF_PROG_TYPE_CGROUP_SKB:
	case BPF_PROG_TYPE_CGROUP_SOCK:
	case BPF_PROG_TYPE_CGROUP_SOCK_ADDR:
	case BPF_PROG_TYPE_SOCK_OPS:
	case BPF_PROG_TYPE_CGROUP_DEVICE:
	case BPF_PROG_TYPE_CGROUP_SYSCTL:
	case BPF_PROG_TYPE_CGROUP_SOCKOPT:
		ret = cgroup_bpf_link_attach(attr, prog);
		break;
	case BPF_PROG_TYPE_TRACING:
		ret = tracing_bpf_link_attach(attr, uattr, prog);
		break;
	case BPF_PROG_TYPE_FLOW_DISSECTOR:
	case BPF_PROG_TYPE_SK_LOOKUP:
		ret = netns_bpf_link_create(attr, prog);
		break;
#ifdef CONFIG_NET
	case BPF_PROG_TYPE_XDP:
		ret = bpf_xdp_link_attach(attr, prog);
		break;
#endif
#ifdef CONFIG_PERF_EVENTS
	case BPF_PROG_TYPE_PERF_EVENT:
	case BPF_PROG_TYPE_TRACEPOINT:
	case BPF_PROG_TYPE_KPROBE:
		ret = bpf_perf_link_attach(attr, prog);
		break;
#endif
	default:
		ret = -EINVAL;
	}

out:
	if (ret < 0)
		bpf_prog_put(prog);
	return ret;
}

#define BPF_LINK_UPDATE_LAST_FIELD link_update.old_prog_fd

static int link_update(union bpf_attr *attr)
{
	struct bpf_prog *old_prog = NULL, *new_prog;
	struct bpf_link *link;
	u32 flags;
	int ret;

	if (CHECK_ATTR(BPF_LINK_UPDATE))
		return -EINVAL;

	flags = attr->link_update.flags;
	if (flags & ~BPF_F_REPLACE)
		return -EINVAL;

	link = bpf_link_get_from_fd(attr->link_update.link_fd);
	if (IS_ERR(link))
		return PTR_ERR(link);

	new_prog = bpf_prog_get(attr->link_update.new_prog_fd);
	if (IS_ERR(new_prog)) {
		ret = PTR_ERR(new_prog);
		goto out_put_link;
	}

	if (flags & BPF_F_REPLACE) {
		old_prog = bpf_prog_get(attr->link_update.old_prog_fd);
		if (IS_ERR(old_prog)) {
			ret = PTR_ERR(old_prog);
			old_prog = NULL;
			goto out_put_progs;
		}
	} else if (attr->link_update.old_prog_fd) {
		ret = -EINVAL;
		goto out_put_progs;
	}

	if (link->ops->update_prog)
		ret = link->ops->update_prog(link, new_prog, old_prog);
	else
		ret = -EINVAL;

out_put_progs:
	if (old_prog)
		bpf_prog_put(old_prog);
	if (ret)
		bpf_prog_put(new_prog);
out_put_link:
	bpf_link_put(link);
	return ret;
}

#define BPF_LINK_DETACH_LAST_FIELD link_detach.link_fd

static int link_detach(union bpf_attr *attr)
{
	struct bpf_link *link;
	int ret;

	if (CHECK_ATTR(BPF_LINK_DETACH))
		return -EINVAL;

	link = bpf_link_get_from_fd(attr->link_detach.link_fd);
	if (IS_ERR(link))
		return PTR_ERR(link);

	if (link->ops->detach)
		ret = link->ops->detach(link);
	else
		ret = -EOPNOTSUPP;

	bpf_link_put(link);
	return ret;
}

static struct bpf_link *bpf_link_inc_not_zero(struct bpf_link *link)
{
	return atomic64_fetch_add_unless(&link->refcnt, 1, 0) ? link : ERR_PTR(-ENOENT);
}

struct bpf_link *bpf_link_by_id(u32 id)
{
	struct bpf_link *link;

	if (!id)
		return ERR_PTR(-ENOENT);

	spin_lock_bh(&link_idr_lock);
	/* before link is "settled", ID is 0, pretend it doesn't exist yet */
	link = idr_find(&link_idr, id);
	if (link) {
		if (link->id)
			link = bpf_link_inc_not_zero(link);
		else
			link = ERR_PTR(-EAGAIN);
	} else {
		link = ERR_PTR(-ENOENT);
	}
	spin_unlock_bh(&link_idr_lock);
	return link;
}

#define BPF_LINK_GET_FD_BY_ID_LAST_FIELD link_id

static int bpf_link_get_fd_by_id(const union bpf_attr *attr)
{
	struct bpf_link *link;
	u32 id = attr->link_id;
	int fd;

	if (CHECK_ATTR(BPF_LINK_GET_FD_BY_ID))
		return -EINVAL;

	if (!capable(CAP_SYS_ADMIN))
		return -EPERM;

	link = bpf_link_by_id(id);
	if (IS_ERR(link))
		return PTR_ERR(link);

	fd = bpf_link_new_fd(link);
	if (fd < 0)
		bpf_link_put(link);

	return fd;
}

DEFINE_MUTEX(bpf_stats_enabled_mutex);

static int bpf_stats_release(struct inode *inode, struct file *file)
{
	mutex_lock(&bpf_stats_enabled_mutex);
	static_key_slow_dec(&bpf_stats_enabled_key.key);
	mutex_unlock(&bpf_stats_enabled_mutex);
	return 0;
}

static const struct file_operations bpf_stats_fops = {
	.release = bpf_stats_release,
};

static int bpf_enable_runtime_stats(void)
{
	int fd;

	mutex_lock(&bpf_stats_enabled_mutex);

	/* Set a very high limit to avoid overflow */
	if (static_key_count(&bpf_stats_enabled_key.key) > INT_MAX / 2) {
		mutex_unlock(&bpf_stats_enabled_mutex);
		return -EBUSY;
	}

	fd = anon_inode_getfd("bpf-stats", &bpf_stats_fops, NULL, O_CLOEXEC);
	if (fd >= 0)
		static_key_slow_inc(&bpf_stats_enabled_key.key);

	mutex_unlock(&bpf_stats_enabled_mutex);
	return fd;
}

#define BPF_ENABLE_STATS_LAST_FIELD enable_stats.type

static int bpf_enable_stats(union bpf_attr *attr)
{

	if (CHECK_ATTR(BPF_ENABLE_STATS))
		return -EINVAL;

	if (!capable(CAP_SYS_ADMIN))
		return -EPERM;

	switch (attr->enable_stats.type) {
	case BPF_STATS_RUN_TIME:
		return bpf_enable_runtime_stats();
	default:
		break;
	}
	return -EINVAL;
}

#define BPF_ITER_CREATE_LAST_FIELD iter_create.flags

static int bpf_iter_create(union bpf_attr *attr)
{
	struct bpf_link *link;
	int err;

	if (CHECK_ATTR(BPF_ITER_CREATE))
		return -EINVAL;

	if (attr->iter_create.flags)
		return -EINVAL;

	link = bpf_link_get_from_fd(attr->iter_create.link_fd);
	if (IS_ERR(link))
		return PTR_ERR(link);

	err = bpf_iter_new_fd(link);
	bpf_link_put(link);

	return err;
}

#define BPF_PROG_BIND_MAP_LAST_FIELD prog_bind_map.flags

static int bpf_prog_bind_map(union bpf_attr *attr)
{
	struct bpf_prog *prog;
	struct bpf_map *map;
	struct bpf_map **used_maps_old, **used_maps_new;
	int i, ret = 0;

	if (CHECK_ATTR(BPF_PROG_BIND_MAP))
		return -EINVAL;

	if (attr->prog_bind_map.flags)
		return -EINVAL;

	prog = bpf_prog_get(attr->prog_bind_map.prog_fd);
	if (IS_ERR(prog))
		return PTR_ERR(prog);

	map = bpf_map_get(attr->prog_bind_map.map_fd);
	if (IS_ERR(map)) {
		ret = PTR_ERR(map);
		goto out_prog_put;
	}

	mutex_lock(&prog->aux->used_maps_mutex);

	used_maps_old = prog->aux->used_maps;

	for (i = 0; i < prog->aux->used_map_cnt; i++)
		if (used_maps_old[i] == map) {
			bpf_map_put(map);
			goto out_unlock;
		}

	used_maps_new = kmalloc_array(prog->aux->used_map_cnt + 1,
				      sizeof(used_maps_new[0]),
				      GFP_KERNEL);
	if (!used_maps_new) {
		ret = -ENOMEM;
		goto out_unlock;
	}

	memcpy(used_maps_new, used_maps_old,
	       sizeof(used_maps_old[0]) * prog->aux->used_map_cnt);
	used_maps_new[prog->aux->used_map_cnt] = map;

	prog->aux->used_map_cnt++;
	prog->aux->used_maps = used_maps_new;

	kfree(used_maps_old);

out_unlock:
	mutex_unlock(&prog->aux->used_maps_mutex);

	if (ret)
		bpf_map_put(map);
out_prog_put:
	bpf_prog_put(prog);
	return ret;
}

static int __sys_bpf(int cmd, bpfptr_t uattr, unsigned int size)
{
	union bpf_attr attr;
	int err;

	if (sysctl_unprivileged_bpf_disabled && !bpf_capable())
		return -EPERM;

	err = bpf_check_uarg_tail_zero(uattr, sizeof(attr), size);
	if (err)
		return err;
	size = min_t(u32, size, sizeof(attr));

	/* copy attributes from user space, may be less than sizeof(bpf_attr) */
	memset(&attr, 0, sizeof(attr));
	if (copy_from_bpfptr(&attr, uattr, size) != 0)
		return -EFAULT;

	err = security_bpf(cmd, &attr, size);
	if (err < 0)
		return err;

	switch (cmd) {
	case BPF_MAP_CREATE:
		err = map_create(&attr);
		break;
	case BPF_MAP_LOOKUP_ELEM:
		err = map_lookup_elem(&attr);
		break;
	case BPF_MAP_UPDATE_ELEM:
		err = map_update_elem(&attr, uattr);
		break;
	case BPF_MAP_DELETE_ELEM:
		err = map_delete_elem(&attr);
		break;
	case BPF_MAP_GET_NEXT_KEY:
		err = map_get_next_key(&attr);
		break;
	case BPF_MAP_FREEZE:
		err = map_freeze(&attr);
		break;
	case BPF_PROG_LOAD:
		err = bpf_prog_load(&attr, uattr);
		break;
	case BPF_OBJ_PIN:
		err = bpf_obj_pin(&attr);
		break;
	case BPF_OBJ_GET:
		err = bpf_obj_get(&attr);
		break;
	case BPF_PROG_ATTACH:
		err = bpf_prog_attach(&attr);
		break;
	case BPF_PROG_DETACH:
		err = bpf_prog_detach(&attr);
		break;
	case BPF_PROG_QUERY:
		err = bpf_prog_query(&attr, uattr.user);
		break;
	case BPF_PROG_TEST_RUN:
		err = bpf_prog_test_run(&attr, uattr.user);
		break;
	case BPF_PROG_GET_NEXT_ID:
		err = bpf_obj_get_next_id(&attr, uattr.user,
					  &prog_idr, &prog_idr_lock);
		break;
	case BPF_MAP_GET_NEXT_ID:
		err = bpf_obj_get_next_id(&attr, uattr.user,
					  &map_idr, &map_idr_lock);
		break;
	case BPF_BTF_GET_NEXT_ID:
		err = bpf_obj_get_next_id(&attr, uattr.user,
					  &btf_idr, &btf_idr_lock);
		break;
	case BPF_PROG_GET_FD_BY_ID:
		err = bpf_prog_get_fd_by_id(&attr);
		break;
	case BPF_MAP_GET_FD_BY_ID:
		err = bpf_map_get_fd_by_id(&attr);
		break;
	case BPF_OBJ_GET_INFO_BY_FD:
		err = bpf_obj_get_info_by_fd(&attr, uattr.user);
		break;
	case BPF_RAW_TRACEPOINT_OPEN:
		err = bpf_raw_tracepoint_open(&attr);
		break;
	case BPF_BTF_LOAD:
		err = bpf_btf_load(&attr, uattr);
		break;
	case BPF_BTF_GET_FD_BY_ID:
		err = bpf_btf_get_fd_by_id(&attr);
		break;
	case BPF_TASK_FD_QUERY:
		err = bpf_task_fd_query(&attr, uattr.user);
		break;
	case BPF_MAP_LOOKUP_AND_DELETE_ELEM:
		err = map_lookup_and_delete_elem(&attr);
		break;
	case BPF_MAP_LOOKUP_BATCH:
		err = bpf_map_do_batch(&attr, uattr.user, BPF_MAP_LOOKUP_BATCH);
		break;
	case BPF_MAP_LOOKUP_AND_DELETE_BATCH:
		err = bpf_map_do_batch(&attr, uattr.user,
				       BPF_MAP_LOOKUP_AND_DELETE_BATCH);
		break;
	case BPF_MAP_UPDATE_BATCH:
		err = bpf_map_do_batch(&attr, uattr.user, BPF_MAP_UPDATE_BATCH);
		break;
	case BPF_MAP_DELETE_BATCH:
		err = bpf_map_do_batch(&attr, uattr.user, BPF_MAP_DELETE_BATCH);
		break;
	case BPF_LINK_CREATE:
		err = link_create(&attr, uattr);
		break;
	case BPF_LINK_UPDATE:
		err = link_update(&attr);
		break;
	case BPF_LINK_GET_FD_BY_ID:
		err = bpf_link_get_fd_by_id(&attr);
		break;
	case BPF_LINK_GET_NEXT_ID:
		err = bpf_obj_get_next_id(&attr, uattr.user,
					  &link_idr, &link_idr_lock);
		break;
	case BPF_ENABLE_STATS:
		err = bpf_enable_stats(&attr);
		break;
	case BPF_ITER_CREATE:
		err = bpf_iter_create(&attr);
		break;
	case BPF_LINK_DETACH:
		err = link_detach(&attr);
		break;
	case BPF_PROG_BIND_MAP:
		err = bpf_prog_bind_map(&attr);
		break;
	default:
		err = -EINVAL;
		break;
	}

	return err;
}

SYSCALL_DEFINE3(bpf, int, cmd, union bpf_attr __user *, uattr, unsigned int, size)
{
	return __sys_bpf(cmd, USER_BPFPTR(uattr), size);
}

static bool syscall_prog_is_valid_access(int off, int size,
					 enum bpf_access_type type,
					 const struct bpf_prog *prog,
					 struct bpf_insn_access_aux *info)
{
	if (off < 0 || off >= U16_MAX)
		return false;
	if (off % size != 0)
		return false;
	return true;
}

BPF_CALL_3(bpf_sys_bpf, int, cmd, void *, attr, u32, attr_size)
{
	switch (cmd) {
	case BPF_MAP_CREATE:
	case BPF_MAP_UPDATE_ELEM:
	case BPF_MAP_FREEZE:
	case BPF_PROG_LOAD:
	case BPF_BTF_LOAD:
		break;
	/* case BPF_PROG_TEST_RUN:
	 * is not part of this list to prevent recursive test_run
	 */
	default:
		return -EINVAL;
	}
	return __sys_bpf(cmd, KERNEL_BPFPTR(attr), attr_size);
}

static const struct bpf_func_proto bpf_sys_bpf_proto = {
	.func		= bpf_sys_bpf,
	.gpl_only	= false,
	.ret_type	= RET_INTEGER,
	.arg1_type	= ARG_ANYTHING,
	.arg2_type	= ARG_PTR_TO_MEM | MEM_RDONLY,
	.arg3_type	= ARG_CONST_SIZE,
};

const struct bpf_func_proto * __weak
tracing_prog_func_proto(enum bpf_func_id func_id, const struct bpf_prog *prog)
{
	return bpf_base_func_proto(func_id);
}

BPF_CALL_1(bpf_sys_close, u32, fd)
{
	/* When bpf program calls this helper there should not be
	 * an fdget() without matching completed fdput().
	 * This helper is allowed in the following callchain only:
	 * sys_bpf->prog_test_run->bpf_prog->bpf_sys_close
	 */
	return close_fd(fd);
}

static const struct bpf_func_proto bpf_sys_close_proto = {
	.func		= bpf_sys_close,
	.gpl_only	= false,
	.ret_type	= RET_INTEGER,
	.arg1_type	= ARG_ANYTHING,
};

BPF_CALL_4(bpf_kallsyms_lookup_name, const char *, name, int, name_sz, int, flags, u64 *, res)
{
	if (flags)
		return -EINVAL;

	if (name_sz <= 1 || name[name_sz - 1])
		return -EINVAL;

	if (!bpf_dump_raw_ok(current_cred()))
		return -EPERM;

	*res = kallsyms_lookup_name(name);
	return *res ? 0 : -ENOENT;
}

const struct bpf_func_proto bpf_kallsyms_lookup_name_proto = {
	.func		= bpf_kallsyms_lookup_name,
	.gpl_only	= false,
	.ret_type	= RET_INTEGER,
	.arg1_type	= ARG_PTR_TO_MEM,
<<<<<<< HEAD
	.arg2_type	= ARG_CONST_SIZE,
=======
	.arg2_type	= ARG_CONST_SIZE_OR_ZERO,
>>>>>>> 754e0b0e
	.arg3_type	= ARG_ANYTHING,
	.arg4_type	= ARG_PTR_TO_LONG,
};

static const struct bpf_func_proto *
syscall_prog_func_proto(enum bpf_func_id func_id, const struct bpf_prog *prog)
{
	switch (func_id) {
	case BPF_FUNC_sys_bpf:
		return &bpf_sys_bpf_proto;
	case BPF_FUNC_btf_find_by_name_kind:
		return &bpf_btf_find_by_name_kind_proto;
	case BPF_FUNC_sys_close:
		return &bpf_sys_close_proto;
	case BPF_FUNC_kallsyms_lookup_name:
		return &bpf_kallsyms_lookup_name_proto;
	default:
		return tracing_prog_func_proto(func_id, prog);
	}
}

const struct bpf_verifier_ops bpf_syscall_verifier_ops = {
	.get_func_proto  = syscall_prog_func_proto,
	.is_valid_access = syscall_prog_is_valid_access,
};

const struct bpf_prog_ops bpf_syscall_prog_ops = {
	.test_run = bpf_prog_test_run_syscall,
};<|MERGE_RESOLUTION|>--- conflicted
+++ resolved
@@ -4820,11 +4820,7 @@
 	.gpl_only	= false,
 	.ret_type	= RET_INTEGER,
 	.arg1_type	= ARG_PTR_TO_MEM,
-<<<<<<< HEAD
-	.arg2_type	= ARG_CONST_SIZE,
-=======
 	.arg2_type	= ARG_CONST_SIZE_OR_ZERO,
->>>>>>> 754e0b0e
 	.arg3_type	= ARG_ANYTHING,
 	.arg4_type	= ARG_PTR_TO_LONG,
 };
