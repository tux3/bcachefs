--- conflicted
+++ resolved
@@ -1113,10 +1113,7 @@
 	}
 
 	spin_lock_bh(&tgt->tgt_lock);
-<<<<<<< HEAD
-=======
 	io_req->wait_for_cleanup_comp = 0;
->>>>>>> 4ff96fb5
 	return SUCCESS;
 }
 
