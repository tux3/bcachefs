/*
 * Copyright 2015 Advanced Micro Devices, Inc.
 *
 * Permission is hereby granted, free of charge, to any person obtaining a
 * copy of this software and associated documentation files (the "Software"),
 * to deal in the Software without restriction, including without limitation
 * the rights to use, copy, modify, merge, publish, distribute, sublicense,
 * and/or sell copies of the Software, and to permit persons to whom the
 * Software is furnished to do so, subject to the following conditions:
 *
 * The above copyright notice and this permission notice shall be included in
 * all copies or substantial portions of the Software.
 *
 * THE SOFTWARE IS PROVIDED "AS IS", WITHOUT WARRANTY OF ANY KIND, EXPRESS OR
 * IMPLIED, INCLUDING BUT NOT LIMITED TO THE WARRANTIES OF MERCHANTABILITY,
 * FITNESS FOR A PARTICULAR PURPOSE AND NONINFRINGEMENT.  IN NO EVENT SHALL
 * THE COPYRIGHT HOLDER(S) OR AUTHOR(S) BE LIABLE FOR ANY CLAIM, DAMAGES OR
 * OTHER LIABILITY, WHETHER IN AN ACTION OF CONTRACT, TORT OR OTHERWISE,
 * ARISING FROM, OUT OF OR IN CONNECTION WITH THE SOFTWARE OR THE USE OR
 * OTHER DEALINGS IN THE SOFTWARE.
 *
 *
 */
#include <linux/kthread.h>
#include <linux/wait.h>
#include <linux/sched.h>

#include <drm/drm_drv.h>

#include "amdgpu.h"
#include "amdgpu_trace.h"
#include "amdgpu_reset.h"

static enum drm_gpu_sched_stat amdgpu_job_timedout(struct drm_sched_job *s_job)
{
	struct amdgpu_ring *ring = to_amdgpu_ring(s_job->sched);
	struct amdgpu_job *job = to_amdgpu_job(s_job);
	struct amdgpu_task_info ti;
	struct amdgpu_device *adev = ring->adev;
	int idx;
	int r;

	if (!drm_dev_enter(adev_to_drm(adev), &idx)) {
		DRM_INFO("%s - device unplugged skipping recovery on scheduler:%s",
			 __func__, s_job->sched->name);

		/* Effectively the job is aborted as the device is gone */
		return DRM_GPU_SCHED_STAT_ENODEV;
	}

	memset(&ti, 0, sizeof(struct amdgpu_task_info));
	adev->job_hang = true;

	if (amdgpu_gpu_recovery &&
	    amdgpu_ring_soft_recovery(ring, job->vmid, s_job->s_fence->parent)) {
		DRM_ERROR("ring %s timeout, but soft recovered\n",
			  s_job->sched->name);
		goto exit;
	}

	amdgpu_vm_get_task_info(ring->adev, job->pasid, &ti);
	DRM_ERROR("ring %s timeout, signaled seq=%u, emitted seq=%u\n",
		  job->base.sched->name, atomic_read(&ring->fence_drv.last_seq),
		  ring->fence_drv.sync_seq);
	DRM_ERROR("Process information: process %s pid %d thread %s pid %d\n",
		  ti.process_name, ti.tgid, ti.task_name, ti.pid);

	if (amdgpu_device_should_recover_gpu(ring->adev)) {
		struct amdgpu_reset_context reset_context;
		memset(&reset_context, 0, sizeof(reset_context));

		reset_context.method = AMD_RESET_METHOD_NONE;
		reset_context.reset_req_dev = adev;
		clear_bit(AMDGPU_NEED_FULL_RESET, &reset_context.flags);
<<<<<<< HEAD
=======
		clear_bit(AMDGPU_SKIP_MODE2_RESET, &reset_context.flags);
>>>>>>> 7365df19

		r = amdgpu_device_gpu_recover(ring->adev, job, &reset_context);
		if (r)
			DRM_ERROR("GPU Recovery Failed: %d\n", r);
	} else {
		drm_sched_suspend_timeout(&ring->sched);
		if (amdgpu_sriov_vf(adev))
			adev->virt.tdr_debug = true;
	}

exit:
	adev->job_hang = false;
	drm_dev_exit(idx);
	return DRM_GPU_SCHED_STAT_NOMINAL;
}

int amdgpu_job_alloc(struct amdgpu_device *adev, unsigned num_ibs,
		     struct amdgpu_job **job, struct amdgpu_vm *vm)
{
	if (num_ibs == 0)
		return -EINVAL;

	*job = kzalloc(struct_size(*job, ibs, num_ibs), GFP_KERNEL);
	if (!*job)
		return -ENOMEM;

	/*
	 * Initialize the scheduler to at least some ring so that we always
	 * have a pointer to adev.
	 */
	(*job)->base.sched = &adev->rings[0]->sched;
	(*job)->vm = vm;

	amdgpu_sync_create(&(*job)->sync);
	amdgpu_sync_create(&(*job)->sched_sync);
	(*job)->vram_lost_counter = atomic_read(&adev->vram_lost_counter);
	(*job)->vm_pd_addr = AMDGPU_BO_INVALID_OFFSET;

	return 0;
}

int amdgpu_job_alloc_with_ib(struct amdgpu_device *adev, unsigned size,
		enum amdgpu_ib_pool_type pool_type,
		struct amdgpu_job **job)
{
	int r;

	r = amdgpu_job_alloc(adev, 1, job, NULL);
	if (r)
		return r;

	(*job)->num_ibs = 1;
	r = amdgpu_ib_get(adev, NULL, size, pool_type, &(*job)->ibs[0]);
	if (r)
		kfree(*job);

	return r;
}

void amdgpu_job_set_resources(struct amdgpu_job *job, struct amdgpu_bo *gds,
			      struct amdgpu_bo *gws, struct amdgpu_bo *oa)
{
	if (gds) {
		job->gds_base = amdgpu_bo_gpu_offset(gds) >> PAGE_SHIFT;
		job->gds_size = amdgpu_bo_size(gds) >> PAGE_SHIFT;
	}
	if (gws) {
		job->gws_base = amdgpu_bo_gpu_offset(gws) >> PAGE_SHIFT;
		job->gws_size = amdgpu_bo_size(gws) >> PAGE_SHIFT;
	}
	if (oa) {
		job->oa_base = amdgpu_bo_gpu_offset(oa) >> PAGE_SHIFT;
		job->oa_size = amdgpu_bo_size(oa) >> PAGE_SHIFT;
	}
}

void amdgpu_job_free_resources(struct amdgpu_job *job)
{
	struct amdgpu_ring *ring = to_amdgpu_ring(job->base.sched);
	struct dma_fence *f;
	unsigned i;

	/* use sched fence if available */
	f = job->base.s_fence ? &job->base.s_fence->finished :  &job->hw_fence;
	for (i = 0; i < job->num_ibs; ++i)
		amdgpu_ib_free(ring->adev, &job->ibs[i], f);
}

static void amdgpu_job_free_cb(struct drm_sched_job *s_job)
{
	struct amdgpu_job *job = to_amdgpu_job(s_job);

	drm_sched_job_cleanup(s_job);

	amdgpu_sync_free(&job->sync);
	amdgpu_sync_free(&job->sched_sync);

	dma_fence_put(&job->hw_fence);
<<<<<<< HEAD
=======
}

void amdgpu_job_set_gang_leader(struct amdgpu_job *job,
				struct amdgpu_job *leader)
{
	struct dma_fence *fence = &leader->base.s_fence->scheduled;

	WARN_ON(job->gang_submit);

	/*
	 * Don't add a reference when we are the gang leader to avoid circle
	 * dependency.
	 */
	if (job != leader)
		dma_fence_get(fence);
	job->gang_submit = fence;
>>>>>>> 7365df19
}

void amdgpu_job_free(struct amdgpu_job *job)
{
	amdgpu_job_free_resources(job);
	amdgpu_sync_free(&job->sync);
	amdgpu_sync_free(&job->sched_sync);
	if (job->gang_submit != &job->base.s_fence->scheduled)
		dma_fence_put(job->gang_submit);

<<<<<<< HEAD
	dma_fence_put(&job->hw_fence);
=======
	if (!job->hw_fence.ops)
		kfree(job);
	else
		dma_fence_put(&job->hw_fence);
>>>>>>> 7365df19
}

int amdgpu_job_submit(struct amdgpu_job *job, struct drm_sched_entity *entity,
		      void *owner, struct dma_fence **f)
{
	int r;

	if (!f)
		return -EINVAL;

	r = drm_sched_job_init(&job->base, entity, owner);
	if (r)
		return r;

	drm_sched_job_arm(&job->base);

	*f = dma_fence_get(&job->base.s_fence->finished);
	amdgpu_job_free_resources(job);
	drm_sched_entity_push_job(&job->base);

	return 0;
}

int amdgpu_job_submit_direct(struct amdgpu_job *job, struct amdgpu_ring *ring,
			     struct dma_fence **fence)
{
	int r;

	job->base.sched = &ring->sched;
	r = amdgpu_ib_schedule(ring, job->num_ibs, job->ibs, job, fence);

	if (r)
		return r;

	amdgpu_job_free(job);
	return 0;
}

static struct dma_fence *amdgpu_job_dependency(struct drm_sched_job *sched_job,
					       struct drm_sched_entity *s_entity)
{
	struct amdgpu_ring *ring = to_amdgpu_ring(s_entity->rq->sched);
	struct amdgpu_job *job = to_amdgpu_job(sched_job);
	struct amdgpu_vm *vm = job->vm;
	struct dma_fence *fence;
	int r;

	fence = amdgpu_sync_get_fence(&job->sync);
	if (fence && drm_sched_dependency_optimized(fence, s_entity)) {
		r = amdgpu_sync_fence(&job->sched_sync, fence);
		if (r)
			DRM_ERROR("Error adding fence (%d)\n", r);
	}

	while (fence == NULL && vm && !job->vmid) {
		r = amdgpu_vmid_grab(vm, ring, &job->sync,
				     &job->base.s_fence->finished,
				     job);
		if (r)
			DRM_ERROR("Error getting VM ID (%d)\n", r);

		fence = amdgpu_sync_get_fence(&job->sync);
	}

	if (!fence && job->gang_submit)
		fence = amdgpu_device_switch_gang(ring->adev, job->gang_submit);

	return fence;
}

static struct dma_fence *amdgpu_job_run(struct drm_sched_job *sched_job)
{
	struct amdgpu_ring *ring = to_amdgpu_ring(sched_job->sched);
	struct amdgpu_device *adev = ring->adev;
	struct dma_fence *fence = NULL, *finished;
	struct amdgpu_job *job;
	int r = 0;

	job = to_amdgpu_job(sched_job);
	finished = &job->base.s_fence->finished;

	BUG_ON(amdgpu_sync_peek_fence(&job->sync, NULL));

	trace_amdgpu_sched_run_job(job);

	/* Skip job if VRAM is lost and never resubmit gangs */
	if (job->vram_lost_counter != atomic_read(&adev->vram_lost_counter) ||
	    (job->job_run_counter && job->gang_submit))
		dma_fence_set_error(finished, -ECANCELED);

	if (finished->error < 0) {
		DRM_INFO("Skip scheduling IBs!\n");
	} else {
		r = amdgpu_ib_schedule(ring, job->num_ibs, job->ibs, job,
				       &fence);
		if (r)
			DRM_ERROR("Error scheduling IBs (%d)\n", r);
	}

	job->job_run_counter++;
	amdgpu_job_free_resources(job);

	fence = r ? ERR_PTR(r) : fence;
	return fence;
}

#define to_drm_sched_job(sched_job)		\
		container_of((sched_job), struct drm_sched_job, queue_node)

void amdgpu_job_stop_all_jobs_on_sched(struct drm_gpu_scheduler *sched)
{
	struct drm_sched_job *s_job;
	struct drm_sched_entity *s_entity = NULL;
	int i;

	/* Signal all jobs not yet scheduled */
	for (i = DRM_SCHED_PRIORITY_COUNT - 1; i >= DRM_SCHED_PRIORITY_MIN; i--) {
		struct drm_sched_rq *rq = &sched->sched_rq[i];
		spin_lock(&rq->lock);
		list_for_each_entry(s_entity, &rq->entities, list) {
			while ((s_job = to_drm_sched_job(spsc_queue_pop(&s_entity->job_queue)))) {
				struct drm_sched_fence *s_fence = s_job->s_fence;

				dma_fence_signal(&s_fence->scheduled);
				dma_fence_set_error(&s_fence->finished, -EHWPOISON);
				dma_fence_signal(&s_fence->finished);
			}
		}
		spin_unlock(&rq->lock);
	}

	/* Signal all jobs already scheduled to HW */
	list_for_each_entry(s_job, &sched->pending_list, list) {
		struct drm_sched_fence *s_fence = s_job->s_fence;

		dma_fence_set_error(&s_fence->finished, -EHWPOISON);
		dma_fence_signal(&s_fence->finished);
	}
}

const struct drm_sched_backend_ops amdgpu_sched_ops = {
	.dependency = amdgpu_job_dependency,
	.run_job = amdgpu_job_run,
	.timedout_job = amdgpu_job_timedout,
	.free_job = amdgpu_job_free_cb
};<|MERGE_RESOLUTION|>--- conflicted
+++ resolved
@@ -72,10 +72,7 @@
 		reset_context.method = AMD_RESET_METHOD_NONE;
 		reset_context.reset_req_dev = adev;
 		clear_bit(AMDGPU_NEED_FULL_RESET, &reset_context.flags);
-<<<<<<< HEAD
-=======
 		clear_bit(AMDGPU_SKIP_MODE2_RESET, &reset_context.flags);
->>>>>>> 7365df19
 
 		r = amdgpu_device_gpu_recover(ring->adev, job, &reset_context);
 		if (r)
@@ -174,8 +171,6 @@
 	amdgpu_sync_free(&job->sched_sync);
 
 	dma_fence_put(&job->hw_fence);
-<<<<<<< HEAD
-=======
 }
 
 void amdgpu_job_set_gang_leader(struct amdgpu_job *job,
@@ -192,7 +187,6 @@
 	if (job != leader)
 		dma_fence_get(fence);
 	job->gang_submit = fence;
->>>>>>> 7365df19
 }
 
 void amdgpu_job_free(struct amdgpu_job *job)
@@ -203,14 +197,10 @@
 	if (job->gang_submit != &job->base.s_fence->scheduled)
 		dma_fence_put(job->gang_submit);
 
-<<<<<<< HEAD
-	dma_fence_put(&job->hw_fence);
-=======
 	if (!job->hw_fence.ops)
 		kfree(job);
 	else
 		dma_fence_put(&job->hw_fence);
->>>>>>> 7365df19
 }
 
 int amdgpu_job_submit(struct amdgpu_job *job, struct drm_sched_entity *entity,
