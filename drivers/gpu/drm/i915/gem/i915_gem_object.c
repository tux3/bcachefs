/*
 * Copyright © 2017 Intel Corporation
 *
 * Permission is hereby granted, free of charge, to any person obtaining a
 * copy of this software and associated documentation files (the "Software"),
 * to deal in the Software without restriction, including without limitation
 * the rights to use, copy, modify, merge, publish, distribute, sublicense,
 * and/or sell copies of the Software, and to permit persons to whom the
 * Software is furnished to do so, subject to the following conditions:
 *
 * The above copyright notice and this permission notice (including the next
 * paragraph) shall be included in all copies or substantial portions of the
 * Software.
 *
 * THE SOFTWARE IS PROVIDED "AS IS", WITHOUT WARRANTY OF ANY KIND, EXPRESS OR
 * IMPLIED, INCLUDING BUT NOT LIMITED TO THE WARRANTIES OF MERCHANTABILITY,
 * FITNESS FOR A PARTICULAR PURPOSE AND NONINFRINGEMENT.  IN NO EVENT SHALL
 * THE AUTHORS OR COPYRIGHT HOLDERS BE LIABLE FOR ANY CLAIM, DAMAGES OR OTHER
 * LIABILITY, WHETHER IN AN ACTION OF CONTRACT, TORT OR OTHERWISE, ARISING
 * FROM, OUT OF OR IN CONNECTION WITH THE SOFTWARE OR THE USE OR OTHER DEALINGS
 * IN THE SOFTWARE.
 *
 */

#include <linux/highmem.h>
#include <linux/sched/mm.h>

#include <drm/drm_cache.h>

#include "display/intel_frontbuffer.h"
#include "pxp/intel_pxp.h"

#include "i915_drv.h"
#include "i915_file_private.h"
#include "i915_gem_clflush.h"
#include "i915_gem_context.h"
#include "i915_gem_dmabuf.h"
#include "i915_gem_mman.h"
#include "i915_gem_object.h"
#include "i915_gem_ttm.h"
#include "i915_memcpy.h"
#include "i915_trace.h"

static struct kmem_cache *slab_objects;

static const struct drm_gem_object_funcs i915_gem_object_funcs;

struct drm_i915_gem_object *i915_gem_object_alloc(void)
{
	struct drm_i915_gem_object *obj;

	obj = kmem_cache_zalloc(slab_objects, GFP_KERNEL);
	if (!obj)
		return NULL;
	obj->base.funcs = &i915_gem_object_funcs;

	return obj;
}

void i915_gem_object_free(struct drm_i915_gem_object *obj)
{
	return kmem_cache_free(slab_objects, obj);
}

void i915_gem_object_init(struct drm_i915_gem_object *obj,
			  const struct drm_i915_gem_object_ops *ops,
			  struct lock_class_key *key, unsigned flags)
{
	/*
	 * A gem object is embedded both in a struct ttm_buffer_object :/ and
	 * in a drm_i915_gem_object. Make sure they are aliased.
	 */
	BUILD_BUG_ON(offsetof(typeof(*obj), base) !=
		     offsetof(typeof(*obj), __do_not_access.base));

	spin_lock_init(&obj->vma.lock);
	INIT_LIST_HEAD(&obj->vma.list);

	INIT_LIST_HEAD(&obj->mm.link);

	INIT_LIST_HEAD(&obj->lut_list);
	spin_lock_init(&obj->lut_lock);

	spin_lock_init(&obj->mmo.lock);
	obj->mmo.offsets = RB_ROOT;

	init_rcu_head(&obj->rcu);

	obj->ops = ops;
	GEM_BUG_ON(flags & ~I915_BO_ALLOC_FLAGS);
	obj->flags = flags;

	obj->mm.madv = I915_MADV_WILLNEED;
	INIT_RADIX_TREE(&obj->mm.get_page.radix, GFP_KERNEL | __GFP_NOWARN);
	mutex_init(&obj->mm.get_page.lock);
	INIT_RADIX_TREE(&obj->mm.get_dma_page.radix, GFP_KERNEL | __GFP_NOWARN);
	mutex_init(&obj->mm.get_dma_page.lock);
}

/**
 * __i915_gem_object_fini - Clean up a GEM object initialization
 * @obj: The gem object to cleanup
 *
 * This function cleans up gem object fields that are set up by
 * drm_gem_private_object_init() and i915_gem_object_init().
 * It's primarily intended as a helper for backends that need to
 * clean up the gem object in separate steps.
 */
void __i915_gem_object_fini(struct drm_i915_gem_object *obj)
{
	mutex_destroy(&obj->mm.get_page.lock);
	mutex_destroy(&obj->mm.get_dma_page.lock);
	dma_resv_fini(&obj->base._resv);
}

/**
 * i915_gem_object_set_cache_coherency - Mark up the object's coherency levels
 * for a given cache_level
 * @obj: #drm_i915_gem_object
 * @cache_level: cache level
 */
void i915_gem_object_set_cache_coherency(struct drm_i915_gem_object *obj,
					 unsigned int cache_level)
{
	struct drm_i915_private *i915 = to_i915(obj->base.dev);

	obj->cache_level = cache_level;

	if (cache_level != I915_CACHE_NONE)
		obj->cache_coherent = (I915_BO_CACHE_COHERENT_FOR_READ |
				       I915_BO_CACHE_COHERENT_FOR_WRITE);
	else if (HAS_LLC(i915))
		obj->cache_coherent = I915_BO_CACHE_COHERENT_FOR_READ;
	else
		obj->cache_coherent = 0;

	obj->cache_dirty =
		!(obj->cache_coherent & I915_BO_CACHE_COHERENT_FOR_WRITE) &&
		!IS_DGFX(i915);
}

bool i915_gem_object_can_bypass_llc(struct drm_i915_gem_object *obj)
{
	struct drm_i915_private *i915 = to_i915(obj->base.dev);

	/*
	 * This is purely from a security perspective, so we simply don't care
	 * about non-userspace objects being able to bypass the LLC.
	 */
	if (!(obj->flags & I915_BO_ALLOC_USER))
		return false;

	/*
	 * EHL and JSL add the 'Bypass LLC' MOCS entry, which should make it
	 * possible for userspace to bypass the GTT caching bits set by the
	 * kernel, as per the given object cache_level. This is troublesome
	 * since the heavy flush we apply when first gathering the pages is
	 * skipped if the kernel thinks the object is coherent with the GPU. As
	 * a result it might be possible to bypass the cache and read the
	 * contents of the page directly, which could be stale data. If it's
	 * just a case of userspace shooting themselves in the foot then so be
	 * it, but since i915 takes the stance of always zeroing memory before
	 * handing it to userspace, we need to prevent this.
	 */
	return IS_JSL_EHL(i915);
}

static void i915_gem_close_object(struct drm_gem_object *gem, struct drm_file *file)
{
	struct drm_i915_gem_object *obj = to_intel_bo(gem);
	struct drm_i915_file_private *fpriv = file->driver_priv;
	struct i915_lut_handle bookmark = {};
	struct i915_mmap_offset *mmo, *mn;
	struct i915_lut_handle *lut, *ln;
	LIST_HEAD(close);

	spin_lock(&obj->lut_lock);
	list_for_each_entry_safe(lut, ln, &obj->lut_list, obj_link) {
		struct i915_gem_context *ctx = lut->ctx;

		if (ctx && ctx->file_priv == fpriv) {
			i915_gem_context_get(ctx);
			list_move(&lut->obj_link, &close);
		}

		/* Break long locks, and carefully continue on from this spot */
		if (&ln->obj_link != &obj->lut_list) {
			list_add_tail(&bookmark.obj_link, &ln->obj_link);
			if (cond_resched_lock(&obj->lut_lock))
				list_safe_reset_next(&bookmark, ln, obj_link);
			__list_del_entry(&bookmark.obj_link);
		}
	}
	spin_unlock(&obj->lut_lock);

	spin_lock(&obj->mmo.lock);
	rbtree_postorder_for_each_entry_safe(mmo, mn, &obj->mmo.offsets, offset)
		drm_vma_node_revoke(&mmo->vma_node, file);
	spin_unlock(&obj->mmo.lock);

	list_for_each_entry_safe(lut, ln, &close, obj_link) {
		struct i915_gem_context *ctx = lut->ctx;
		struct i915_vma *vma;

		/*
		 * We allow the process to have multiple handles to the same
		 * vma, in the same fd namespace, by virtue of flink/open.
		 */

		mutex_lock(&ctx->lut_mutex);
		vma = radix_tree_delete(&ctx->handles_vma, lut->handle);
		if (vma) {
			GEM_BUG_ON(vma->obj != obj);
			GEM_BUG_ON(!atomic_read(&vma->open_count));
			i915_vma_close(vma);
		}
		mutex_unlock(&ctx->lut_mutex);

		i915_gem_context_put(lut->ctx);
		i915_lut_handle_free(lut);
		i915_gem_object_put(obj);
	}
}

void __i915_gem_free_object_rcu(struct rcu_head *head)
{
	struct drm_i915_gem_object *obj =
		container_of(head, typeof(*obj), rcu);
	struct drm_i915_private *i915 = to_i915(obj->base.dev);

	i915_gem_object_free(obj);

	GEM_BUG_ON(!atomic_read(&i915->mm.free_count));
	atomic_dec(&i915->mm.free_count);
}

static void __i915_gem_object_free_mmaps(struct drm_i915_gem_object *obj)
{
	/* Skip serialisation and waking the device if known to be not used. */

	if (obj->userfault_count && !IS_DGFX(to_i915(obj->base.dev)))
		i915_gem_object_release_mmap_gtt(obj);

	if (!RB_EMPTY_ROOT(&obj->mmo.offsets)) {
		struct i915_mmap_offset *mmo, *mn;

		i915_gem_object_release_mmap_offset(obj);

		rbtree_postorder_for_each_entry_safe(mmo, mn,
						     &obj->mmo.offsets,
						     offset) {
			drm_vma_offset_remove(obj->base.dev->vma_offset_manager,
					      &mmo->vma_node);
			kfree(mmo);
		}
		obj->mmo.offsets = RB_ROOT;
	}
}

/**
 * __i915_gem_object_pages_fini - Clean up pages use of a gem object
 * @obj: The gem object to clean up
 *
 * This function cleans up usage of the object mm.pages member. It
 * is intended for backends that need to clean up a gem object in
 * separate steps and needs to be called when the object is idle before
 * the object's backing memory is freed.
 */
void __i915_gem_object_pages_fini(struct drm_i915_gem_object *obj)
{
	assert_object_held_shared(obj);

	if (!list_empty(&obj->vma.list)) {
		struct i915_vma *vma;

		spin_lock(&obj->vma.lock);
		while ((vma = list_first_entry_or_null(&obj->vma.list,
						       struct i915_vma,
						       obj_link))) {
			GEM_BUG_ON(vma->obj != obj);
			spin_unlock(&obj->vma.lock);

			i915_vma_destroy(vma);

			spin_lock(&obj->vma.lock);
		}
		spin_unlock(&obj->vma.lock);
	}

	__i915_gem_object_free_mmaps(obj);

	atomic_set(&obj->mm.pages_pin_count, 0);
	__i915_gem_object_put_pages(obj);
	GEM_BUG_ON(i915_gem_object_has_pages(obj));
}

void __i915_gem_free_object(struct drm_i915_gem_object *obj)
{
	trace_i915_gem_object_destroy(obj);

	GEM_BUG_ON(!list_empty(&obj->lut_list));

	bitmap_free(obj->bit_17);

	if (obj->base.import_attach)
		drm_prime_gem_destroy(&obj->base, NULL);

	drm_gem_free_mmap_offset(&obj->base);

	if (obj->ops->release)
		obj->ops->release(obj);

	if (obj->mm.n_placements > 1)
		kfree(obj->mm.placements);

	if (obj->shares_resv_from)
		i915_vm_resv_put(obj->shares_resv_from);

	__i915_gem_object_fini(obj);
}

static void __i915_gem_free_objects(struct drm_i915_private *i915,
				    struct llist_node *freed)
{
	struct drm_i915_gem_object *obj, *on;

	llist_for_each_entry_safe(obj, on, freed, freed) {
		might_sleep();
		if (obj->ops->delayed_free) {
			obj->ops->delayed_free(obj);
			continue;
		}

		__i915_gem_object_pages_fini(obj);
		__i915_gem_free_object(obj);

		/* But keep the pointer alive for RCU-protected lookups */
		call_rcu(&obj->rcu, __i915_gem_free_object_rcu);
		cond_resched();
	}
}

void i915_gem_flush_free_objects(struct drm_i915_private *i915)
{
	struct llist_node *freed = llist_del_all(&i915->mm.free_list);

	if (unlikely(freed))
		__i915_gem_free_objects(i915, freed);
}

static void __i915_gem_free_work(struct work_struct *work)
{
	struct drm_i915_private *i915 =
		container_of(work, struct drm_i915_private, mm.free_work);

	i915_gem_flush_free_objects(i915);
}

static void i915_gem_free_object(struct drm_gem_object *gem_obj)
{
	struct drm_i915_gem_object *obj = to_intel_bo(gem_obj);
	struct drm_i915_private *i915 = to_i915(obj->base.dev);

	GEM_BUG_ON(i915_gem_object_is_framebuffer(obj));

	/*
	 * Before we free the object, make sure any pure RCU-only
	 * read-side critical sections are complete, e.g.
	 * i915_gem_busy_ioctl(). For the corresponding synchronized
	 * lookup see i915_gem_object_lookup_rcu().
	 */
	atomic_inc(&i915->mm.free_count);

	/*
	 * Since we require blocking on struct_mutex to unbind the freed
	 * object from the GPU before releasing resources back to the
	 * system, we can not do that directly from the RCU callback (which may
	 * be a softirq context), but must instead then defer that work onto a
	 * kthread. We use the RCU callback rather than move the freed object
	 * directly onto the work queue so that we can mix between using the
	 * worker and performing frees directly from subsequent allocations for
	 * crude but effective memory throttling.
	 */

	if (llist_add(&obj->freed, &i915->mm.free_list))
		queue_work(i915->wq, &i915->mm.free_work);
}

void __i915_gem_object_flush_frontbuffer(struct drm_i915_gem_object *obj,
					 enum fb_op_origin origin)
{
	struct intel_frontbuffer *front;

	front = __intel_frontbuffer_get(obj);
	if (front) {
		intel_frontbuffer_flush(front, origin);
		intel_frontbuffer_put(front);
	}
}

void __i915_gem_object_invalidate_frontbuffer(struct drm_i915_gem_object *obj,
					      enum fb_op_origin origin)
{
	struct intel_frontbuffer *front;

	front = __intel_frontbuffer_get(obj);
	if (front) {
		intel_frontbuffer_invalidate(front, origin);
		intel_frontbuffer_put(front);
	}
}

static void
i915_gem_object_read_from_page_kmap(struct drm_i915_gem_object *obj, u64 offset, void *dst, int size)
{
	void *src_map;
	void *src_ptr;

	src_map = kmap_atomic(i915_gem_object_get_page(obj, offset >> PAGE_SHIFT));

	src_ptr = src_map + offset_in_page(offset);
	if (!(obj->cache_coherent & I915_BO_CACHE_COHERENT_FOR_READ))
		drm_clflush_virt_range(src_ptr, size);
	memcpy(dst, src_ptr, size);

	kunmap_atomic(src_map);
}

static void
i915_gem_object_read_from_page_iomap(struct drm_i915_gem_object *obj, u64 offset, void *dst, int size)
{
	void __iomem *src_map;
	void __iomem *src_ptr;
	dma_addr_t dma = i915_gem_object_get_dma_address(obj, offset >> PAGE_SHIFT);

	src_map = io_mapping_map_wc(&obj->mm.region->iomap,
				    dma - obj->mm.region->region.start,
				    PAGE_SIZE);

	src_ptr = src_map + offset_in_page(offset);
	if (!i915_memcpy_from_wc(dst, (void __force *)src_ptr, size))
		memcpy_fromio(dst, src_ptr, size);

	io_mapping_unmap(src_map);
}

/**
 * i915_gem_object_read_from_page - read data from the page of a GEM object
 * @obj: GEM object to read from
 * @offset: offset within the object
 * @dst: buffer to store the read data
 * @size: size to read
 *
 * Reads data from @obj at the specified offset. The requested region to read
 * from can't cross a page boundary. The caller must ensure that @obj pages
 * are pinned and that @obj is synced wrt. any related writes.
 *
 * Return: %0 on success or -ENODEV if the type of @obj's backing store is
 * unsupported.
 */
int i915_gem_object_read_from_page(struct drm_i915_gem_object *obj, u64 offset, void *dst, int size)
{
	GEM_BUG_ON(offset >= obj->base.size);
	GEM_BUG_ON(offset_in_page(offset) > PAGE_SIZE - size);
	GEM_BUG_ON(!i915_gem_object_has_pinned_pages(obj));

	if (i915_gem_object_has_struct_page(obj))
		i915_gem_object_read_from_page_kmap(obj, offset, dst, size);
	else if (i915_gem_object_has_iomem(obj))
		i915_gem_object_read_from_page_iomap(obj, offset, dst, size);
	else
		return -ENODEV;

	return 0;
}

/**
 * i915_gem_object_evictable - Whether object is likely evictable after unbind.
 * @obj: The object to check
 *
 * This function checks whether the object is likely unvictable after unbind.
 * If the object is not locked when checking, the result is only advisory.
 * If the object is locked when checking, and the function returns true,
 * then an eviction should indeed be possible. But since unlocked vma
 * unpinning and unbinding is currently possible, the object can actually
 * become evictable even if this function returns false.
 *
 * Return: true if the object may be evictable. False otherwise.
 */
bool i915_gem_object_evictable(struct drm_i915_gem_object *obj)
{
	struct i915_vma *vma;
	int pin_count = atomic_read(&obj->mm.pages_pin_count);

	if (!pin_count)
		return true;

	spin_lock(&obj->vma.lock);
	list_for_each_entry(vma, &obj->vma.list, obj_link) {
		if (i915_vma_is_pinned(vma)) {
			spin_unlock(&obj->vma.lock);
			return false;
		}
		if (atomic_read(&vma->pages_count))
			pin_count--;
	}
	spin_unlock(&obj->vma.lock);
	GEM_WARN_ON(pin_count < 0);

	return pin_count == 0;
}

/**
 * i915_gem_object_migratable - Whether the object is migratable out of the
 * current region.
 * @obj: Pointer to the object.
 *
 * Return: Whether the object is allowed to be resident in other
 * regions than the current while pages are present.
 */
bool i915_gem_object_migratable(struct drm_i915_gem_object *obj)
{
	struct intel_memory_region *mr = READ_ONCE(obj->mm.region);

	if (!mr)
		return false;

	return obj->mm.n_placements > 1;
}

/**
 * i915_gem_object_has_struct_page - Whether the object is page-backed
 * @obj: The object to query.
 *
 * This function should only be called while the object is locked or pinned,
 * otherwise the page backing may change under the caller.
 *
 * Return: True if page-backed, false otherwise.
 */
bool i915_gem_object_has_struct_page(const struct drm_i915_gem_object *obj)
{
#ifdef CONFIG_LOCKDEP
	if (IS_DGFX(to_i915(obj->base.dev)) &&
	    i915_gem_object_evictable((void __force *)obj))
		assert_object_held_shared(obj);
#endif
	return obj->mem_flags & I915_BO_FLAG_STRUCT_PAGE;
}

/**
 * i915_gem_object_has_iomem - Whether the object is iomem-backed
 * @obj: The object to query.
 *
 * This function should only be called while the object is locked or pinned,
 * otherwise the iomem backing may change under the caller.
 *
 * Return: True if iomem-backed, false otherwise.
 */
bool i915_gem_object_has_iomem(const struct drm_i915_gem_object *obj)
{
#ifdef CONFIG_LOCKDEP
	if (IS_DGFX(to_i915(obj->base.dev)) &&
	    i915_gem_object_evictable((void __force *)obj))
		assert_object_held_shared(obj);
#endif
	return obj->mem_flags & I915_BO_FLAG_IOMEM;
}

/**
 * i915_gem_object_can_migrate - Whether an object likely can be migrated
 *
 * @obj: The object to migrate
 * @id: The region intended to migrate to
 *
 * Check whether the object backend supports migration to the
 * given region. Note that pinning may affect the ability to migrate as
 * returned by this function.
 *
 * This function is primarily intended as a helper for checking the
 * possibility to migrate objects and might be slightly less permissive
 * than i915_gem_object_migrate() when it comes to objects with the
 * I915_BO_ALLOC_USER flag set.
 *
 * Return: true if migration is possible, false otherwise.
 */
bool i915_gem_object_can_migrate(struct drm_i915_gem_object *obj,
				 enum intel_region_id id)
{
	struct drm_i915_private *i915 = to_i915(obj->base.dev);
	unsigned int num_allowed = obj->mm.n_placements;
	struct intel_memory_region *mr;
	unsigned int i;

	GEM_BUG_ON(id >= INTEL_REGION_UNKNOWN);
	GEM_BUG_ON(obj->mm.madv != I915_MADV_WILLNEED);

	mr = i915->mm.regions[id];
	if (!mr)
		return false;

	if (!IS_ALIGNED(obj->base.size, mr->min_page_size))
		return false;

	if (obj->mm.region == mr)
		return true;

	if (!i915_gem_object_evictable(obj))
		return false;

	if (!obj->ops->migrate)
		return false;

	if (!(obj->flags & I915_BO_ALLOC_USER))
		return true;

	if (num_allowed == 0)
		return false;

	for (i = 0; i < num_allowed; ++i) {
		if (mr == obj->mm.placements[i])
			return true;
	}

	return false;
}

/**
 * i915_gem_object_migrate - Migrate an object to the desired region id
 * @obj: The object to migrate.
 * @ww: An optional struct i915_gem_ww_ctx. If NULL, the backend may
 * not be successful in evicting other objects to make room for this object.
 * @id: The region id to migrate to.
 *
 * Attempt to migrate the object to the desired memory region. The
 * object backend must support migration and the object may not be
 * pinned, (explicitly pinned pages or pinned vmas). The object must
 * be locked.
 * On successful completion, the object will have pages pointing to
 * memory in the new region, but an async migration task may not have
 * completed yet, and to accomplish that, i915_gem_object_wait_migration()
 * must be called.
 *
 * Note: the @ww parameter is not used yet, but included to make sure
 * callers put some effort into obtaining a valid ww ctx if one is
 * available.
 *
 * Return: 0 on success. Negative error code on failure. In particular may
 * return -ENXIO on lack of region space, -EDEADLK for deadlock avoidance
 * if @ww is set, -EINTR or -ERESTARTSYS if signal pending, and
 * -EBUSY if the object is pinned.
 */
int i915_gem_object_migrate(struct drm_i915_gem_object *obj,
			    struct i915_gem_ww_ctx *ww,
			    enum intel_region_id id)
{
	struct drm_i915_private *i915 = to_i915(obj->base.dev);
	struct intel_memory_region *mr;

	GEM_BUG_ON(id >= INTEL_REGION_UNKNOWN);
	GEM_BUG_ON(obj->mm.madv != I915_MADV_WILLNEED);
	assert_object_held(obj);

	mr = i915->mm.regions[id];
	GEM_BUG_ON(!mr);

	if (!i915_gem_object_can_migrate(obj, id))
		return -EINVAL;

	if (!obj->ops->migrate) {
		if (GEM_WARN_ON(obj->mm.region != mr))
			return -EINVAL;
		return 0;
	}

	return obj->ops->migrate(obj, mr);
}

/**
 * i915_gem_object_placement_possible - Check whether the object can be
 * placed at certain memory type
 * @obj: Pointer to the object
 * @type: The memory type to check
 *
 * Return: True if the object can be placed in @type. False otherwise.
 */
bool i915_gem_object_placement_possible(struct drm_i915_gem_object *obj,
					enum intel_memory_type type)
{
	unsigned int i;

	if (!obj->mm.n_placements) {
		switch (type) {
		case INTEL_MEMORY_LOCAL:
			return i915_gem_object_has_iomem(obj);
		case INTEL_MEMORY_SYSTEM:
			return i915_gem_object_has_pages(obj);
		default:
			/* Ignore stolen for now */
			GEM_BUG_ON(1);
			return false;
		}
	}

	for (i = 0; i < obj->mm.n_placements; i++) {
		if (obj->mm.placements[i]->type == type)
			return true;
	}

	return false;
}

/**
 * i915_gem_object_needs_ccs_pages - Check whether the object requires extra
 * pages when placed in system-memory, in order to save and later restore the
 * flat-CCS aux state when the object is moved between local-memory and
 * system-memory
 * @obj: Pointer to the object
 *
 * Return: True if the object needs extra ccs pages. False otherwise.
 */
bool i915_gem_object_needs_ccs_pages(struct drm_i915_gem_object *obj)
{
	bool lmem_placement = false;
	int i;

<<<<<<< HEAD
=======
	if (!HAS_FLAT_CCS(to_i915(obj->base.dev)))
		return false;

>>>>>>> 7365df19
	for (i = 0; i < obj->mm.n_placements; i++) {
		/* Compression is not allowed for the objects with smem placement */
		if (obj->mm.placements[i]->type == INTEL_MEMORY_SYSTEM)
			return false;
		if (!lmem_placement &&
		    obj->mm.placements[i]->type == INTEL_MEMORY_LOCAL)
			lmem_placement = true;
	}

	return lmem_placement;
}

void i915_gem_init__objects(struct drm_i915_private *i915)
{
	INIT_WORK(&i915->mm.free_work, __i915_gem_free_work);
}

void i915_objects_module_exit(void)
{
	kmem_cache_destroy(slab_objects);
}

int __init i915_objects_module_init(void)
{
	slab_objects = KMEM_CACHE(drm_i915_gem_object, SLAB_HWCACHE_ALIGN);
	if (!slab_objects)
		return -ENOMEM;

	return 0;
}

static const struct drm_gem_object_funcs i915_gem_object_funcs = {
	.free = i915_gem_free_object,
	.close = i915_gem_close_object,
	.export = i915_gem_prime_export,
};

/**
 * i915_gem_object_get_moving_fence - Get the object's moving fence if any
 * @obj: The object whose moving fence to get.
 * @fence: The resulting fence
 *
 * A non-signaled moving fence means that there is an async operation
 * pending on the object that needs to be waited on before setting up
 * any GPU- or CPU PTEs to the object's pages.
 *
 * Return: Negative error code or 0 for success.
 */
int i915_gem_object_get_moving_fence(struct drm_i915_gem_object *obj,
				     struct dma_fence **fence)
{
	return dma_resv_get_singleton(obj->base.resv, DMA_RESV_USAGE_KERNEL,
				      fence);
}

/**
 * i915_gem_object_wait_moving_fence - Wait for the object's moving fence if any
 * @obj: The object whose moving fence to wait for.
 * @intr: Whether to wait interruptible.
 *
 * If the moving fence signaled without an error, it is detached from the
 * object and put.
 *
 * Return: 0 if successful, -ERESTARTSYS if the wait was interrupted,
 * negative error code if the async operation represented by the
 * moving fence failed.
 */
int i915_gem_object_wait_moving_fence(struct drm_i915_gem_object *obj,
				      bool intr)
{
	long ret;

	assert_object_held(obj);

	ret = dma_resv_wait_timeout(obj->base. resv, DMA_RESV_USAGE_KERNEL,
				    intr, MAX_SCHEDULE_TIMEOUT);
	if (!ret)
		ret = -ETIME;
	else if (ret > 0 && i915_gem_object_has_unknown_state(obj))
		ret = -EIO;

	return ret < 0 ? ret : 0;
}

/**
 * i915_gem_object_has_unknown_state - Return true if the object backing pages are
 * in an unknown_state. This means that userspace must NEVER be allowed to touch
 * the pages, with either the GPU or CPU.
 *
 * ONLY valid to be called after ensuring that all kernel fences have signalled
 * (in particular the fence for moving/clearing the object).
 */
bool i915_gem_object_has_unknown_state(struct drm_i915_gem_object *obj)
{
	/*
	 * The below barrier pairs with the dma_fence_signal() in
	 * __memcpy_work(). We should only sample the unknown_state after all
	 * the kernel fences have signalled.
	 */
	smp_rmb();
	return obj->mm.unknown_state;
}

#if IS_ENABLED(CONFIG_DRM_I915_SELFTEST)
#include "selftests/huge_gem_object.c"
#include "selftests/huge_pages.c"
#include "selftests/i915_gem_migrate.c"
#include "selftests/i915_gem_object.c"
#include "selftests/i915_gem_coherency.c"
#endif<|MERGE_RESOLUTION|>--- conflicted
+++ resolved
@@ -723,12 +723,9 @@
 	bool lmem_placement = false;
 	int i;
 
-<<<<<<< HEAD
-=======
 	if (!HAS_FLAT_CCS(to_i915(obj->base.dev)))
 		return false;
 
->>>>>>> 7365df19
 	for (i = 0; i < obj->mm.n_placements; i++) {
 		/* Compression is not allowed for the objects with smem placement */
 		if (obj->mm.placements[i]->type == INTEL_MEMORY_SYSTEM)
