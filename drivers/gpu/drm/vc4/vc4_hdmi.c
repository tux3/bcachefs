--- conflicted
+++ resolved
@@ -34,10 +34,7 @@
 #include <drm/display/drm_hdmi_helper.h>
 #include <drm/display/drm_scdc_helper.h>
 #include <drm/drm_atomic_helper.h>
-<<<<<<< HEAD
-=======
 #include <drm/drm_drv.h>
->>>>>>> 7365df19
 #include <drm/drm_probe_helper.h>
 #include <drm/drm_simple_kms_helper.h>
 #include <linux/clk.h>
@@ -116,7 +113,6 @@
 };
 
 static const char *vc4_hdmi_output_fmt_str(enum vc4_hdmi_output_format fmt)
-<<<<<<< HEAD
 {
 	if (fmt >= ARRAY_SIZE(output_format_str))
 		return "invalid";
@@ -128,44 +124,27 @@
 vc4_hdmi_encoder_compute_mode_clock(const struct drm_display_mode *mode,
 				    unsigned int bpc, enum vc4_hdmi_output_format fmt);
 
+static bool vc4_hdmi_supports_scrambling(struct drm_encoder *encoder)
+{
+	struct vc4_hdmi *vc4_hdmi = encoder_to_vc4_hdmi(encoder);
+	struct drm_display_info *display = &vc4_hdmi->connector.display_info;
+
+	lockdep_assert_held(&vc4_hdmi->mutex);
+
+	if (!display->is_hdmi)
+		return false;
+
+	if (!display->hdmi.scdc.supported ||
+	    !display->hdmi.scdc.scrambling.supported)
+		return false;
+
+	return true;
+}
+
 static bool vc4_hdmi_mode_needs_scrambling(const struct drm_display_mode *mode,
 					   unsigned int bpc,
 					   enum vc4_hdmi_output_format fmt)
 {
-=======
-{
-	if (fmt >= ARRAY_SIZE(output_format_str))
-		return "invalid";
-
-	return output_format_str[fmt];
-}
-
-static unsigned long long
-vc4_hdmi_encoder_compute_mode_clock(const struct drm_display_mode *mode,
-				    unsigned int bpc, enum vc4_hdmi_output_format fmt);
-
-static bool vc4_hdmi_supports_scrambling(struct drm_encoder *encoder)
-{
-	struct vc4_hdmi *vc4_hdmi = encoder_to_vc4_hdmi(encoder);
-	struct drm_display_info *display = &vc4_hdmi->connector.display_info;
-
-	lockdep_assert_held(&vc4_hdmi->mutex);
-
-	if (!display->is_hdmi)
-		return false;
-
-	if (!display->hdmi.scdc.supported ||
-	    !display->hdmi.scdc.scrambling.supported)
-		return false;
-
-	return true;
-}
-
-static bool vc4_hdmi_mode_needs_scrambling(const struct drm_display_mode *mode,
-					   unsigned int bpc,
-					   enum vc4_hdmi_output_format fmt)
-{
->>>>>>> 7365df19
 	unsigned long long clock = vc4_hdmi_encoder_compute_mode_clock(mode, bpc, fmt);
 
 	return clock > HDMI_14_MAX_TMDS_CLK;
@@ -199,11 +178,8 @@
 	drm_print_regset32(&p, &vc4_hdmi->phy_regset);
 	drm_print_regset32(&p, &vc4_hdmi->ram_regset);
 	drm_print_regset32(&p, &vc4_hdmi->rm_regset);
-<<<<<<< HEAD
-=======
 
 	drm_dev_exit(idx);
->>>>>>> 7365df19
 
 	return 0;
 }
@@ -471,27 +447,7 @@
 	} else {
 		if (vc4_hdmi->variant->hp_detect &&
 		    vc4_hdmi->variant->hp_detect(vc4_hdmi))
-<<<<<<< HEAD
-			connected = true;
-	}
-
-	if (connected) {
-		if (connector->status != connector_status_connected) {
-			struct edid *edid = drm_get_edid(connector, vc4_hdmi->ddc);
-
-			if (edid) {
-				cec_s_phys_addr_from_edid(vc4_hdmi->cec_adap, edid);
-				kfree(edid);
-			}
-		}
-
-		vc4_hdmi_enable_scrambling(&vc4_hdmi->encoder.base);
-		pm_runtime_put(&vc4_hdmi->pdev->dev);
-		mutex_unlock(&vc4_hdmi->mutex);
-		return connector_status_connected;
-=======
 			status = connector_status_connected;
->>>>>>> 7365df19
 	}
 
 	vc4_hdmi_handle_hotplug(vc4_hdmi, ctx, status);
@@ -519,15 +475,8 @@
 
 	edid = drm_get_edid(connector, vc4_hdmi->ddc);
 	cec_s_phys_addr_from_edid(vc4_hdmi->cec_adap, edid);
-<<<<<<< HEAD
-	if (!edid) {
-		ret = -ENODEV;
-		goto out;
-	}
-=======
 	if (!edid)
 		return -ENODEV;
->>>>>>> 7365df19
 
 	drm_connector_update_edid_property(connector, edid);
 	ret = drm_add_edid_modes(connector, edid);
@@ -806,31 +755,6 @@
 	}
 }
 
-static void vc4_hdmi_avi_infoframe_colorspace(struct hdmi_avi_infoframe *frame,
-					      enum vc4_hdmi_output_format fmt)
-{
-	switch (fmt) {
-	case VC4_HDMI_OUTPUT_RGB:
-		frame->colorspace = HDMI_COLORSPACE_RGB;
-		break;
-
-	case VC4_HDMI_OUTPUT_YUV420:
-		frame->colorspace = HDMI_COLORSPACE_YUV420;
-		break;
-
-	case VC4_HDMI_OUTPUT_YUV422:
-		frame->colorspace = HDMI_COLORSPACE_YUV422;
-		break;
-
-	case VC4_HDMI_OUTPUT_YUV444:
-		frame->colorspace = HDMI_COLORSPACE_YUV444;
-		break;
-
-	default:
-		break;
-	}
-}
-
 static void vc4_hdmi_set_avi_infoframe(struct drm_encoder *encoder)
 {
 	struct vc4_hdmi *vc4_hdmi = encoder_to_vc4_hdmi(encoder);
@@ -930,27 +854,6 @@
 	vc4_hdmi_set_hdr_infoframe(encoder);
 }
 
-<<<<<<< HEAD
-static bool vc4_hdmi_supports_scrambling(struct drm_encoder *encoder,
-					 struct drm_display_mode *mode)
-{
-	struct vc4_hdmi *vc4_hdmi = encoder_to_vc4_hdmi(encoder);
-	struct drm_display_info *display = &vc4_hdmi->connector.display_info;
-
-	lockdep_assert_held(&vc4_hdmi->mutex);
-
-	if (!display->is_hdmi)
-		return false;
-
-	if (!display->hdmi.scdc.supported ||
-	    !display->hdmi.scdc.scrambling.supported)
-		return false;
-
-	return true;
-}
-
-=======
->>>>>>> 7365df19
 #define SCRAMBLING_POLLING_DELAY_MS	1000
 
 static void vc4_hdmi_enable_scrambling(struct drm_encoder *encoder)
@@ -969,12 +872,9 @@
 	if (!vc4_hdmi_mode_needs_scrambling(mode,
 					    vc4_hdmi->output_bpc,
 					    vc4_hdmi->output_format))
-<<<<<<< HEAD
-=======
 		return;
 
 	if (!drm_dev_enter(drm, &idx))
->>>>>>> 7365df19
 		return;
 
 	drm_scdc_set_high_tmds_clock_ratio(vc4_hdmi->ddc, true);
@@ -1052,12 +952,9 @@
 
 	vc4_hdmi->packet_ram_enabled = false;
 
-<<<<<<< HEAD
-=======
 	if (!drm_dev_enter(drm, &idx))
 		goto out;
 
->>>>>>> 7365df19
 	spin_lock_irqsave(&vc4_hdmi->hw_lock, flags);
 
 	HDMI_WRITE(HDMI_RAM_PACKET_CONFIG, 0);
@@ -1110,12 +1007,9 @@
 	if (ret < 0)
 		DRM_ERROR("Failed to release power domain: %d\n", ret);
 
-<<<<<<< HEAD
-=======
 	drm_dev_exit(idx);
 
 out:
->>>>>>> 7365df19
 	mutex_unlock(&vc4_hdmi->mutex);
 }
 
@@ -1250,10 +1144,7 @@
 			       struct drm_connector_state *state,
 			       const struct drm_display_mode *mode)
 {
-<<<<<<< HEAD
-=======
 	struct drm_device *drm = vc4_hdmi->connector.dev;
->>>>>>> 7365df19
 	struct vc4_hdmi_connector_state *vc4_state =
 		conn_state_to_vc4_hdmi_conn_state(state);
 	unsigned long flags;
@@ -1273,7 +1164,6 @@
 	case VC4_HDMI_OUTPUT_YUV444:
 		vc5_hdmi_set_csc_coeffs(vc4_hdmi, vc5_hdmi_csc_full_rgb_to_limited_yuv444_bt709);
 		break;
-<<<<<<< HEAD
 
 	case VC4_HDMI_OUTPUT_YUV422:
 		csc_ctl |= VC4_SET_FIELD(VC5_MT_CP_CSC_CTL_FILTER_MODE_444_TO_422_STANDARD,
@@ -1281,15 +1171,6 @@
 			VC5_MT_CP_CSC_CTL_USE_444_TO_422 |
 			VC5_MT_CP_CSC_CTL_USE_RNG_SUPPRESSION;
 
-=======
-
-	case VC4_HDMI_OUTPUT_YUV422:
-		csc_ctl |= VC4_SET_FIELD(VC5_MT_CP_CSC_CTL_FILTER_MODE_444_TO_422_STANDARD,
-					 VC5_MT_CP_CSC_CTL_FILTER_MODE_444_TO_422) |
-			VC5_MT_CP_CSC_CTL_USE_444_TO_422 |
-			VC5_MT_CP_CSC_CTL_USE_RNG_SUPPRESSION;
-
->>>>>>> 7365df19
 		csc_chan_ctl |= VC4_SET_FIELD(VC5_MT_CP_CHANNEL_CTL_OUTPUT_REMAP_LEGACY_STYLE,
 					      VC5_MT_CP_CHANNEL_CTL_OUTPUT_REMAP);
 
@@ -1346,13 +1227,10 @@
 					VC4_HDMI_VERTB_VBP));
 	unsigned long flags;
 	u32 reg;
-<<<<<<< HEAD
-=======
 	int idx;
 
 	if (!drm_dev_enter(drm, &idx))
 		return;
->>>>>>> 7365df19
 
 	spin_lock_irqsave(&vc4_hdmi->hw_lock, flags);
 
@@ -1393,10 +1271,7 @@
 				 struct drm_connector_state *state,
 				 const struct drm_display_mode *mode)
 {
-<<<<<<< HEAD
-=======
 	struct drm_device *drm = vc4_hdmi->connector.dev;
->>>>>>> 7365df19
 	const struct vc4_hdmi_connector_state *vc4_state =
 		conn_state_to_vc4_hdmi_conn_state(state);
 	bool hsync_pos = mode->flags & DRM_MODE_FLAG_PHSYNC;
@@ -1556,11 +1431,7 @@
 		drm_atomic_get_new_connector_state(state, connector);
 	struct vc4_hdmi_connector_state *vc4_conn_state =
 		conn_state_to_vc4_hdmi_conn_state(conn_state);
-<<<<<<< HEAD
-	struct drm_display_mode *mode = &vc4_hdmi->saved_adjusted_mode;
-=======
 	const struct drm_display_mode *mode = &vc4_hdmi->saved_adjusted_mode;
->>>>>>> 7365df19
 	unsigned long tmds_char_rate = vc4_conn_state->tmds_char_rate;
 	unsigned long bvb_rate, hsm_rate;
 	unsigned long flags;
@@ -1701,12 +1572,8 @@
 					      struct drm_atomic_state *state)
 {
 	struct vc4_hdmi *vc4_hdmi = encoder_to_vc4_hdmi(encoder);
-<<<<<<< HEAD
-	struct drm_display_mode *mode = &vc4_hdmi->saved_adjusted_mode;
-=======
 	struct drm_device *drm = vc4_hdmi->connector.dev;
 	const struct drm_display_mode *mode = &vc4_hdmi->saved_adjusted_mode;
->>>>>>> 7365df19
 	struct drm_display_info *display = &vc4_hdmi->connector.display_info;
 	bool hsync_pos = mode->flags & DRM_MODE_FLAG_PHSYNC;
 	bool vsync_pos = mode->flags & DRM_MODE_FLAG_PVSYNC;
@@ -1779,13 +1646,10 @@
 
 	drm_dev_exit(idx);
 
-<<<<<<< HEAD
-=======
 out:
 	mutex_unlock(&vc4_hdmi->mutex);
 }
 
->>>>>>> 7365df19
 static void vc4_hdmi_encoder_atomic_mode_set(struct drm_encoder *encoder,
 					     struct drm_crtc_state *crtc_state,
 					     struct drm_connector_state *conn_state)
@@ -2103,8 +1967,6 @@
 	.atomic_check = vc4_hdmi_encoder_atomic_check,
 	.atomic_mode_set = vc4_hdmi_encoder_atomic_mode_set,
 	.mode_valid = vc4_hdmi_encoder_mode_valid,
-<<<<<<< HEAD
-=======
 };
 
 static int vc4_hdmi_late_register(struct drm_encoder *encoder)
@@ -2125,7 +1987,6 @@
 
 static const struct drm_encoder_funcs vc4_hdmi_encoder_funcs = {
 	.late_register = vc4_hdmi_late_register,
->>>>>>> 7365df19
 };
 
 static u32 vc4_hdmi_channel_map(struct vc4_hdmi *vc4_hdmi, u32 channel_mask)
@@ -2393,10 +2254,7 @@
 				  struct hdmi_codec_params *params)
 {
 	struct vc4_hdmi *vc4_hdmi = dev_get_drvdata(dev);
-<<<<<<< HEAD
-=======
 	struct drm_device *drm = vc4_hdmi->connector.dev;
->>>>>>> 7365df19
 	struct drm_encoder *encoder = &vc4_hdmi->encoder.base;
 	unsigned int sample_rate = params->sample_rate;
 	unsigned int channels = params->channels;
@@ -2565,8 +2423,6 @@
 	int index, len;
 	int ret;
 
-<<<<<<< HEAD
-=======
 	/*
 	 * ASoC makes it a bit hard to retrieve a pointer to the
 	 * vc4_hdmi structure. Registering the card will overwrite our
@@ -2587,7 +2443,6 @@
 	BUILD_BUG_ON(offsetof(struct vc4_hdmi_audio, card) != 0);
 	BUILD_BUG_ON(offsetof(struct vc4_hdmi, audio) != 0);
 
->>>>>>> 7365df19
 	if (!of_find_property(dev->of_node, "dmas", &len) || !len) {
 		dev_warn(dev,
 			 "'dmas' DT property is missing or empty, no HDMI audio\n");
@@ -3167,17 +3022,10 @@
 		if (ret)
 			goto err_delete_cec_adap;
 	} else {
-<<<<<<< HEAD
-		ret = request_threaded_irq(platform_get_irq(pdev, 0),
-					   vc4_cec_irq_handler,
-					   vc4_cec_irq_handler_thread, 0,
-					   "vc4 hdmi cec", vc4_hdmi);
-=======
 		ret = devm_request_threaded_irq(dev, platform_get_irq(pdev, 0),
 						vc4_cec_irq_handler,
 						vc4_cec_irq_handler_thread, 0,
 						"vc4 hdmi cec", vc4_hdmi);
->>>>>>> 7365df19
 		if (ret)
 			goto err_delete_cec_adap;
 	}
@@ -3227,17 +3075,12 @@
 }
 #endif
 
-<<<<<<< HEAD
-static void vc4_hdmi_cec_exit(struct vc4_hdmi *vc4_hdmi) {};
-#endif
-=======
 static void vc4_hdmi_free_regset(struct drm_device *drm, void *ptr)
 {
 	struct debugfs_reg32 *regs = ptr;
 
 	kfree(regs);
 }
->>>>>>> 7365df19
 
 static int vc4_hdmi_build_regset(struct drm_device *drm,
 				 struct vc4_hdmi *vc4_hdmi,
@@ -3426,37 +3269,6 @@
 		return PTR_ERR(vc4_hdmi->reset);
 	}
 
-<<<<<<< HEAD
-	ret = vc4_hdmi_build_regset(vc4_hdmi, &vc4_hdmi->hdmi_regset, VC4_HDMI);
-	if (ret)
-		return ret;
-
-	ret = vc4_hdmi_build_regset(vc4_hdmi, &vc4_hdmi->hd_regset, VC4_HD);
-	if (ret)
-		return ret;
-
-	ret = vc4_hdmi_build_regset(vc4_hdmi, &vc4_hdmi->cec_regset, VC5_CEC);
-	if (ret)
-		return ret;
-
-	ret = vc4_hdmi_build_regset(vc4_hdmi, &vc4_hdmi->csc_regset, VC5_CSC);
-	if (ret)
-		return ret;
-
-	ret = vc4_hdmi_build_regset(vc4_hdmi, &vc4_hdmi->dvp_regset, VC5_DVP);
-	if (ret)
-		return ret;
-
-	ret = vc4_hdmi_build_regset(vc4_hdmi, &vc4_hdmi->phy_regset, VC5_PHY);
-	if (ret)
-		return ret;
-
-	ret = vc4_hdmi_build_regset(vc4_hdmi, &vc4_hdmi->ram_regset, VC5_RAM);
-	if (ret)
-		return ret;
-
-	ret = vc4_hdmi_build_regset(vc4_hdmi, &vc4_hdmi->rm_regset, VC5_RM);
-=======
 	ret = vc4_hdmi_build_regset(drm, vc4_hdmi, &vc4_hdmi->hdmi_regset, VC4_HDMI);
 	if (ret)
 		return ret;
@@ -3486,7 +3298,6 @@
 		return ret;
 
 	ret = vc4_hdmi_build_regset(drm, vc4_hdmi, &vc4_hdmi->rm_regset, VC5_RM);
->>>>>>> 7365df19
 	if (ret)
 		return ret;
 
@@ -3624,11 +3435,6 @@
 			vc4_hdmi->disable_4kp60 = true;
 	}
 
-<<<<<<< HEAD
-	/*
-	 * We need to have the device powered up at this point to call
-	 * our reset hook and for the CEC init.
-=======
 	ret = devm_pm_runtime_enable(dev);
 	if (ret)
 		return ret;
@@ -3636,19 +3442,10 @@
 	/*
 	 *  We need to have the device powered up at this point to call
 	 *  our reset hook and for the CEC init.
->>>>>>> 7365df19
 	 */
 	ret = pm_runtime_resume_and_get(dev);
 	if (ret)
-<<<<<<< HEAD
-		goto err_put_ddc;
-
-	pm_runtime_get_noresume(dev);
-	pm_runtime_set_active(dev);
-	pm_runtime_enable(dev);
-=======
 		return ret;
->>>>>>> 7365df19
 
 	if ((of_device_is_compatible(dev->of_node, "brcm,bcm2711-hdmi0") ||
 	     of_device_is_compatible(dev->of_node, "brcm,bcm2711-hdmi1")) &&
@@ -3693,49 +3490,6 @@
 	return ret;
 }
 
-<<<<<<< HEAD
-static void vc4_hdmi_unbind(struct device *dev, struct device *master,
-			    void *data)
-{
-	struct vc4_hdmi *vc4_hdmi;
-
-	/*
-	 * ASoC makes it a bit hard to retrieve a pointer to the
-	 * vc4_hdmi structure. Registering the card will overwrite our
-	 * device drvdata with a pointer to the snd_soc_card structure,
-	 * which can then be used to retrieve whatever drvdata we want
-	 * to associate.
-	 *
-	 * However, that doesn't fly in the case where we wouldn't
-	 * register an ASoC card (because of an old DT that is missing
-	 * the dmas properties for example), then the card isn't
-	 * registered and the device drvdata wouldn't be set.
-	 *
-	 * We can deal with both cases by making sure a snd_soc_card
-	 * pointer and a vc4_hdmi structure are pointing to the same
-	 * memory address, so we can treat them indistinctly without any
-	 * issue.
-	 */
-	BUILD_BUG_ON(offsetof(struct vc4_hdmi_audio, card) != 0);
-	BUILD_BUG_ON(offsetof(struct vc4_hdmi, audio) != 0);
-	vc4_hdmi = dev_get_drvdata(dev);
-
-	kfree(vc4_hdmi->hdmi_regset.regs);
-	kfree(vc4_hdmi->hd_regset.regs);
-
-	vc4_hdmi_audio_exit(vc4_hdmi);
-	vc4_hdmi_cec_exit(vc4_hdmi);
-	vc4_hdmi_hotplug_exit(vc4_hdmi);
-	vc4_hdmi_connector_destroy(&vc4_hdmi->connector);
-	drm_encoder_cleanup(&vc4_hdmi->encoder.base);
-
-	pm_runtime_disable(dev);
-
-	put_device(&vc4_hdmi->ddc->dev);
-}
-
-=======
->>>>>>> 7365df19
 static const struct component_ops vc4_hdmi_ops = {
 	.bind   = vc4_hdmi_bind,
 };
