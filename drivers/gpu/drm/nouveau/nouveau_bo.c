--- conflicted
+++ resolved
@@ -1151,11 +1151,7 @@
 	if (ret)
 		goto out;
 
-<<<<<<< HEAD
-	ret = ttm_bo_move_ttm(bo, true, intr, no_wait_gpu, new_mem);
-=======
 	ret = ttm_bo_move_ttm(bo, intr, no_wait_gpu, new_mem);
->>>>>>> 7b4d3e29
 out:
 	ttm_bo_mem_put(bo, &tmp_mem);
 	return ret;
@@ -1183,11 +1179,7 @@
 	if (ret)
 		return ret;
 
-<<<<<<< HEAD
-	ret = ttm_bo_move_ttm(bo, true, intr, no_wait_gpu, &tmp_mem);
-=======
 	ret = ttm_bo_move_ttm(bo, intr, no_wait_gpu, &tmp_mem);
->>>>>>> 7b4d3e29
 	if (ret)
 		goto out;
 
