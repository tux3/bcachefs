--- conflicted
+++ resolved
@@ -386,78 +386,7 @@
 	WREG_ECRT(3, crtcext3);
 }
 
-<<<<<<< HEAD
-static void mgag200_g200er_reset_tagfifo(struct mga_device *mdev)
-{
-	static uint32_t RESET_FLAG = 0x00200000; /* undocumented magic value */
-	u32 memctl;
-
-	memctl = RREG32(MGAREG_MEMCTL);
-
-	memctl |= RESET_FLAG;
-	WREG32(MGAREG_MEMCTL, memctl);
-
-	udelay(1000);
-
-	memctl &= ~RESET_FLAG;
-	WREG32(MGAREG_MEMCTL, memctl);
-}
-
-static void mgag200_g200se_set_hiprilvl(struct mga_device *mdev,
-					const struct drm_display_mode *mode,
-					const struct drm_framebuffer *fb)
-{
-	struct mgag200_g200se_device *g200se = to_mgag200_g200se_device(&mdev->base);
-	unsigned int hiprilvl;
-	u8 crtcext6;
-
-	if  (g200se->unique_rev_id >= 0x04) {
-		hiprilvl = 0;
-	} else if (g200se->unique_rev_id >= 0x02) {
-		unsigned int bpp;
-		unsigned long mb;
-
-		if (fb->format->cpp[0] * 8 > 16)
-			bpp = 32;
-		else if (fb->format->cpp[0] * 8 > 8)
-			bpp = 16;
-		else
-			bpp = 8;
-
-		mb = (mode->clock * bpp) / 1000;
-		if (mb > 3100)
-			hiprilvl = 0;
-		else if (mb > 2600)
-			hiprilvl = 1;
-		else if (mb > 1900)
-			hiprilvl = 2;
-		else if (mb > 1160)
-			hiprilvl = 3;
-		else if (mb > 440)
-			hiprilvl = 4;
-		else
-			hiprilvl = 5;
-
-	} else if (g200se->unique_rev_id >= 0x01) {
-		hiprilvl = 3;
-	} else {
-		hiprilvl = 4;
-	}
-
-	crtcext6 = hiprilvl; /* implicitly sets maxhipri to 0 */
-
-	WREG_ECRT(0x06, crtcext6);
-}
-
-static void mgag200_g200ev_set_hiprilvl(struct mga_device *mdev)
-{
-	WREG_ECRT(0x06, 0x00);
-}
-
-static void mgag200_enable_display(struct mga_device *mdev)
-=======
 void mgag200_enable_display(struct mga_device *mdev)
->>>>>>> 7365df19
 {
 	u8 seq0, crtcext1;
 
@@ -513,69 +442,6 @@
  * Primary plane
  */
 
-<<<<<<< HEAD
-static int mgag200_vga_connector_helper_get_modes(struct drm_connector *connector)
-{
-	struct mga_device *mdev = to_mga_device(connector->dev);
-	int ret;
-
-	/*
-	 * Protect access to I/O registers from concurrent modesetting
-	 * by acquiring the I/O-register lock.
-	 */
-	mutex_lock(&mdev->rmmio_lock);
-	ret = drm_connector_helper_get_modes_from_ddc(connector);
-	mutex_unlock(&mdev->rmmio_lock);
-
-	return ret;
-}
-
-static const struct drm_connector_helper_funcs mga_vga_connector_helper_funcs = {
-	.get_modes  = mgag200_vga_connector_helper_get_modes,
-};
-
-static const struct drm_connector_funcs mga_vga_connector_funcs = {
-	.reset                  = drm_atomic_helper_connector_reset,
-	.fill_modes             = drm_helper_probe_single_connector_modes,
-	.destroy                = drm_connector_cleanup,
-	.atomic_duplicate_state = drm_atomic_helper_connector_duplicate_state,
-	.atomic_destroy_state   = drm_atomic_helper_connector_destroy_state,
-};
-
-/*
- * Simple Display Pipe
- */
-
-static enum drm_mode_status
-mgag200_simple_display_pipe_mode_valid(struct drm_simple_display_pipe *pipe,
-				       const struct drm_display_mode *mode)
-{
-	struct mga_device *mdev = to_mga_device(pipe->crtc.dev);
-	const struct mgag200_device_info *info = mdev->info;
-
-	/*
-	 * Some devices have additional limits on the size of the
-	 * display mode.
-	 */
-	if (mode->hdisplay > info->max_hdisplay)
-		return MODE_VIRTUAL_X;
-	if (mode->vdisplay > info->max_vdisplay)
-		return MODE_VIRTUAL_Y;
-
-	if ((mode->hdisplay % 8) != 0 || (mode->hsync_start % 8) != 0 ||
-	    (mode->hsync_end % 8) != 0 || (mode->htotal % 8) != 0) {
-		return MODE_H_ILLEGAL;
-	}
-
-	if (mode->crtc_hdisplay > 2048 || mode->crtc_hsync_start > 4096 ||
-	    mode->crtc_hsync_end > 4096 || mode->crtc_htotal > 4096 ||
-	    mode->crtc_vdisplay > 2048 || mode->crtc_vsync_start > 4096 ||
-	    mode->crtc_vsync_end > 4096 || mode->crtc_vtotal > 4096) {
-		return MODE_BAD;
-	}
-
-	return MODE_OK;
-=======
 const uint32_t mgag200_primary_plane_formats[] = {
 	DRM_FORMAT_XRGB8888,
 	DRM_FORMAT_RGB565,
@@ -736,7 +602,6 @@
 	}
 
 	return drm_atomic_add_affected_planes(new_state, crtc);
->>>>>>> 7365df19
 }
 
 void mgag200_crtc_helper_atomic_flush(struct drm_crtc *crtc, struct drm_atomic_state *old_state)
@@ -746,10 +611,6 @@
 	struct drm_device *dev = crtc->dev;
 	struct mga_device *mdev = to_mga_device(dev);
 
-<<<<<<< HEAD
-	dst += drm_fb_clip_offset(fb->pitches[0], fb->format, clip);
-	drm_fb_memcpy_toio(dst, fb->pitches[0], vmap, fb, clip);
-=======
 	if (crtc_state->enable && crtc_state->color_mgmt_changed) {
 		const struct drm_format_info *format = mgag200_crtc_state->format;
 
@@ -758,7 +619,6 @@
 		else
 			mgag200_crtc_set_gamma_linear(mdev, format);
 	}
->>>>>>> 7365df19
 }
 
 void mgag200_crtc_helper_atomic_enable(struct drm_crtc *crtc, struct drm_atomic_state *old_state)
@@ -771,21 +631,8 @@
 	struct mgag200_crtc_state *mgag200_crtc_state = to_mgag200_crtc_state(crtc_state);
 	const struct drm_format_info *format = mgag200_crtc_state->format;
 
-<<<<<<< HEAD
-	/*
-	 * Concurrent operations could possibly trigger a call to
-	 * drm_connector_helper_funcs.get_modes by trying to read the
-	 * display modes. Protect access to I/O registers by acquiring
-	 * the I/O-register lock.
-	 */
-	mutex_lock(&mdev->rmmio_lock);
-
-	if (mdev->type == G200_WB || mdev->type == G200_EW3)
-		mgag200_g200wb_hold_bmc(mdev);
-=======
 	if (funcs->disable_vidrst)
 		funcs->disable_vidrst(mdev);
->>>>>>> 7365df19
 
 	mgag200_set_format_regs(mdev, format);
 	mgag200_set_mode_regs(mdev, adjusted_mode);
@@ -793,30 +640,10 @@
 	if (funcs->pixpllc_atomic_update)
 		funcs->pixpllc_atomic_update(crtc, old_state);
 
-<<<<<<< HEAD
-	if (mdev->type == G200_WB || mdev->type == G200_EW3)
-		mgag200_g200wb_release_bmc(mdev);
-
-	if (crtc_state->gamma_lut)
-		mgag200_crtc_set_gamma(mdev, fb->format, crtc_state->gamma_lut->data);
-	else
-		mgag200_crtc_set_gamma_linear(mdev, fb->format);
-
-	mgag200_enable_display(mdev);
-
-	mgag200_handle_damage(mdev, fb, &fullscreen, &shadow_plane_state->data[0]);
-
-	/* Always scanout image at VRAM offset 0 */
-	mgag200_set_startadd(mdev, (u32)0);
-	mgag200_set_offset(mdev, fb);
-
-	mutex_unlock(&mdev->rmmio_lock);
-=======
 	mgag200_enable_display(mdev);
 
 	if (funcs->enable_vidrst)
 		funcs->enable_vidrst(mdev);
->>>>>>> 7365df19
 }
 
 void mgag200_crtc_helper_atomic_disable(struct drm_crtc *crtc, struct drm_atomic_state *old_state)
@@ -829,63 +656,22 @@
 
 	mgag200_disable_display(mdev);
 
-<<<<<<< HEAD
-	if (crtc_state->color_mgmt_changed && crtc_state->gamma_lut) {
-		if (crtc_state->gamma_lut->length !=
-		    MGAG200_LUT_SIZE * sizeof(struct drm_color_lut)) {
-			drm_err(dev, "Wrong size for gamma_lut %zu\n",
-				crtc_state->gamma_lut->length);
-			return -EINVAL;
-		}
-	}
-	return 0;
-=======
 	if (funcs->enable_vidrst)
 		funcs->enable_vidrst(mdev);
->>>>>>> 7365df19
 }
 
 void mgag200_crtc_reset(struct drm_crtc *crtc)
 {
-<<<<<<< HEAD
-	struct drm_plane *plane = &pipe->plane;
-	struct drm_crtc *crtc = &pipe->crtc;
-	struct drm_device *dev = plane->dev;
-	struct mga_device *mdev = to_mga_device(dev);
-	struct drm_plane_state *state = plane->state;
-	struct drm_shadow_plane_state *shadow_plane_state = to_drm_shadow_plane_state(state);
-	struct drm_framebuffer *fb = state->fb;
-	struct drm_rect damage;
-	struct drm_atomic_helper_damage_iter iter;
-=======
 	struct mgag200_crtc_state *mgag200_crtc_state;
->>>>>>> 7365df19
 
 	if (crtc->state)
 		crtc->funcs->atomic_destroy_state(crtc, crtc->state);
 
-<<<<<<< HEAD
-	mutex_lock(&mdev->rmmio_lock);
-
-	if (crtc->state->color_mgmt_changed && crtc->state->gamma_lut)
-		mgag200_crtc_set_gamma(mdev, fb->format, crtc->state->gamma_lut->data);
-
-	drm_atomic_helper_damage_iter_init(&iter, old_state, state);
-	drm_atomic_for_each_plane_damage(&iter, &damage) {
-		mgag200_handle_damage(mdev, fb, &damage, &shadow_plane_state->data[0]);
-	}
-	/* Always scanout image at VRAM offset 0 */
-	mgag200_set_startadd(mdev, (u32)0);
-	mgag200_set_offset(mdev, fb);
-
-	mutex_unlock(&mdev->rmmio_lock);
-=======
 	mgag200_crtc_state = kzalloc(sizeof(*mgag200_crtc_state), GFP_KERNEL);
 	if (mgag200_crtc_state)
 		__drm_atomic_helper_crtc_reset(crtc, &mgag200_crtc_state->base);
 	else
 		__drm_atomic_helper_crtc_reset(crtc, NULL);
->>>>>>> 7365df19
 }
 
 struct drm_crtc_state *mgag200_crtc_atomic_duplicate_state(struct drm_crtc *crtc)
@@ -941,78 +727,6 @@
  * Mode config
  */
 
-<<<<<<< HEAD
-/* Calculates a mode's required memory bandwidth (in KiB/sec). */
-static uint32_t mgag200_calculate_mode_bandwidth(const struct drm_display_mode *mode,
-						 unsigned int bits_per_pixel)
-{
-	uint32_t total_area, divisor;
-	uint64_t active_area, pixels_per_second, bandwidth;
-	uint64_t bytes_per_pixel = (bits_per_pixel + 7) / 8;
-
-	divisor = 1024;
-
-	if (!mode->htotal || !mode->vtotal || !mode->clock)
-		return 0;
-
-	active_area = mode->hdisplay * mode->vdisplay;
-	total_area = mode->htotal * mode->vtotal;
-
-	pixels_per_second = active_area * mode->clock * 1000;
-	do_div(pixels_per_second, total_area);
-
-	bandwidth = pixels_per_second * bytes_per_pixel * 100;
-	do_div(bandwidth, divisor);
-
-	return (uint32_t)bandwidth;
-}
-
-static enum drm_mode_status mgag200_mode_config_mode_valid(struct drm_device *dev,
-							   const struct drm_display_mode *mode)
-{
-	static const unsigned int max_bpp = 4; // DRM_FORMAT_XRGB8888
-	struct mga_device *mdev = to_mga_device(dev);
-	unsigned long fbsize, fbpages, max_fbpages;
-	const struct mgag200_device_info *info = mdev->info;
-
-	max_fbpages = mdev->vram_available >> PAGE_SHIFT;
-
-	fbsize = mode->hdisplay * mode->vdisplay * max_bpp;
-	fbpages = DIV_ROUND_UP(fbsize, PAGE_SIZE);
-
-	if (fbpages > max_fbpages)
-		return MODE_MEM;
-
-	/*
-	 * Test the mode's required memory bandwidth if the device
-	 * specifies a maximum. Not all devices do though.
-	 */
-	if (info->max_mem_bandwidth) {
-		uint32_t mode_bandwidth = mgag200_calculate_mode_bandwidth(mode, max_bpp * 8);
-
-		if (mode_bandwidth > (info->max_mem_bandwidth * 1024))
-			return MODE_BAD;
-	}
-
-	return MODE_OK;
-}
-
-static const struct drm_mode_config_funcs mgag200_mode_config_funcs = {
-	.fb_create = drm_gem_fb_create_with_dirty,
-	.mode_valid = mgag200_mode_config_mode_valid,
-	.atomic_check = drm_atomic_helper_check,
-	.atomic_commit = drm_atomic_helper_commit,
-};
-
-int mgag200_modeset_init(struct mga_device *mdev, resource_size_t vram_available)
-{
-	struct drm_device *dev = &mdev->base;
-	struct mga_i2c_chan *i2c = &mdev->i2c;
-	struct drm_connector *connector = &mdev->connector;
-	struct drm_simple_display_pipe *pipe = &mdev->display_pipe;
-	size_t format_count = ARRAY_SIZE(mgag200_simple_display_pipe_formats);
-	int ret;
-=======
 static void mgag200_mode_config_helper_atomic_commit_tail(struct drm_atomic_state *state)
 {
 	struct mga_device *mdev = to_mga_device(state->dev);
@@ -1064,42 +778,9 @@
 	struct mga_device *mdev = to_mga_device(dev);
 	unsigned long fbsize, fbpages, max_fbpages;
 	const struct mgag200_device_info *info = mdev->info;
->>>>>>> 7365df19
 
 	max_fbpages = mdev->vram_available >> PAGE_SHIFT;
 
-<<<<<<< HEAD
-	mdev->vram_available = vram_available;
-
-	ret = drmm_mode_config_init(dev);
-	if (ret) {
-		drm_err(dev, "drmm_mode_config_init() failed, error %d\n",
-			ret);
-		return ret;
-	}
-
-	dev->mode_config.max_width = MGAG200_MAX_FB_WIDTH;
-	dev->mode_config.max_height = MGAG200_MAX_FB_HEIGHT;
-	dev->mode_config.preferred_depth = 24;
-	dev->mode_config.fb_base = mdev->vram_res->start;
-	dev->mode_config.funcs = &mgag200_mode_config_funcs;
-
-	ret = mgag200_i2c_init(mdev, i2c);
-	if (ret) {
-		drm_err(dev, "failed to add DDC bus: %d\n", ret);
-		return ret;
-	}
-
-	ret = drm_connector_init_with_ddc(dev, connector,
-					  &mga_vga_connector_funcs,
-					  DRM_MODE_CONNECTOR_VGA,
-					  &i2c->adapter);
-	if (ret) {
-		drm_err(dev, "drm_connector_init_with_ddc() failed: %d\n", ret);
-		return ret;
-	}
-	drm_connector_helper_add(connector, &mga_vga_connector_helper_funcs);
-=======
 	fbsize = mode->hdisplay * mode->vdisplay * max_bpp;
 	fbpages = DIV_ROUND_UP(fbsize, PAGE_SIZE);
 
@@ -1131,7 +812,6 @@
 {
 	struct drm_device *dev = &mdev->base;
 	int ret;
->>>>>>> 7365df19
 
 	mdev->vram_available = vram_available;
 
@@ -1141,23 +821,12 @@
 		return ret;
 	}
 
-<<<<<<< HEAD
-	drm_plane_enable_fb_damage_clips(&pipe->plane);
-
-	/* FIXME: legacy gamma tables, but atomic gamma doesn't work without */
-	drm_mode_crtc_set_gamma_size(&pipe->crtc, MGAG200_LUT_SIZE);
-
-	drm_crtc_enable_color_mgmt(&pipe->crtc, 0, false, MGAG200_LUT_SIZE);
-
-	drm_mode_config_reset(dev);
-=======
 	dev->mode_config.max_width = MGAG200_MAX_FB_WIDTH;
 	dev->mode_config.max_height = MGAG200_MAX_FB_HEIGHT;
 	dev->mode_config.preferred_depth = 24;
 	dev->mode_config.fb_base = mdev->vram_res->start;
 	dev->mode_config.funcs = &mgag200_mode_config_funcs;
 	dev->mode_config.helper_private = &mgag200_mode_config_helper_funcs;
->>>>>>> 7365df19
 
 	return 0;
 }