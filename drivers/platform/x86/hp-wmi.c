--- conflicted
+++ resolved
@@ -293,25 +293,16 @@
 	struct bios_return *bios_return;
 	union acpi_object *obj = NULL;
 	struct bios_args *args = NULL;
-<<<<<<< HEAD
-	int mid, actual_outsize, ret;
-	size_t bios_args_size;
-=======
 	int mid, actual_insize, actual_outsize;
 	size_t bios_args_size;
 	int ret;
->>>>>>> 88084a3d
 
 	mid = encode_outsize_for_pvsz(outsize);
 	if (WARN_ON(mid < 0))
 		return mid;
 
-<<<<<<< HEAD
-	bios_args_size = struct_size(args, data, insize);
-=======
 	actual_insize = max(insize, 128);
 	bios_args_size = struct_size(args, data, actual_insize);
->>>>>>> 88084a3d
 	args = kmalloc(bios_args_size, GFP_KERNEL);
 	if (!args)
 		return -ENOMEM;
@@ -388,11 +379,7 @@
 	int val = 0, ret;
 
 	ret = hp_wmi_perform_query(query, HPWMI_READ, &val,
-<<<<<<< HEAD
-				   0, sizeof(val));
-=======
 				   zero_if_sup(val), sizeof(val));
->>>>>>> 88084a3d
 
 	if (ret)
 		return ret < 0 ? ret : -EINVAL;
@@ -428,12 +415,8 @@
 		return -ENODEV;
 
 	ret = hp_wmi_perform_query(HPWMI_SYSTEM_DEVICE_MODE, HPWMI_READ,
-<<<<<<< HEAD
-				   system_device_mode, 0, sizeof(system_device_mode));
-=======
 				   system_device_mode, zero_if_sup(system_device_mode),
 				   sizeof(system_device_mode));
->>>>>>> 88084a3d
 	if (ret < 0)
 		return ret;
 
@@ -520,11 +503,7 @@
 	int val = 0, ret;
 
 	ret = hp_wmi_perform_query(HPWMI_FAN_SPEED_MAX_GET_QUERY, HPWMI_GM,
-<<<<<<< HEAD
-				   &val, 0, sizeof(val));
-=======
 				   &val, zero_if_sup(val), sizeof(val));
->>>>>>> 88084a3d
 
 	if (ret)
 		return ret < 0 ? ret : -EINVAL;
@@ -536,11 +515,7 @@
 {
 	int state = 0;
 	int ret = hp_wmi_perform_query(HPWMI_FEATURE_QUERY, HPWMI_READ, &state,
-<<<<<<< HEAD
-				       0, sizeof(state));
-=======
 				       zero_if_sup(state), sizeof(state));
->>>>>>> 88084a3d
 	if (!ret)
 		return 1;
 
@@ -551,11 +526,7 @@
 {
 	u8 state[128];
 	int ret = hp_wmi_perform_query(HPWMI_FEATURE2_QUERY, HPWMI_READ, &state,
-<<<<<<< HEAD
-				       0, sizeof(state));
-=======
 				       zero_if_sup(state), sizeof(state));
->>>>>>> 88084a3d
 	if (!ret)
 		return 1;
 
@@ -633,11 +604,7 @@
 	int err, i;
 
 	err = hp_wmi_perform_query(HPWMI_WIRELESS2_QUERY, HPWMI_READ, &state,
-<<<<<<< HEAD
-				   0, sizeof(state));
-=======
 				   zero_if_sup(state), sizeof(state));
->>>>>>> 88084a3d
 	if (err)
 		return err;
 
@@ -695,10 +662,7 @@
 			 char *buf)
 {
 	int value = hp_wmi_get_dock_state();
-<<<<<<< HEAD
-=======
-
->>>>>>> 88084a3d
+
 	if (value < 0)
 		return value;
 	return sprintf(buf, "%d\n", value);
@@ -708,10 +672,7 @@
 			   char *buf)
 {
 	int value = hp_wmi_get_tablet_mode();
-<<<<<<< HEAD
-=======
-
->>>>>>> 88084a3d
+
 	if (value < 0)
 		return value;
 	return sprintf(buf, "%d\n", value);
@@ -1054,11 +1015,7 @@
 	int err, i;
 
 	err = hp_wmi_perform_query(HPWMI_WIRELESS2_QUERY, HPWMI_READ, &state,
-<<<<<<< HEAD
-				   0, sizeof(state));
-=======
 				   zero_if_sup(state), sizeof(state));
->>>>>>> 88084a3d
 	if (err)
 		return err < 0 ? err : -EINVAL;
 
