/*
 * Copyright (C) 2001, 2002 Sistina Software (UK) Limited.
 * Copyright (C) 2004-2008 Red Hat, Inc. All rights reserved.
 *
 * This file is released under the GPL.
 */

#include "dm-core.h"
#include "dm-rq.h"
#include "dm-uevent.h"
#include "dm-ima.h"

#include <linux/init.h>
#include <linux/module.h>
#include <linux/mutex.h>
#include <linux/sched/mm.h>
#include <linux/sched/signal.h>
#include <linux/blkpg.h>
#include <linux/bio.h>
#include <linux/mempool.h>
#include <linux/dax.h>
#include <linux/slab.h>
#include <linux/idr.h>
#include <linux/uio.h>
#include <linux/hdreg.h>
#include <linux/delay.h>
#include <linux/wait.h>
#include <linux/pr.h>
#include <linux/refcount.h>
#include <linux/part_stat.h>
#include <linux/blk-crypto.h>
#include <linux/blk-crypto-profile.h>

#define DM_MSG_PREFIX "core"

/*
 * Cookies are numeric values sent with CHANGE and REMOVE
 * uevents while resuming, removing or renaming the device.
 */
#define DM_COOKIE_ENV_VAR_NAME "DM_COOKIE"
#define DM_COOKIE_LENGTH 24

/*
 * For REQ_POLLED fs bio, this flag is set if we link mapped underlying
 * dm_io into one list, and reuse bio->bi_private as the list head. Before
 * ending this fs bio, we will recover its ->bi_private.
 */
#define REQ_DM_POLL_LIST	REQ_DRV

static const char *_name = DM_NAME;

static unsigned int major = 0;
static unsigned int _major = 0;

static DEFINE_IDR(_minor_idr);

static DEFINE_SPINLOCK(_minor_lock);

static void do_deferred_remove(struct work_struct *w);

static DECLARE_WORK(deferred_remove_work, do_deferred_remove);

static struct workqueue_struct *deferred_remove_workqueue;

atomic_t dm_global_event_nr = ATOMIC_INIT(0);
DECLARE_WAIT_QUEUE_HEAD(dm_global_eventq);

void dm_issue_global_event(void)
{
	atomic_inc(&dm_global_event_nr);
	wake_up(&dm_global_eventq);
}

DEFINE_STATIC_KEY_FALSE(stats_enabled);
DEFINE_STATIC_KEY_FALSE(swap_bios_enabled);
DEFINE_STATIC_KEY_FALSE(zoned_enabled);

/*
 * One of these is allocated (on-stack) per original bio.
 */
struct clone_info {
	struct dm_table *map;
	struct bio *bio;
	struct dm_io *io;
	sector_t sector;
	unsigned sector_count;
<<<<<<< HEAD
	bool submit_as_polled;
=======
	bool is_abnormal_io:1;
	bool submit_as_polled:1;
>>>>>>> 88084a3d
};

#define DM_TARGET_IO_BIO_OFFSET (offsetof(struct dm_target_io, clone))
#define DM_IO_BIO_OFFSET \
	(offsetof(struct dm_target_io, clone) + offsetof(struct dm_io, tio))

static inline struct dm_target_io *clone_to_tio(struct bio *clone)
{
	return container_of(clone, struct dm_target_io, clone);
}

void *dm_per_bio_data(struct bio *bio, size_t data_size)
{
	if (!dm_tio_flagged(clone_to_tio(bio), DM_TIO_INSIDE_DM_IO))
		return (char *)bio - DM_TARGET_IO_BIO_OFFSET - data_size;
	return (char *)bio - DM_IO_BIO_OFFSET - data_size;
}
EXPORT_SYMBOL_GPL(dm_per_bio_data);

struct bio *dm_bio_from_per_bio_data(void *data, size_t data_size)
{
	struct dm_io *io = (struct dm_io *)((char *)data + data_size);
	if (io->magic == DM_IO_MAGIC)
		return (struct bio *)((char *)io + DM_IO_BIO_OFFSET);
	BUG_ON(io->magic != DM_TIO_MAGIC);
	return (struct bio *)((char *)io + DM_TARGET_IO_BIO_OFFSET);
}
EXPORT_SYMBOL_GPL(dm_bio_from_per_bio_data);

unsigned dm_bio_get_target_bio_nr(const struct bio *bio)
{
	return container_of(bio, struct dm_target_io, clone)->target_bio_nr;
}
EXPORT_SYMBOL_GPL(dm_bio_get_target_bio_nr);

#define MINOR_ALLOCED ((void *)-1)

#define DM_NUMA_NODE NUMA_NO_NODE
static int dm_numa_node = DM_NUMA_NODE;

#define DEFAULT_SWAP_BIOS	(8 * 1048576 / PAGE_SIZE)
static int swap_bios = DEFAULT_SWAP_BIOS;
static int get_swap_bios(void)
{
	int latch = READ_ONCE(swap_bios);
	if (unlikely(latch <= 0))
		latch = DEFAULT_SWAP_BIOS;
	return latch;
}

struct table_device {
	struct list_head list;
	refcount_t count;
	struct dm_dev dm_dev;
};

/*
 * Bio-based DM's mempools' reserved IOs set by the user.
 */
#define RESERVED_BIO_BASED_IOS		16
static unsigned reserved_bio_based_ios = RESERVED_BIO_BASED_IOS;

static int __dm_get_module_param_int(int *module_param, int min, int max)
{
	int param = READ_ONCE(*module_param);
	int modified_param = 0;
	bool modified = true;

	if (param < min)
		modified_param = min;
	else if (param > max)
		modified_param = max;
	else
		modified = false;

	if (modified) {
		(void)cmpxchg(module_param, param, modified_param);
		param = modified_param;
	}

	return param;
}

unsigned __dm_get_module_param(unsigned *module_param,
			       unsigned def, unsigned max)
{
	unsigned param = READ_ONCE(*module_param);
	unsigned modified_param = 0;

	if (!param)
		modified_param = def;
	else if (param > max)
		modified_param = max;

	if (modified_param) {
		(void)cmpxchg(module_param, param, modified_param);
		param = modified_param;
	}

	return param;
}

unsigned dm_get_reserved_bio_based_ios(void)
{
	return __dm_get_module_param(&reserved_bio_based_ios,
				     RESERVED_BIO_BASED_IOS, DM_RESERVED_MAX_IOS);
}
EXPORT_SYMBOL_GPL(dm_get_reserved_bio_based_ios);

static unsigned dm_get_numa_node(void)
{
	return __dm_get_module_param_int(&dm_numa_node,
					 DM_NUMA_NODE, num_online_nodes() - 1);
}

static int __init local_init(void)
{
	int r;

	r = dm_uevent_init();
	if (r)
		return r;

	deferred_remove_workqueue = alloc_workqueue("kdmremove", WQ_UNBOUND, 1);
	if (!deferred_remove_workqueue) {
		r = -ENOMEM;
		goto out_uevent_exit;
	}

	_major = major;
	r = register_blkdev(_major, _name);
	if (r < 0)
		goto out_free_workqueue;

	if (!_major)
		_major = r;

	return 0;

out_free_workqueue:
	destroy_workqueue(deferred_remove_workqueue);
out_uevent_exit:
	dm_uevent_exit();

	return r;
}

static void local_exit(void)
{
	flush_scheduled_work();
	destroy_workqueue(deferred_remove_workqueue);

	unregister_blkdev(_major, _name);
	dm_uevent_exit();

	_major = 0;

	DMINFO("cleaned up");
}

static int (*_inits[])(void) __initdata = {
	local_init,
	dm_target_init,
	dm_linear_init,
	dm_stripe_init,
	dm_io_init,
	dm_kcopyd_init,
	dm_interface_init,
	dm_statistics_init,
};

static void (*_exits[])(void) = {
	local_exit,
	dm_target_exit,
	dm_linear_exit,
	dm_stripe_exit,
	dm_io_exit,
	dm_kcopyd_exit,
	dm_interface_exit,
	dm_statistics_exit,
};

static int __init dm_init(void)
{
	const int count = ARRAY_SIZE(_inits);
	int r, i;

#if (IS_ENABLED(CONFIG_IMA) && !IS_ENABLED(CONFIG_IMA_DISABLE_HTABLE))
	DMWARN("CONFIG_IMA_DISABLE_HTABLE is disabled."
	       " Duplicate IMA measurements will not be recorded in the IMA log.");
#endif

	for (i = 0; i < count; i++) {
		r = _inits[i]();
		if (r)
			goto bad;
	}

	return 0;
bad:
	while (i--)
		_exits[i]();

	return r;
}

static void __exit dm_exit(void)
{
	int i = ARRAY_SIZE(_exits);

	while (i--)
		_exits[i]();

	/*
	 * Should be empty by this point.
	 */
	idr_destroy(&_minor_idr);
}

/*
 * Block device functions
 */
int dm_deleting_md(struct mapped_device *md)
{
	return test_bit(DMF_DELETING, &md->flags);
}

static int dm_blk_open(struct block_device *bdev, fmode_t mode)
{
	struct mapped_device *md;

	spin_lock(&_minor_lock);

	md = bdev->bd_disk->private_data;
	if (!md)
		goto out;

	if (test_bit(DMF_FREEING, &md->flags) ||
	    dm_deleting_md(md)) {
		md = NULL;
		goto out;
	}

	dm_get(md);
	atomic_inc(&md->open_count);
out:
	spin_unlock(&_minor_lock);

	return md ? 0 : -ENXIO;
}

static void dm_blk_close(struct gendisk *disk, fmode_t mode)
{
	struct mapped_device *md;

	spin_lock(&_minor_lock);

	md = disk->private_data;
	if (WARN_ON(!md))
		goto out;

	if (atomic_dec_and_test(&md->open_count) &&
	    (test_bit(DMF_DEFERRED_REMOVE, &md->flags)))
		queue_work(deferred_remove_workqueue, &deferred_remove_work);

	dm_put(md);
out:
	spin_unlock(&_minor_lock);
}

int dm_open_count(struct mapped_device *md)
{
	return atomic_read(&md->open_count);
}

/*
 * Guarantees nothing is using the device before it's deleted.
 */
int dm_lock_for_deletion(struct mapped_device *md, bool mark_deferred, bool only_deferred)
{
	int r = 0;

	spin_lock(&_minor_lock);

	if (dm_open_count(md)) {
		r = -EBUSY;
		if (mark_deferred)
			set_bit(DMF_DEFERRED_REMOVE, &md->flags);
	} else if (only_deferred && !test_bit(DMF_DEFERRED_REMOVE, &md->flags))
		r = -EEXIST;
	else
		set_bit(DMF_DELETING, &md->flags);

	spin_unlock(&_minor_lock);

	return r;
}

int dm_cancel_deferred_remove(struct mapped_device *md)
{
	int r = 0;

	spin_lock(&_minor_lock);

	if (test_bit(DMF_DELETING, &md->flags))
		r = -EBUSY;
	else
		clear_bit(DMF_DEFERRED_REMOVE, &md->flags);

	spin_unlock(&_minor_lock);

	return r;
}

static void do_deferred_remove(struct work_struct *w)
{
	dm_deferred_remove();
}

static int dm_blk_getgeo(struct block_device *bdev, struct hd_geometry *geo)
{
	struct mapped_device *md = bdev->bd_disk->private_data;

	return dm_get_geometry(md, geo);
}

static int dm_prepare_ioctl(struct mapped_device *md, int *srcu_idx,
			    struct block_device **bdev)
{
	struct dm_target *tgt;
	struct dm_table *map;
	int r;

retry:
	r = -ENOTTY;
	map = dm_get_live_table(md, srcu_idx);
	if (!map || !dm_table_get_size(map))
		return r;

	/* We only support devices that have a single target */
	if (dm_table_get_num_targets(map) != 1)
		return r;

	tgt = dm_table_get_target(map, 0);
	if (!tgt->type->prepare_ioctl)
		return r;

	if (dm_suspended_md(md))
		return -EAGAIN;

	r = tgt->type->prepare_ioctl(tgt, bdev);
	if (r == -ENOTCONN && !fatal_signal_pending(current)) {
		dm_put_live_table(md, *srcu_idx);
		msleep(10);
		goto retry;
	}

	return r;
}

static void dm_unprepare_ioctl(struct mapped_device *md, int srcu_idx)
{
	dm_put_live_table(md, srcu_idx);
}

static int dm_blk_ioctl(struct block_device *bdev, fmode_t mode,
			unsigned int cmd, unsigned long arg)
{
	struct mapped_device *md = bdev->bd_disk->private_data;
	int r, srcu_idx;

	r = dm_prepare_ioctl(md, &srcu_idx, &bdev);
	if (r < 0)
		goto out;

	if (r > 0) {
		/*
		 * Target determined this ioctl is being issued against a
		 * subset of the parent bdev; require extra privileges.
		 */
		if (!capable(CAP_SYS_RAWIO)) {
			DMDEBUG_LIMIT(
	"%s: sending ioctl %x to DM device without required privilege.",
				current->comm, cmd);
			r = -ENOIOCTLCMD;
			goto out;
		}
	}

	if (!bdev->bd_disk->fops->ioctl)
		r = -ENOTTY;
	else
		r = bdev->bd_disk->fops->ioctl(bdev, mode, cmd, arg);
out:
	dm_unprepare_ioctl(md, srcu_idx);
	return r;
}

u64 dm_start_time_ns_from_clone(struct bio *bio)
{
	return jiffies_to_nsecs(clone_to_tio(bio)->io->start_time);
}
EXPORT_SYMBOL_GPL(dm_start_time_ns_from_clone);

static bool bio_is_flush_with_data(struct bio *bio)
{
	return ((bio->bi_opf & REQ_PREFLUSH) && bio->bi_iter.bi_size);
}

<<<<<<< HEAD
static void dm_io_acct(bool end, struct mapped_device *md, struct bio *bio,
		       unsigned long start_time, struct dm_stats_aux *stats_aux)
{
	bool is_flush_with_data;
	unsigned int bi_size;

	/* If REQ_PREFLUSH set save any payload but do not account it */
	is_flush_with_data = bio_is_flush_with_data(bio);
	if (is_flush_with_data) {
		bi_size = bio->bi_iter.bi_size;
		bio->bi_iter.bi_size = 0;
	}

	if (!end)
		bio_start_io_acct_time(bio, start_time);
	else
		bio_end_io_acct(bio, start_time);

	if (unlikely(dm_stats_used(&md->stats)))
		dm_stats_account_io(&md->stats, bio_data_dir(bio),
				    bio->bi_iter.bi_sector, bio_sectors(bio),
				    end, start_time, stats_aux);

	/* Restore bio's payload so it does get accounted upon requeue */
	if (is_flush_with_data)
		bio->bi_iter.bi_size = bi_size;
}

static void __dm_start_io_acct(struct dm_io *io, struct bio *bio)
{
	dm_io_acct(false, io->md, bio, io->start_time, &io->stats_aux);
=======
static void dm_io_acct(struct dm_io *io, bool end)
{
	struct dm_stats_aux *stats_aux = &io->stats_aux;
	unsigned long start_time = io->start_time;
	struct mapped_device *md = io->md;
	struct bio *bio = io->orig_bio;
	unsigned int sectors;

	/*
	 * If REQ_PREFLUSH set, don't account payload, it will be
	 * submitted (and accounted) after this flush completes.
	 */
	if (bio_is_flush_with_data(bio))
		sectors = 0;
	else if (likely(!(dm_io_flagged(io, DM_IO_WAS_SPLIT))))
		sectors = bio_sectors(bio);
	else
		sectors = io->sectors;

	if (!end)
		bdev_start_io_acct(bio->bi_bdev, sectors, bio_op(bio),
				   start_time);
	else
		bdev_end_io_acct(bio->bi_bdev, bio_op(bio), start_time);

	if (static_branch_unlikely(&stats_enabled) &&
	    unlikely(dm_stats_used(&md->stats))) {
		sector_t sector;

		if (likely(!dm_io_flagged(io, DM_IO_WAS_SPLIT)))
			sector = bio->bi_iter.bi_sector;
		else
			sector = bio_end_sector(bio) - io->sector_offset;

		dm_stats_account_io(&md->stats, bio_data_dir(bio),
				    sector, sectors,
				    end, start_time, stats_aux);
	}
}

static void __dm_start_io_acct(struct dm_io *io)
{
	dm_io_acct(io, false);
>>>>>>> 88084a3d
}

static void dm_start_io_acct(struct dm_io *io, struct bio *clone)
{
<<<<<<< HEAD
	/* Must account IO to DM device in terms of orig_bio */
	struct bio *bio = io->orig_bio;

	/*
	 * Ensure IO accounting is only ever started once.
	 * Expect no possibility for race unless DM_TIO_IS_DUPLICATE_BIO.
	 */
	if (!clone ||
	    likely(!dm_tio_flagged(clone_to_tio(clone), DM_TIO_IS_DUPLICATE_BIO))) {
		if (WARN_ON_ONCE(dm_io_flagged(io, DM_IO_ACCOUNTED)))
			return;
		dm_io_set_flag(io, DM_IO_ACCOUNTED);
	} else {
		unsigned long flags;
		if (dm_io_flagged(io, DM_IO_ACCOUNTED))
			return;
		/* Can afford locking given DM_TIO_IS_DUPLICATE_BIO */
		spin_lock_irqsave(&io->lock, flags);
=======
	/*
	 * Ensure IO accounting is only ever started once.
	 */
	if (dm_io_flagged(io, DM_IO_ACCOUNTED))
		return;

	/* Expect no possibility for race unless DM_TIO_IS_DUPLICATE_BIO. */
	if (!clone || likely(dm_tio_is_normal(clone_to_tio(clone)))) {
		dm_io_set_flag(io, DM_IO_ACCOUNTED);
	} else {
		unsigned long flags;
		/* Can afford locking given DM_TIO_IS_DUPLICATE_BIO */
		spin_lock_irqsave(&io->lock, flags);
		if (dm_io_flagged(io, DM_IO_ACCOUNTED)) {
			spin_unlock_irqrestore(&io->lock, flags);
			return;
		}
>>>>>>> 88084a3d
		dm_io_set_flag(io, DM_IO_ACCOUNTED);
		spin_unlock_irqrestore(&io->lock, flags);
	}

<<<<<<< HEAD
	__dm_start_io_acct(io, bio);
}

static void dm_end_io_acct(struct dm_io *io, struct bio *bio)
{
	dm_io_acct(true, io->md, bio, io->start_time, &io->stats_aux);
=======
	__dm_start_io_acct(io);
}

static void dm_end_io_acct(struct dm_io *io)
{
	dm_io_acct(io, true);
>>>>>>> 88084a3d
}

static struct dm_io *alloc_io(struct mapped_device *md, struct bio *bio)
{
	struct dm_io *io;
	struct dm_target_io *tio;
	struct bio *clone;

<<<<<<< HEAD
	clone = bio_alloc_clone(bio->bi_bdev, bio, GFP_NOIO, &md->io_bs);
=======
	clone = bio_alloc_clone(NULL, bio, GFP_NOIO, &md->mempools->io_bs);
	/* Set default bdev, but target must bio_set_dev() before issuing IO */
	clone->bi_bdev = md->disk->part0;
>>>>>>> 88084a3d

	tio = clone_to_tio(clone);
	tio->flags = 0;
	dm_tio_set_flag(tio, DM_TIO_INSIDE_DM_IO);
	tio->io = NULL;

	io = container_of(tio, struct dm_io, tio);
	io->magic = DM_IO_MAGIC;
<<<<<<< HEAD
	io->status = 0;
	atomic_set(&io->io_count, 1);
	this_cpu_inc(*md->pending_io);
	io->orig_bio = NULL;
	io->md = md;
	io->map_task = current;
=======
	io->status = BLK_STS_OK;

	/* one ref is for submission, the other is for completion */
	atomic_set(&io->io_count, 2);
	this_cpu_inc(*md->pending_io);
	io->orig_bio = bio;
	io->split_bio = NULL;
	io->md = md;
>>>>>>> 88084a3d
	spin_lock_init(&io->lock);
	io->start_time = jiffies;
	io->flags = 0;

<<<<<<< HEAD
	dm_stats_record_start(&md->stats, &io->stats_aux);
=======
	if (static_branch_unlikely(&stats_enabled))
		dm_stats_record_start(&md->stats, &io->stats_aux);
>>>>>>> 88084a3d

	return io;
}

static void free_io(struct dm_io *io)
{
	bio_put(&io->tio.clone);
}

static struct bio *alloc_tio(struct clone_info *ci, struct dm_target *ti,
<<<<<<< HEAD
		unsigned target_bio_nr, unsigned *len, gfp_t gfp_mask)
=======
			     unsigned target_bio_nr, unsigned *len, gfp_t gfp_mask)
>>>>>>> 88084a3d
{
	struct dm_target_io *tio;
	struct bio *clone;

	if (!ci->io->tio.io) {
		/* the dm_target_io embedded in ci->io is available */
		tio = &ci->io->tio;
		/* alloc_io() already initialized embedded clone */
		clone = &tio->clone;
	} else {
<<<<<<< HEAD
		clone = bio_alloc_clone(ci->bio->bi_bdev, ci->bio,
					gfp_mask, &ci->io->md->bs);
=======
		struct mapped_device *md = ci->io->md;

		clone = bio_alloc_clone(NULL, ci->bio, gfp_mask,
					&md->mempools->bs);
>>>>>>> 88084a3d
		if (!clone)
			return NULL;
		/* Set default bdev, but target must bio_set_dev() before issuing IO */
		clone->bi_bdev = md->disk->part0;

		/* REQ_DM_POLL_LIST shouldn't be inherited */
		clone->bi_opf &= ~REQ_DM_POLL_LIST;

<<<<<<< HEAD
		/* REQ_DM_POLL_LIST shouldn't be inherited */
		clone->bi_opf &= ~REQ_DM_POLL_LIST;

=======
>>>>>>> 88084a3d
		tio = clone_to_tio(clone);
		tio->flags = 0; /* also clears DM_TIO_INSIDE_DM_IO */
	}

	tio->magic = DM_TIO_MAGIC;
	tio->io = ci->io;
	tio->ti = ti;
	tio->target_bio_nr = target_bio_nr;
	tio->len_ptr = len;
	tio->old_sector = 0;

	if (len) {
		clone->bi_iter.bi_size = to_bytes(*len);
		if (bio_integrity(clone))
			bio_integrity_trim(clone);
	}

	return clone;
}

static void free_tio(struct bio *clone)
{
	if (dm_tio_flagged(clone_to_tio(clone), DM_TIO_INSIDE_DM_IO))
		return;
	bio_put(clone);
}

/*
 * Add the bio to the list of deferred io.
 */
static void queue_io(struct mapped_device *md, struct bio *bio)
{
	unsigned long flags;

	spin_lock_irqsave(&md->deferred_lock, flags);
	bio_list_add(&md->deferred, bio);
	spin_unlock_irqrestore(&md->deferred_lock, flags);
	queue_work(md->wq, &md->work);
}

/*
 * Everyone (including functions in this file), should use this
 * function to access the md->map field, and make sure they call
 * dm_put_live_table() when finished.
 */
struct dm_table *dm_get_live_table(struct mapped_device *md,
				   int *srcu_idx) __acquires(md->io_barrier)
{
	*srcu_idx = srcu_read_lock(&md->io_barrier);

	return srcu_dereference(md->map, &md->io_barrier);
}

void dm_put_live_table(struct mapped_device *md,
		       int srcu_idx) __releases(md->io_barrier)
{
	srcu_read_unlock(&md->io_barrier, srcu_idx);
}

void dm_sync_table(struct mapped_device *md)
{
	synchronize_srcu(&md->io_barrier);
	synchronize_rcu_expedited();
}

/*
 * A fast alternative to dm_get_live_table/dm_put_live_table.
 * The caller must not block between these two functions.
 */
static struct dm_table *dm_get_live_table_fast(struct mapped_device *md) __acquires(RCU)
{
	rcu_read_lock();
	return rcu_dereference(md->map);
}

static void dm_put_live_table_fast(struct mapped_device *md) __releases(RCU)
{
	rcu_read_unlock();
}

static inline struct dm_table *dm_get_live_table_bio(struct mapped_device *md,
						     int *srcu_idx, unsigned bio_opf)
{
	if (bio_opf & REQ_NOWAIT)
		return dm_get_live_table_fast(md);
	else
		return dm_get_live_table(md, srcu_idx);
}

static inline void dm_put_live_table_bio(struct mapped_device *md, int srcu_idx,
					 unsigned bio_opf)
{
	if (bio_opf & REQ_NOWAIT)
		dm_put_live_table_fast(md);
	else
		dm_put_live_table(md, srcu_idx);
}

static char *_dm_claim_ptr = "I belong to device-mapper";

/*
 * Open a table device so we can use it as a map destination.
 */
static int open_table_device(struct table_device *td, dev_t dev,
			     struct mapped_device *md)
{
	struct block_device *bdev;
	u64 part_off;
	int r;

	BUG_ON(td->dm_dev.bdev);

	bdev = blkdev_get_by_dev(dev, td->dm_dev.mode | FMODE_EXCL, _dm_claim_ptr);
	if (IS_ERR(bdev))
		return PTR_ERR(bdev);

	r = bd_link_disk_holder(bdev, dm_disk(md));
	if (r) {
		blkdev_put(bdev, td->dm_dev.mode | FMODE_EXCL);
		return r;
	}

	td->dm_dev.bdev = bdev;
	td->dm_dev.dax_dev = fs_dax_get_by_bdev(bdev, &part_off);
	return 0;
}

/*
 * Close a table device that we've been using.
 */
static void close_table_device(struct table_device *td, struct mapped_device *md)
{
	if (!td->dm_dev.bdev)
		return;

	bd_unlink_disk_holder(td->dm_dev.bdev, dm_disk(md));
	blkdev_put(td->dm_dev.bdev, td->dm_dev.mode | FMODE_EXCL);
	put_dax(td->dm_dev.dax_dev);
	td->dm_dev.bdev = NULL;
	td->dm_dev.dax_dev = NULL;
}

static struct table_device *find_table_device(struct list_head *l, dev_t dev,
					      fmode_t mode)
{
	struct table_device *td;

	list_for_each_entry(td, l, list)
		if (td->dm_dev.bdev->bd_dev == dev && td->dm_dev.mode == mode)
			return td;

	return NULL;
}

int dm_get_table_device(struct mapped_device *md, dev_t dev, fmode_t mode,
			struct dm_dev **result)
{
	int r;
	struct table_device *td;

	mutex_lock(&md->table_devices_lock);
	td = find_table_device(&md->table_devices, dev, mode);
	if (!td) {
		td = kmalloc_node(sizeof(*td), GFP_KERNEL, md->numa_node_id);
		if (!td) {
			mutex_unlock(&md->table_devices_lock);
			return -ENOMEM;
		}

		td->dm_dev.mode = mode;
		td->dm_dev.bdev = NULL;

		if ((r = open_table_device(td, dev, md))) {
			mutex_unlock(&md->table_devices_lock);
			kfree(td);
			return r;
		}

		format_dev_t(td->dm_dev.name, dev);

		refcount_set(&td->count, 1);
		list_add(&td->list, &md->table_devices);
	} else {
		refcount_inc(&td->count);
	}
	mutex_unlock(&md->table_devices_lock);

	*result = &td->dm_dev;
	return 0;
}

void dm_put_table_device(struct mapped_device *md, struct dm_dev *d)
{
	struct table_device *td = container_of(d, struct table_device, dm_dev);

	mutex_lock(&md->table_devices_lock);
	if (refcount_dec_and_test(&td->count)) {
		close_table_device(td, md);
		list_del(&td->list);
		kfree(td);
	}
	mutex_unlock(&md->table_devices_lock);
}

static void free_table_devices(struct list_head *devices)
{
	struct list_head *tmp, *next;

	list_for_each_safe(tmp, next, devices) {
		struct table_device *td = list_entry(tmp, struct table_device, list);

		DMWARN("dm_destroy: %s still exists with %d references",
		       td->dm_dev.name, refcount_read(&td->count));
		kfree(td);
	}
}

/*
 * Get the geometry associated with a dm device
 */
int dm_get_geometry(struct mapped_device *md, struct hd_geometry *geo)
{
	*geo = md->geometry;

	return 0;
}

/*
 * Set the geometry of a device.
 */
int dm_set_geometry(struct mapped_device *md, struct hd_geometry *geo)
{
	sector_t sz = (sector_t)geo->cylinders * geo->heads * geo->sectors;

	if (geo->start > sz) {
		DMWARN("Start sector is beyond the geometry limits.");
		return -EINVAL;
	}

	md->geometry = *geo;

	return 0;
}

static int __noflush_suspending(struct mapped_device *md)
{
	return test_bit(DMF_NOFLUSH_SUSPENDING, &md->flags);
}

static void dm_io_complete(struct dm_io *io)
{
	blk_status_t io_error;
	struct mapped_device *md = io->md;
<<<<<<< HEAD
	struct bio *bio = io->orig_bio;
=======
	struct bio *bio = io->split_bio ? io->split_bio : io->orig_bio;
>>>>>>> 88084a3d

	if (io->status == BLK_STS_DM_REQUEUE) {
		unsigned long flags;
		/*
		 * Target requested pushing back the I/O.
		 */
		spin_lock_irqsave(&md->deferred_lock, flags);
		if (__noflush_suspending(md) &&
		    !WARN_ON_ONCE(dm_is_zone_write(md, bio))) {
			/* NOTE early return due to BLK_STS_DM_REQUEUE below */
			bio_list_add_head(&md->deferred, bio);
		} else {
			/*
			 * noflush suspend was interrupted or this is
			 * a write to a zoned target.
			 */
			io->status = BLK_STS_IOERR;
		}
		spin_unlock_irqrestore(&md->deferred_lock, flags);
	}

	io_error = io->status;
	if (dm_io_flagged(io, DM_IO_ACCOUNTED))
<<<<<<< HEAD
		dm_end_io_acct(io, bio);
=======
		dm_end_io_acct(io);
>>>>>>> 88084a3d
	else if (!io_error) {
		/*
		 * Must handle target that DM_MAPIO_SUBMITTED only to
		 * then bio_endio() rather than dm_submit_bio_remap()
		 */
<<<<<<< HEAD
		__dm_start_io_acct(io, bio);
		dm_end_io_acct(io, bio);
=======
		__dm_start_io_acct(io);
		dm_end_io_acct(io);
>>>>>>> 88084a3d
	}
	free_io(io);
	smp_wmb();
	this_cpu_dec(*md->pending_io);

	/* nudge anyone waiting on suspend queue */
	if (unlikely(wq_has_sleeper(&md->wait)))
		wake_up(&md->wait);

	if (io_error == BLK_STS_DM_REQUEUE || io_error == BLK_STS_AGAIN) {
		if (bio->bi_opf & REQ_POLLED) {
			/*
			 * Upper layer won't help us poll split bio (io->orig_bio
			 * may only reflect a subset of the pre-split original)
			 * so clear REQ_POLLED in case of requeue.
			 */
<<<<<<< HEAD
			bio->bi_opf &= ~REQ_POLLED;
			if (io_error == BLK_STS_AGAIN) {
				/* io_uring doesn't handle BLK_STS_AGAIN (yet) */
				queue_io(md, bio);
			}
		}
		return;
=======
			bio_clear_polled(bio);
			if (io_error == BLK_STS_AGAIN) {
				/* io_uring doesn't handle BLK_STS_AGAIN (yet) */
				queue_io(md, bio);
				return;
			}
		}
		if (io_error == BLK_STS_DM_REQUEUE)
			return;
>>>>>>> 88084a3d
	}

	if (bio_is_flush_with_data(bio)) {
		/*
		 * Preflush done for flush with data, reissue
		 * without REQ_PREFLUSH.
		 */
		bio->bi_opf &= ~REQ_PREFLUSH;
		queue_io(md, bio);
	} else {
		/* done with normal IO or empty flush */
		if (io_error)
			bio->bi_status = io_error;
		bio_endio(bio);
	}
}

<<<<<<< HEAD
static inline bool dm_tio_is_normal(struct dm_target_io *tio)
{
	return (dm_tio_flagged(tio, DM_TIO_INSIDE_DM_IO) &&
		!dm_tio_flagged(tio, DM_TIO_IS_DUPLICATE_BIO));
}

/*
 * Decrements the number of outstanding ios that a bio has been
 * cloned into, completing the original io if necc.
 */
void dm_io_dec_pending(struct dm_io *io, blk_status_t error)
{
	/* Push-back supersedes any I/O errors */
	if (unlikely(error)) {
		unsigned long flags;
		spin_lock_irqsave(&io->lock, flags);
		if (!(io->status == BLK_STS_DM_REQUEUE &&
		      __noflush_suspending(io->md)))
			io->status = error;
		spin_unlock_irqrestore(&io->lock, flags);
	}

	if (atomic_dec_and_test(&io->io_count))
		dm_io_complete(io);
}

=======
/*
 * Decrements the number of outstanding ios that a bio has been
 * cloned into, completing the original io if necc.
 */
static inline void __dm_io_dec_pending(struct dm_io *io)
{
	if (atomic_dec_and_test(&io->io_count))
		dm_io_complete(io);
}

static void dm_io_set_error(struct dm_io *io, blk_status_t error)
{
	unsigned long flags;

	/* Push-back supersedes any I/O errors */
	spin_lock_irqsave(&io->lock, flags);
	if (!(io->status == BLK_STS_DM_REQUEUE &&
	      __noflush_suspending(io->md))) {
		io->status = error;
	}
	spin_unlock_irqrestore(&io->lock, flags);
}

static void dm_io_dec_pending(struct dm_io *io, blk_status_t error)
{
	if (unlikely(error))
		dm_io_set_error(io, error);

	__dm_io_dec_pending(io);
}

>>>>>>> 88084a3d
void disable_discard(struct mapped_device *md)
{
	struct queue_limits *limits = dm_get_queue_limits(md);

	/* device doesn't really support DISCARD, disable it */
	limits->max_discard_sectors = 0;
<<<<<<< HEAD
	blk_queue_flag_clear(QUEUE_FLAG_DISCARD, md->queue);
=======
>>>>>>> 88084a3d
}

void disable_write_zeroes(struct mapped_device *md)
{
	struct queue_limits *limits = dm_get_queue_limits(md);

	/* device doesn't really support WRITE ZEROES, disable it */
	limits->max_write_zeroes_sectors = 0;
}

static bool swap_bios_limit(struct dm_target *ti, struct bio *bio)
{
	return unlikely((bio->bi_opf & REQ_SWAP) != 0) && unlikely(ti->limit_swap_bios);
}

static void clone_endio(struct bio *bio)
{
	blk_status_t error = bio->bi_status;
	struct dm_target_io *tio = clone_to_tio(bio);
<<<<<<< HEAD
=======
	struct dm_target *ti = tio->ti;
	dm_endio_fn endio = ti->type->end_io;
>>>>>>> 88084a3d
	struct dm_io *io = tio->io;
	struct mapped_device *md = io->md;

	if (unlikely(error == BLK_STS_TARGET)) {
		if (bio_op(bio) == REQ_OP_DISCARD &&
		    !bdev_max_discard_sectors(bio->bi_bdev))
			disable_discard(md);
		else if (bio_op(bio) == REQ_OP_WRITE_ZEROES &&
			 !bdev_write_zeroes_sectors(bio->bi_bdev))
			disable_write_zeroes(md);
	}

	if (static_branch_unlikely(&zoned_enabled) &&
	    unlikely(blk_queue_is_zoned(bdev_get_queue(bio->bi_bdev))))
		dm_zone_endio(io, bio);

	if (endio) {
		int r = endio(ti, bio, &error);
		switch (r) {
		case DM_ENDIO_REQUEUE:
			if (static_branch_unlikely(&zoned_enabled)) {
				/*
				 * Requeuing writes to a sequential zone of a zoned
				 * target will break the sequential write pattern:
				 * fail such IO.
				 */
				if (WARN_ON_ONCE(dm_is_zone_write(md, bio)))
					error = BLK_STS_IOERR;
				else
					error = BLK_STS_DM_REQUEUE;
			} else
				error = BLK_STS_DM_REQUEUE;
			fallthrough;
		case DM_ENDIO_DONE:
			break;
		case DM_ENDIO_INCOMPLETE:
			/* The target will handle the io */
			return;
		default:
			DMWARN("unimplemented target endio return value: %d", r);
			BUG();
		}
	}

	if (static_branch_unlikely(&swap_bios_enabled) &&
	    unlikely(swap_bios_limit(ti, bio)))
		up(&md->swap_bios_semaphore);

	free_tio(bio);
	dm_io_dec_pending(io, error);
}

/*
 * Return maximum size of I/O possible at the supplied sector up to the current
 * target boundary.
 */
static inline sector_t max_io_len_target_boundary(struct dm_target *ti,
						  sector_t target_offset)
{
	return ti->len - target_offset;
}

static sector_t max_io_len(struct dm_target *ti, sector_t sector)
{
	sector_t target_offset = dm_target_offset(ti, sector);
	sector_t len = max_io_len_target_boundary(ti, target_offset);
	sector_t max_len;

	/*
	 * Does the target need to split IO even further?
	 * - varied (per target) IO splitting is a tenet of DM; this
	 *   explains why stacked chunk_sectors based splitting via
	 *   blk_max_size_offset() isn't possible here. So pass in
	 *   ti->max_io_len to override stacked chunk_sectors.
	 */
	if (ti->max_io_len) {
		max_len = blk_max_size_offset(ti->table->md->queue,
					      target_offset, ti->max_io_len);
		if (len > max_len)
			len = max_len;
	}

	return len;
}

int dm_set_target_max_io_len(struct dm_target *ti, sector_t len)
{
	if (len > UINT_MAX) {
		DMERR("Specified maximum size of target IO (%llu) exceeds limit (%u)",
		      (unsigned long long)len, UINT_MAX);
		ti->error = "Maximum size of target IO is too large";
		return -EINVAL;
	}

	ti->max_io_len = (uint32_t) len;

	return 0;
}
EXPORT_SYMBOL_GPL(dm_set_target_max_io_len);

static struct dm_target *dm_dax_get_live_target(struct mapped_device *md,
						sector_t sector, int *srcu_idx)
	__acquires(md->io_barrier)
{
	struct dm_table *map;
	struct dm_target *ti;

	map = dm_get_live_table(md, srcu_idx);
	if (!map)
		return NULL;

	ti = dm_table_find_target(map, sector);
	if (!ti)
		return NULL;

	return ti;
}

static long dm_dax_direct_access(struct dax_device *dax_dev, pgoff_t pgoff,
		long nr_pages, enum dax_access_mode mode, void **kaddr,
		pfn_t *pfn)
{
	struct mapped_device *md = dax_get_private(dax_dev);
	sector_t sector = pgoff * PAGE_SECTORS;
	struct dm_target *ti;
	long len, ret = -EIO;
	int srcu_idx;

	ti = dm_dax_get_live_target(md, sector, &srcu_idx);

	if (!ti)
		goto out;
	if (!ti->type->direct_access)
		goto out;
	len = max_io_len(ti, sector) / PAGE_SECTORS;
	if (len < 1)
		goto out;
	nr_pages = min(len, nr_pages);
	ret = ti->type->direct_access(ti, pgoff, nr_pages, mode, kaddr, pfn);

 out:
	dm_put_live_table(md, srcu_idx);

	return ret;
}

static int dm_dax_zero_page_range(struct dax_device *dax_dev, pgoff_t pgoff,
				  size_t nr_pages)
{
	struct mapped_device *md = dax_get_private(dax_dev);
	sector_t sector = pgoff * PAGE_SECTORS;
	struct dm_target *ti;
	int ret = -EIO;
	int srcu_idx;

	ti = dm_dax_get_live_target(md, sector, &srcu_idx);

	if (!ti)
		goto out;
	if (WARN_ON(!ti->type->dax_zero_page_range)) {
		/*
		 * ->zero_page_range() is mandatory dax operation. If we are
		 *  here, something is wrong.
		 */
		goto out;
	}
	ret = ti->type->dax_zero_page_range(ti, pgoff, nr_pages);
 out:
	dm_put_live_table(md, srcu_idx);

	return ret;
}

static size_t dm_dax_recovery_write(struct dax_device *dax_dev, pgoff_t pgoff,
		void *addr, size_t bytes, struct iov_iter *i)
{
	struct mapped_device *md = dax_get_private(dax_dev);
	sector_t sector = pgoff * PAGE_SECTORS;
	struct dm_target *ti;
	int srcu_idx;
	long ret = 0;

	ti = dm_dax_get_live_target(md, sector, &srcu_idx);
	if (!ti || !ti->type->dax_recovery_write)
		goto out;

	ret = ti->type->dax_recovery_write(ti, pgoff, addr, bytes, i);
out:
	dm_put_live_table(md, srcu_idx);
	return ret;
}

/*
 * A target may call dm_accept_partial_bio only from the map routine.  It is
 * allowed for all bio types except REQ_PREFLUSH, REQ_OP_ZONE_* zone management
 * operations, REQ_OP_ZONE_APPEND (zone append writes) and any bio serviced by
 * __send_duplicate_bios().
 *
 * dm_accept_partial_bio informs the dm that the target only wants to process
 * additional n_sectors sectors of the bio and the rest of the data should be
 * sent in a next bio.
 *
 * A diagram that explains the arithmetics:
 * +--------------------+---------------+-------+
 * |         1          |       2       |   3   |
 * +--------------------+---------------+-------+
 *
 * <-------------- *tio->len_ptr --------------->
 *                      <----- bio_sectors ----->
 *                      <-- n_sectors -->
 *
 * Region 1 was already iterated over with bio_advance or similar function.
 *	(it may be empty if the target doesn't use bio_advance)
 * Region 2 is the remaining bio size that the target wants to process.
 *	(it may be empty if region 1 is non-empty, although there is no reason
 *	 to make it empty)
 * The target requires that region 3 is to be sent in the next bio.
 *
 * If the target wants to receive multiple copies of the bio (via num_*bios, etc),
 * the partially processed part (the sum of regions 1+2) must be the same for all
 * copies of the bio.
 */
void dm_accept_partial_bio(struct bio *bio, unsigned n_sectors)
{
	struct dm_target_io *tio = clone_to_tio(bio);
<<<<<<< HEAD
	unsigned bi_size = bio->bi_iter.bi_size >> SECTOR_SHIFT;
=======
	unsigned bio_sectors = bio_sectors(bio);
>>>>>>> 88084a3d

	BUG_ON(dm_tio_flagged(tio, DM_TIO_IS_DUPLICATE_BIO));
	BUG_ON(op_is_zone_mgmt(bio_op(bio)));
	BUG_ON(bio_op(bio) == REQ_OP_ZONE_APPEND);
	BUG_ON(bio_sectors > *tio->len_ptr);
	BUG_ON(n_sectors > bio_sectors);

	*tio->len_ptr -= bio_sectors - n_sectors;
	bio->bi_iter.bi_size = n_sectors << SECTOR_SHIFT;

	/*
	 * __split_and_process_bio() may have already saved mapped part
	 * for accounting but it is being reduced so update accordingly.
	 */
	dm_io_set_flag(tio->io, DM_IO_WAS_SPLIT);
	tio->io->sectors = n_sectors;
}
EXPORT_SYMBOL_GPL(dm_accept_partial_bio);

<<<<<<< HEAD
static inline void __dm_submit_bio_remap(struct bio *clone,
					 dev_t dev, sector_t old_sector)
{
	trace_block_bio_remap(clone, dev, old_sector);
	submit_bio_noacct(clone);
}

=======
>>>>>>> 88084a3d
/*
 * @clone: clone bio that DM core passed to target's .map function
 * @tgt_clone: clone of @clone bio that target needs submitted
 *
 * Targets should use this interface to submit bios they take
 * ownership of when returning DM_MAPIO_SUBMITTED.
 *
 * Target should also enable ti->accounts_remapped_io
 */
void dm_submit_bio_remap(struct bio *clone, struct bio *tgt_clone)
{
	struct dm_target_io *tio = clone_to_tio(clone);
	struct dm_io *io = tio->io;

<<<<<<< HEAD
	WARN_ON_ONCE(!tio->ti->accounts_remapped_io);

=======
>>>>>>> 88084a3d
	/* establish bio that will get submitted */
	if (!tgt_clone)
		tgt_clone = clone;

	/*
	 * Account io->origin_bio to DM dev on behalf of target
	 * that took ownership of IO with DM_MAPIO_SUBMITTED.
	 */
<<<<<<< HEAD
	if (io->map_task == current) {
		/* Still in target's map function */
		dm_io_set_flag(io, DM_IO_START_ACCT);
	} else {
		/*
		 * Called by another thread, managed by DM target,
		 * wait for dm_split_and_process_bio() to store
		 * io->orig_bio
		 */
		while (unlikely(!smp_load_acquire(&io->orig_bio)))
			msleep(1);
		dm_start_io_acct(io, clone);
	}

	__dm_submit_bio_remap(tgt_clone, disk_devt(io->md->disk),
			      tio->old_sector);
=======
	dm_start_io_acct(io, clone);

	trace_block_bio_remap(tgt_clone, disk_devt(io->md->disk),
			      tio->old_sector);
	submit_bio_noacct(tgt_clone);
>>>>>>> 88084a3d
}
EXPORT_SYMBOL_GPL(dm_submit_bio_remap);

static noinline void __set_swap_bios_limit(struct mapped_device *md, int latch)
{
	mutex_lock(&md->swap_bios_lock);
	while (latch < md->swap_bios) {
		cond_resched();
		down(&md->swap_bios_semaphore);
		md->swap_bios--;
	}
	while (latch > md->swap_bios) {
		cond_resched();
		up(&md->swap_bios_semaphore);
		md->swap_bios++;
	}
	mutex_unlock(&md->swap_bios_lock);
}

static void __map_bio(struct bio *clone)
{
	struct dm_target_io *tio = clone_to_tio(clone);
<<<<<<< HEAD
	int r;
	struct dm_io *io = tio->io;
=======
>>>>>>> 88084a3d
	struct dm_target *ti = tio->ti;
	struct dm_io *io = tio->io;
	struct mapped_device *md = io->md;
	int r;

	clone->bi_end_io = clone_endio;

	/*
	 * Map the clone.
	 */
<<<<<<< HEAD
	dm_io_inc_pending(io);
=======
>>>>>>> 88084a3d
	tio->old_sector = clone->bi_iter.bi_sector;

	if (static_branch_unlikely(&swap_bios_enabled) &&
	    unlikely(swap_bios_limit(ti, clone))) {
		int latch = get_swap_bios();
		if (unlikely(latch != md->swap_bios))
			__set_swap_bios_limit(md, latch);
		down(&md->swap_bios_semaphore);
	}

	if (static_branch_unlikely(&zoned_enabled)) {
		/*
		 * Check if the IO needs a special mapping due to zone append
		 * emulation on zoned target. In this case, dm_zone_map_bio()
		 * calls the target map operation.
		 */
		if (unlikely(dm_emulate_zone_append(md)))
			r = dm_zone_map_bio(tio);
		else
			r = ti->type->map(ti, clone);
	} else
		r = ti->type->map(ti, clone);

	switch (r) {
	case DM_MAPIO_SUBMITTED:
		/* target has assumed ownership of this io */
		if (!ti->accounts_remapped_io)
<<<<<<< HEAD
			dm_io_set_flag(io, DM_IO_START_ACCT);
		break;
	case DM_MAPIO_REMAPPED:
		/*
		 * the bio has been remapped so dispatch it, but defer
		 * dm_start_io_acct() until after possible bio_split().
		 */
		__dm_submit_bio_remap(clone, disk_devt(io->md->disk),
				      tio->old_sector);
		dm_io_set_flag(io, DM_IO_START_ACCT);
		break;
	case DM_MAPIO_KILL:
	case DM_MAPIO_REQUEUE:
		if (unlikely(swap_bios_limit(ti, clone)))
			up(&io->md->swap_bios_semaphore);
=======
			dm_start_io_acct(io, clone);
		break;
	case DM_MAPIO_REMAPPED:
		dm_submit_bio_remap(clone, NULL);
		break;
	case DM_MAPIO_KILL:
	case DM_MAPIO_REQUEUE:
		if (static_branch_unlikely(&swap_bios_enabled) &&
		    unlikely(swap_bios_limit(ti, clone)))
			up(&md->swap_bios_semaphore);
>>>>>>> 88084a3d
		free_tio(clone);
		if (r == DM_MAPIO_KILL)
			dm_io_dec_pending(io, BLK_STS_IOERR);
		else
			dm_io_dec_pending(io, BLK_STS_DM_REQUEUE);
		break;
	default:
		DMWARN("unimplemented target map return value: %d", r);
		BUG();
	}
}

<<<<<<< HEAD
=======
static void setup_split_accounting(struct clone_info *ci, unsigned len)
{
	struct dm_io *io = ci->io;

	if (ci->sector_count > len) {
		/*
		 * Split needed, save the mapped part for accounting.
		 * NOTE: dm_accept_partial_bio() will update accordingly.
		 */
		dm_io_set_flag(io, DM_IO_WAS_SPLIT);
		io->sectors = len;
	}

	if (static_branch_unlikely(&stats_enabled) &&
	    unlikely(dm_stats_used(&io->md->stats))) {
		/*
		 * Save bi_sector in terms of its offset from end of
		 * original bio, only needed for DM-stats' benefit.
		 * - saved regardless of whether split needed so that
		 *   dm_accept_partial_bio() doesn't need to.
		 */
		io->sector_offset = bio_end_sector(ci->bio) - ci->sector;
	}
}

>>>>>>> 88084a3d
static void alloc_multiple_bios(struct bio_list *blist, struct clone_info *ci,
				struct dm_target *ti, unsigned num_bios)
{
	struct bio *bio;
	int try;

	for (try = 0; try < 2; try++) {
		int bio_nr;

		if (try)
			mutex_lock(&ci->io->md->table_devices_lock);
		for (bio_nr = 0; bio_nr < num_bios; bio_nr++) {
			bio = alloc_tio(ci, ti, bio_nr, NULL,
					try ? GFP_NOIO : GFP_NOWAIT);
			if (!bio)
				break;

			bio_list_add(blist, bio);
		}
		if (try)
			mutex_unlock(&ci->io->md->table_devices_lock);
		if (bio_nr == num_bios)
			return;

		while ((bio = bio_list_pop(blist)))
			free_tio(bio);
	}
}

<<<<<<< HEAD
static void __send_duplicate_bios(struct clone_info *ci, struct dm_target *ti,
=======
static int __send_duplicate_bios(struct clone_info *ci, struct dm_target *ti,
>>>>>>> 88084a3d
				  unsigned num_bios, unsigned *len)
{
	struct bio_list blist = BIO_EMPTY_LIST;
	struct bio *clone;
<<<<<<< HEAD
=======
	int ret = 0;
>>>>>>> 88084a3d

	switch (num_bios) {
	case 0:
		break;
	case 1:
<<<<<<< HEAD
		clone = alloc_tio(ci, ti, 0, len, GFP_NOIO);
		__map_bio(clone);
=======
		if (len)
			setup_split_accounting(ci, *len);
		clone = alloc_tio(ci, ti, 0, len, GFP_NOIO);
		__map_bio(clone);
		ret = 1;
>>>>>>> 88084a3d
		break;
	default:
		/* dm_accept_partial_bio() is not supported with shared tio->len_ptr */
		alloc_multiple_bios(&blist, ci, ti, num_bios);
		while ((clone = bio_list_pop(&blist))) {
			dm_tio_set_flag(clone_to_tio(clone), DM_TIO_IS_DUPLICATE_BIO);
			__map_bio(clone);
<<<<<<< HEAD
=======
			ret += 1;
>>>>>>> 88084a3d
		}
		break;
	}

	return ret;
}

static void __send_empty_flush(struct clone_info *ci)
{
	unsigned target_nr = 0;
	struct dm_target *ti;
	struct bio flush_bio;

	/*
	 * Use an on-stack bio for this, it's safe since we don't
	 * need to reference it after submit. It's just used as
	 * the basis for the clone(s).
	 */
	bio_init(&flush_bio, ci->io->md->disk->part0, NULL, 0,
		 REQ_OP_WRITE | REQ_PREFLUSH | REQ_SYNC);

	ci->bio = &flush_bio;
	ci->sector_count = 0;
	ci->io->tio.clone.bi_iter.bi_size = 0;

<<<<<<< HEAD
	while ((ti = dm_table_get_target(ci->map, target_nr++)))
		__send_duplicate_bios(ci, ti, ti->num_flush_bios, NULL);

=======
	while ((ti = dm_table_get_target(ci->map, target_nr++))) {
		int bios;

		atomic_add(ti->num_flush_bios, &ci->io->io_count);
		bios = __send_duplicate_bios(ci, ti, ti->num_flush_bios, NULL);
		atomic_sub(ti->num_flush_bios - bios, &ci->io->io_count);
	}

	/*
	 * alloc_io() takes one extra reference for submission, so the
	 * reference won't reach 0 without the following subtraction
	 */
	atomic_sub(1, &ci->io->io_count);

>>>>>>> 88084a3d
	bio_uninit(ci->bio);
}

static void __send_changing_extent_only(struct clone_info *ci, struct dm_target *ti,
					unsigned num_bios)
{
	unsigned len;
<<<<<<< HEAD
=======
	int bios;
>>>>>>> 88084a3d

	len = min_t(sector_t, ci->sector_count,
		    max_io_len_target_boundary(ti, dm_target_offset(ti, ci->sector)));

	atomic_add(num_bios, &ci->io->io_count);
	bios = __send_duplicate_bios(ci, ti, num_bios, &len);
	/*
	 * alloc_io() takes one extra reference for submission, so the
	 * reference won't reach 0 without the following (+1) subtraction
	 */
	atomic_sub(num_bios - bios + 1, &ci->io->io_count);

	ci->sector += len;
	ci->sector_count -= len;
}

static bool is_abnormal_io(struct bio *bio)
{
	unsigned int op = bio_op(bio);

<<<<<<< HEAD
	switch (bio_op(bio)) {
	case REQ_OP_DISCARD:
	case REQ_OP_SECURE_ERASE:
	case REQ_OP_WRITE_ZEROES:
		r = true;
		break;
=======
	if (op != REQ_OP_READ && op != REQ_OP_WRITE && op != REQ_OP_FLUSH) {
		switch (op) {
		case REQ_OP_DISCARD:
		case REQ_OP_SECURE_ERASE:
		case REQ_OP_WRITE_ZEROES:
			return true;
		default:
			break;
		}
>>>>>>> 88084a3d
	}

	return false;
}

static blk_status_t __process_abnormal_io(struct clone_info *ci,
					  struct dm_target *ti)
{
	unsigned num_bios = 0;

	switch (bio_op(ci->bio)) {
	case REQ_OP_DISCARD:
		num_bios = ti->num_discard_bios;
		break;
	case REQ_OP_SECURE_ERASE:
		num_bios = ti->num_secure_erase_bios;
		break;
	case REQ_OP_WRITE_ZEROES:
		num_bios = ti->num_write_zeroes_bios;
		break;
	}

	/*
	 * Even though the device advertised support for this type of
	 * request, that does not mean every target supports it, and
	 * reconfiguration might also have changed that since the
	 * check was performed.
	 */
<<<<<<< HEAD
	if (!num_bios)
		*result = -EOPNOTSUPP;
	else {
		__send_changing_extent_only(ci, ti, num_bios);
		*result = 0;
	}
	return true;
=======
	if (unlikely(!num_bios))
		return BLK_STS_NOTSUPP;

	__send_changing_extent_only(ci, ti, num_bios);
	return BLK_STS_OK;
}

/*
 * Reuse ->bi_private as dm_io list head for storing all dm_io instances
 * associated with this bio, and this bio's bi_private needs to be
 * stored in dm_io->data before the reuse.
 *
 * bio->bi_private is owned by fs or upper layer, so block layer won't
 * touch it after splitting. Meantime it won't be changed by anyone after
 * bio is submitted. So this reuse is safe.
 */
static inline struct dm_io **dm_poll_list_head(struct bio *bio)
{
	return (struct dm_io **)&bio->bi_private;
}

static void dm_queue_poll_io(struct bio *bio, struct dm_io *io)
{
	struct dm_io **head = dm_poll_list_head(bio);

	if (!(bio->bi_opf & REQ_DM_POLL_LIST)) {
		bio->bi_opf |= REQ_DM_POLL_LIST;
		/*
		 * Save .bi_private into dm_io, so that we can reuse
		 * .bi_private as dm_io list head for storing dm_io list
		 */
		io->data = bio->bi_private;

		/* tell block layer to poll for completion */
		bio->bi_cookie = ~BLK_QC_T_NONE;

		io->next = NULL;
	} else {
		/*
		 * bio recursed due to split, reuse original poll list,
		 * and save bio->bi_private too.
		 */
		io->data = (*head)->data;
		io->next = *head;
	}

	*head = io;
>>>>>>> 88084a3d
}

/*
 * Reuse ->bi_private as hlist head for storing all dm_io instances
 * associated with this bio, and this bio's bi_private needs to be
 * stored in dm_io->data before the reuse.
 *
 * bio->bi_private is owned by fs or upper layer, so block layer won't
 * touch it after splitting. Meantime it won't be changed by anyone after
 * bio is submitted. So this reuse is safe.
 */
static inline struct hlist_head *dm_get_bio_hlist_head(struct bio *bio)
{
	return (struct hlist_head *)&bio->bi_private;
}

static void dm_queue_poll_io(struct bio *bio, struct dm_io *io)
{
	struct hlist_head *head = dm_get_bio_hlist_head(bio);

	if (!(bio->bi_opf & REQ_DM_POLL_LIST)) {
		bio->bi_opf |= REQ_DM_POLL_LIST;
		/*
		 * Save .bi_private into dm_io, so that we can reuse
		 * .bi_private as hlist head for storing dm_io list
		 */
		io->data = bio->bi_private;

		INIT_HLIST_HEAD(head);

		/* tell block layer to poll for completion */
		bio->bi_cookie = ~BLK_QC_T_NONE;
	} else {
		/*
		 * bio recursed due to split, reuse original poll list,
		 * and save bio->bi_private too.
		 */
		io->data = hlist_entry(head->first, struct dm_io, node)->data;
	}

	hlist_add_head(&io->node, head);
}

/*
 * Select the correct strategy for processing a non-flush bio.
 */
<<<<<<< HEAD
static int __split_and_process_bio(struct clone_info *ci)
=======
static blk_status_t __split_and_process_bio(struct clone_info *ci)
>>>>>>> 88084a3d
{
	struct bio *clone;
	struct dm_target *ti;
	unsigned len;

	ti = dm_table_find_target(ci->map, ci->sector);
	if (unlikely(!ti))
		return BLK_STS_IOERR;

	if (unlikely((ci->bio->bi_opf & REQ_NOWAIT) != 0) &&
	    unlikely(!dm_target_supports_nowait(ti->type)))
		return BLK_STS_NOTSUPP;

<<<<<<< HEAD
	/*
	 * Only support bio polling for normal IO, and the target io is
	 * exactly inside the dm_io instance (verified in dm_poll_dm_io)
	 */
	ci->submit_as_polled = ci->bio->bi_opf & REQ_POLLED;

	len = min_t(sector_t, max_io_len(ti, ci->sector), ci->sector_count);
=======
	if (unlikely(ci->is_abnormal_io))
		return __process_abnormal_io(ci, ti);

	/*
	 * Only support bio polling for normal IO, and the target io is
	 * exactly inside the dm_io instance (verified in dm_poll_dm_io)
	 */
	ci->submit_as_polled = ci->bio->bi_opf & REQ_POLLED;

	len = min_t(sector_t, max_io_len(ti, ci->sector), ci->sector_count);
	setup_split_accounting(ci, len);
>>>>>>> 88084a3d
	clone = alloc_tio(ci, ti, 0, &len, GFP_NOIO);
	__map_bio(clone);

	ci->sector += len;
	ci->sector_count -= len;

	return BLK_STS_OK;
}

static void init_clone_info(struct clone_info *ci, struct mapped_device *md,
			    struct dm_table *map, struct bio *bio, bool is_abnormal)
{
	ci->map = map;
	ci->io = alloc_io(md, bio);
	ci->bio = bio;
<<<<<<< HEAD
=======
	ci->is_abnormal_io = is_abnormal;
>>>>>>> 88084a3d
	ci->submit_as_polled = false;
	ci->sector = bio->bi_iter.bi_sector;
	ci->sector_count = bio_sectors(bio);

	/* Shouldn't happen but sector_count was being set to 0 so... */
<<<<<<< HEAD
	if (WARN_ON_ONCE(op_is_zone_mgmt(bio_op(bio)) && ci->sector_count))
=======
	if (static_branch_unlikely(&zoned_enabled) &&
	    WARN_ON_ONCE(op_is_zone_mgmt(bio_op(bio)) && ci->sector_count))
>>>>>>> 88084a3d
		ci->sector_count = 0;
}

/*
 * Entry point to split a bio into clones and submit them to the targets.
 */
static void dm_split_and_process_bio(struct mapped_device *md,
				     struct dm_table *map, struct bio *bio)
{
	struct clone_info ci;
<<<<<<< HEAD
	struct bio *orig_bio = NULL;
	int error = 0;
=======
	struct dm_io *io;
	blk_status_t error = BLK_STS_OK;
	bool is_abnormal;
>>>>>>> 88084a3d

	is_abnormal = is_abnormal_io(bio);
	if (unlikely(is_abnormal)) {
		/*
		 * Use blk_queue_split() for abnormal IO (e.g. discard, etc)
		 * otherwise associated queue_limits won't be imposed.
		 */
		blk_queue_split(&bio);
	}

<<<<<<< HEAD
=======
	init_clone_info(&ci, md, map, bio, is_abnormal);
	io = ci.io;

>>>>>>> 88084a3d
	if (bio->bi_opf & REQ_PREFLUSH) {
		__send_empty_flush(&ci);
		/* dm_io_complete submits any data associated with flush */
		goto out;
	}

	error = __split_and_process_bio(&ci);
<<<<<<< HEAD
	ci.io->map_task = NULL;
	if (error || !ci.sector_count)
		goto out;

	/*
	 * Remainder must be passed to submit_bio_noacct() so it gets handled
	 * *after* bios already submitted have been completely processed.
	 * We take a clone of the original to store in ci.io->orig_bio to be
	 * used by dm_end_io_acct() and for dm_io_complete() to use for
	 * completion handling.
	 */
	orig_bio = bio_split(bio, bio_sectors(bio) - ci.sector_count,
			     GFP_NOIO, &md->queue->bio_split);
	bio_chain(orig_bio, bio);
	trace_block_split(orig_bio, bio->bi_iter.bi_sector);
	submit_bio_noacct(bio);
out:
	if (!orig_bio)
		orig_bio = bio;
	smp_store_release(&ci.io->orig_bio, orig_bio);
	if (dm_io_flagged(ci.io, DM_IO_START_ACCT))
		dm_start_io_acct(ci.io, NULL);

=======
	if (error || !ci.sector_count)
		goto out;
	/*
	 * Remainder must be passed to submit_bio_noacct() so it gets handled
	 * *after* bios already submitted have been completely processed.
	 */
	WARN_ON_ONCE(!dm_io_flagged(io, DM_IO_WAS_SPLIT));
	io->split_bio = bio_split(bio, io->sectors, GFP_NOIO,
				  &md->queue->bio_split);
	bio_chain(io->split_bio, bio);
	trace_block_split(io->split_bio, bio->bi_iter.bi_sector);
	submit_bio_noacct(bio);
out:
>>>>>>> 88084a3d
	/*
	 * Drop the extra reference count for non-POLLED bio, and hold one
	 * reference for POLLED bio, which will be released in dm_poll_bio
	 *
<<<<<<< HEAD
	 * Add every dm_io instance into the hlist_head which is stored in
	 * bio->bi_private, so that dm_poll_bio can poll them all.
	 */
	if (error || !ci.submit_as_polled)
		dm_io_dec_pending(ci.io, errno_to_blk_status(error));
	else
		dm_queue_poll_io(bio, ci.io);
=======
	 * Add every dm_io instance into the dm_io list head which is stored
	 * in bio->bi_private, so that dm_poll_bio can poll them all.
	 */
	if (error || !ci.submit_as_polled) {
		/*
		 * In case of submission failure, the extra reference for
		 * submitting io isn't consumed yet
		 */
		if (error)
			atomic_dec(&io->io_count);
		dm_io_dec_pending(io, error);
	} else
		dm_queue_poll_io(bio, io);
>>>>>>> 88084a3d
}

static void dm_submit_bio(struct bio *bio)
{
	struct mapped_device *md = bio->bi_bdev->bd_disk->private_data;
	int srcu_idx;
	struct dm_table *map;
	unsigned bio_opf = bio->bi_opf;

<<<<<<< HEAD
	map = dm_get_live_table(md, &srcu_idx);
=======
	map = dm_get_live_table_bio(md, &srcu_idx, bio_opf);
>>>>>>> 88084a3d

	/* If suspended, or map not yet available, queue this IO for later */
	if (unlikely(test_bit(DMF_BLOCK_IO_FOR_SUSPEND, &md->flags)) ||
	    unlikely(!map)) {
		if (bio->bi_opf & REQ_NOWAIT)
			bio_wouldblock_error(bio);
		else if (bio->bi_opf & REQ_RAHEAD)
			bio_io_error(bio);
		else
			queue_io(md, bio);
		goto out;
	}

	dm_split_and_process_bio(md, map, bio);
out:
	dm_put_live_table_bio(md, srcu_idx, bio_opf);
}

static bool dm_poll_dm_io(struct dm_io *io, struct io_comp_batch *iob,
			  unsigned int flags)
{
	WARN_ON_ONCE(!dm_tio_is_normal(&io->tio));

	/* don't poll if the mapped io is done */
	if (atomic_read(&io->io_count) > 1)
		bio_poll(&io->tio.clone, iob, flags);

	/* bio_poll holds the last reference */
	return atomic_read(&io->io_count) == 1;
}

static int dm_poll_bio(struct bio *bio, struct io_comp_batch *iob,
		       unsigned int flags)
{
	struct dm_io **head = dm_poll_list_head(bio);
	struct dm_io *list = *head;
	struct dm_io *tmp = NULL;
	struct dm_io *curr, *next;

	/* Only poll normal bio which was marked as REQ_DM_POLL_LIST */
	if (!(bio->bi_opf & REQ_DM_POLL_LIST))
		return 0;

	WARN_ON_ONCE(!list);

	/*
	 * Restore .bi_private before possibly completing dm_io.
	 *
	 * bio_poll() is only possible once @bio has been completely
	 * submitted via submit_bio_noacct()'s depth-first submission.
	 * So there is no dm_queue_poll_io() race associated with
	 * clearing REQ_DM_POLL_LIST here.
	 */
	bio->bi_opf &= ~REQ_DM_POLL_LIST;
	bio->bi_private = list->data;

<<<<<<< HEAD
	dm_split_and_process_bio(md, map, bio);
out:
	dm_put_live_table(md, srcu_idx);
=======
	for (curr = list, next = curr->next; curr; curr = next, next =
			curr ? curr->next : NULL) {
		if (dm_poll_dm_io(curr, iob, flags)) {
			/*
			 * clone_endio() has already occurred, so no
			 * error handling is needed here.
			 */
			__dm_io_dec_pending(curr);
		} else {
			curr->next = tmp;
			tmp = curr;
		}
	}

	/* Not done? */
	if (tmp) {
		bio->bi_opf |= REQ_DM_POLL_LIST;
		/* Reset bio->bi_private to dm_io list head */
		*head = tmp;
		return 0;
	}
	return 1;
>>>>>>> 88084a3d
}

static bool dm_poll_dm_io(struct dm_io *io, struct io_comp_batch *iob,
			  unsigned int flags)
{
	WARN_ON_ONCE(!dm_tio_is_normal(&io->tio));

	/* don't poll if the mapped io is done */
	if (atomic_read(&io->io_count) > 1)
		bio_poll(&io->tio.clone, iob, flags);

	/* bio_poll holds the last reference */
	return atomic_read(&io->io_count) == 1;
}

static int dm_poll_bio(struct bio *bio, struct io_comp_batch *iob,
		       unsigned int flags)
{
	struct hlist_head *head = dm_get_bio_hlist_head(bio);
	struct hlist_head tmp = HLIST_HEAD_INIT;
	struct hlist_node *next;
	struct dm_io *io;

	/* Only poll normal bio which was marked as REQ_DM_POLL_LIST */
	if (!(bio->bi_opf & REQ_DM_POLL_LIST))
		return 0;

	WARN_ON_ONCE(hlist_empty(head));

	hlist_move_list(head, &tmp);

	/*
	 * Restore .bi_private before possibly completing dm_io.
	 *
	 * bio_poll() is only possible once @bio has been completely
	 * submitted via submit_bio_noacct()'s depth-first submission.
	 * So there is no dm_queue_poll_io() race associated with
	 * clearing REQ_DM_POLL_LIST here.
	 */
	bio->bi_opf &= ~REQ_DM_POLL_LIST;
	bio->bi_private = hlist_entry(tmp.first, struct dm_io, node)->data;

	hlist_for_each_entry_safe(io, next, &tmp, node) {
		if (dm_poll_dm_io(io, iob, flags)) {
			hlist_del_init(&io->node);
			/*
			 * clone_endio() has already occurred, so passing
			 * error as 0 here doesn't override io->status
			 */
			dm_io_dec_pending(io, 0);
		}
	}

	/* Not done? */
	if (!hlist_empty(&tmp)) {
		bio->bi_opf |= REQ_DM_POLL_LIST;
		/* Reset bio->bi_private to dm_io list head */
		hlist_move_list(&tmp, head);
		return 0;
	}
	return 1;
}

/*-----------------------------------------------------------------
 * An IDR is used to keep track of allocated minor numbers.
 *---------------------------------------------------------------*/
static void free_minor(int minor)
{
	spin_lock(&_minor_lock);
	idr_remove(&_minor_idr, minor);
	spin_unlock(&_minor_lock);
}

/*
 * See if the device with a specific minor # is free.
 */
static int specific_minor(int minor)
{
	int r;

	if (minor >= (1 << MINORBITS))
		return -EINVAL;

	idr_preload(GFP_KERNEL);
	spin_lock(&_minor_lock);

	r = idr_alloc(&_minor_idr, MINOR_ALLOCED, minor, minor + 1, GFP_NOWAIT);

	spin_unlock(&_minor_lock);
	idr_preload_end();
	if (r < 0)
		return r == -ENOSPC ? -EBUSY : r;
	return 0;
}

static int next_free_minor(int *minor)
{
	int r;

	idr_preload(GFP_KERNEL);
	spin_lock(&_minor_lock);

	r = idr_alloc(&_minor_idr, MINOR_ALLOCED, 0, 1 << MINORBITS, GFP_NOWAIT);

	spin_unlock(&_minor_lock);
	idr_preload_end();
	if (r < 0)
		return r;
	*minor = r;
	return 0;
}

static const struct block_device_operations dm_blk_dops;
static const struct block_device_operations dm_rq_blk_dops;
static const struct dax_operations dm_dax_ops;

static void dm_wq_work(struct work_struct *work);

#ifdef CONFIG_BLK_INLINE_ENCRYPTION
static void dm_queue_destroy_crypto_profile(struct request_queue *q)
{
	dm_destroy_crypto_profile(q->crypto_profile);
}

#else /* CONFIG_BLK_INLINE_ENCRYPTION */

static inline void dm_queue_destroy_crypto_profile(struct request_queue *q)
{
}
#endif /* !CONFIG_BLK_INLINE_ENCRYPTION */

static void cleanup_mapped_device(struct mapped_device *md)
{
	if (md->wq)
		destroy_workqueue(md->wq);
	dm_free_md_mempools(md->mempools);

	if (md->dax_dev) {
		dax_remove_host(md->disk);
		kill_dax(md->dax_dev);
		put_dax(md->dax_dev);
		md->dax_dev = NULL;
	}

	dm_cleanup_zoned_dev(md);
	if (md->disk) {
		spin_lock(&_minor_lock);
		md->disk->private_data = NULL;
		spin_unlock(&_minor_lock);
		if (dm_get_md_type(md) != DM_TYPE_NONE) {
			dm_sysfs_exit(md);
			del_gendisk(md->disk);
		}
		dm_queue_destroy_crypto_profile(md->queue);
		blk_cleanup_disk(md->disk);
	}

	if (md->pending_io) {
		free_percpu(md->pending_io);
		md->pending_io = NULL;
	}

	cleanup_srcu_struct(&md->io_barrier);

	mutex_destroy(&md->suspend_lock);
	mutex_destroy(&md->type_lock);
	mutex_destroy(&md->table_devices_lock);
	mutex_destroy(&md->swap_bios_lock);

	dm_mq_cleanup_mapped_device(md);
}

/*
 * Allocate and initialise a blank device with a given minor.
 */
static struct mapped_device *alloc_dev(int minor)
{
	int r, numa_node_id = dm_get_numa_node();
	struct mapped_device *md;
	void *old_md;

	md = kvzalloc_node(sizeof(*md), GFP_KERNEL, numa_node_id);
	if (!md) {
		DMWARN("unable to allocate device, out of memory.");
		return NULL;
	}

	if (!try_module_get(THIS_MODULE))
		goto bad_module_get;

	/* get a minor number for the dev */
	if (minor == DM_ANY_MINOR)
		r = next_free_minor(&minor);
	else
		r = specific_minor(minor);
	if (r < 0)
		goto bad_minor;

	r = init_srcu_struct(&md->io_barrier);
	if (r < 0)
		goto bad_io_barrier;

	md->numa_node_id = numa_node_id;
	md->init_tio_pdu = false;
	md->type = DM_TYPE_NONE;
	mutex_init(&md->suspend_lock);
	mutex_init(&md->type_lock);
	mutex_init(&md->table_devices_lock);
	spin_lock_init(&md->deferred_lock);
	atomic_set(&md->holders, 1);
	atomic_set(&md->open_count, 0);
	atomic_set(&md->event_nr, 0);
	atomic_set(&md->uevent_seq, 0);
	INIT_LIST_HEAD(&md->uevent_list);
	INIT_LIST_HEAD(&md->table_devices);
	spin_lock_init(&md->uevent_lock);

	/*
	 * default to bio-based until DM table is loaded and md->type
	 * established. If request-based table is loaded: blk-mq will
	 * override accordingly.
	 */
	md->disk = blk_alloc_disk(md->numa_node_id);
	if (!md->disk)
		goto bad;
	md->queue = md->disk->queue;

	init_waitqueue_head(&md->wait);
	INIT_WORK(&md->work, dm_wq_work);
	init_waitqueue_head(&md->eventq);
	init_completion(&md->kobj_holder.completion);

	md->swap_bios = get_swap_bios();
	sema_init(&md->swap_bios_semaphore, md->swap_bios);
	mutex_init(&md->swap_bios_lock);

	md->disk->major = _major;
	md->disk->first_minor = minor;
	md->disk->minors = 1;
	md->disk->flags |= GENHD_FL_NO_PART;
	md->disk->fops = &dm_blk_dops;
	md->disk->queue = md->queue;
	md->disk->private_data = md;
	sprintf(md->disk->disk_name, "dm-%d", minor);

	if (IS_ENABLED(CONFIG_FS_DAX)) {
		md->dax_dev = alloc_dax(md, &dm_dax_ops);
		if (IS_ERR(md->dax_dev)) {
			md->dax_dev = NULL;
			goto bad;
		}
		set_dax_nocache(md->dax_dev);
		set_dax_nomc(md->dax_dev);
		if (dax_add_host(md->dax_dev, md->disk))
			goto bad;
	}

	format_dev_t(md->name, MKDEV(_major, minor));

	md->wq = alloc_workqueue("kdmflush/%s", WQ_MEM_RECLAIM, 0, md->name);
	if (!md->wq)
		goto bad;

	md->pending_io = alloc_percpu(unsigned long);
	if (!md->pending_io)
		goto bad;

	dm_stats_init(&md->stats);

	/* Populate the mapping, nobody knows we exist yet */
	spin_lock(&_minor_lock);
	old_md = idr_replace(&_minor_idr, md, minor);
	spin_unlock(&_minor_lock);

	BUG_ON(old_md != MINOR_ALLOCED);

	return md;

bad:
	cleanup_mapped_device(md);
bad_io_barrier:
	free_minor(minor);
bad_minor:
	module_put(THIS_MODULE);
bad_module_get:
	kvfree(md);
	return NULL;
}

static void unlock_fs(struct mapped_device *md);

static void free_dev(struct mapped_device *md)
{
	int minor = MINOR(disk_devt(md->disk));

	unlock_fs(md);

	cleanup_mapped_device(md);

	free_table_devices(&md->table_devices);
	dm_stats_cleanup(&md->stats);
	free_minor(minor);

	module_put(THIS_MODULE);
	kvfree(md);
}

/*
 * Bind a table to the device.
 */
static void event_callback(void *context)
{
	unsigned long flags;
	LIST_HEAD(uevents);
	struct mapped_device *md = (struct mapped_device *) context;

	spin_lock_irqsave(&md->uevent_lock, flags);
	list_splice_init(&md->uevent_list, &uevents);
	spin_unlock_irqrestore(&md->uevent_lock, flags);

	dm_send_uevents(&uevents, &disk_to_dev(md->disk)->kobj);

	atomic_inc(&md->event_nr);
	wake_up(&md->eventq);
	dm_issue_global_event();
}

/*
 * Returns old map, which caller must destroy.
 */
static struct dm_table *__bind(struct mapped_device *md, struct dm_table *t,
			       struct queue_limits *limits)
{
	struct dm_table *old_map;
	sector_t size;
	int ret;

	lockdep_assert_held(&md->suspend_lock);

	size = dm_table_get_size(t);

	/*
	 * Wipe any geometry if the size of the table changed.
	 */
	if (size != dm_get_size(md))
		memset(&md->geometry, 0, sizeof(md->geometry));

	if (!get_capacity(md->disk))
		set_capacity(md->disk, size);
	else
		set_capacity_and_notify(md->disk, size);

	dm_table_event_callback(t, event_callback, md);

	if (dm_table_request_based(t)) {
		/*
		 * Leverage the fact that request-based DM targets are
		 * immutable singletons - used to optimize dm_mq_queue_rq.
		 */
		md->immutable_target = dm_table_get_immutable_target(t);

		/*
		 * There is no need to reload with request-based dm because the
		 * size of front_pad doesn't change.
		 *
		 * Note for future: If you are to reload bioset, prep-ed
		 * requests in the queue may refer to bio from the old bioset,
		 * so you must walk through the queue to unprep.
		 */
		if (!md->mempools) {
			md->mempools = t->mempools;
			t->mempools = NULL;
		}
	} else {
		/*
		 * The md may already have mempools that need changing.
		 * If so, reload bioset because front_pad may have changed
		 * because a different table was loaded.
		 */
		dm_free_md_mempools(md->mempools);
		md->mempools = t->mempools;
		t->mempools = NULL;
	}

	ret = dm_table_set_restrictions(t, md->queue, limits);
	if (ret) {
		old_map = ERR_PTR(ret);
		goto out;
	}

	old_map = rcu_dereference_protected(md->map, lockdep_is_held(&md->suspend_lock));
	rcu_assign_pointer(md->map, (void *)t);
	md->immutable_target_type = dm_table_get_immutable_target_type(t);

	if (old_map)
		dm_sync_table(md);
out:
	return old_map;
}

/*
 * Returns unbound table for the caller to free.
 */
static struct dm_table *__unbind(struct mapped_device *md)
{
	struct dm_table *map = rcu_dereference_protected(md->map, 1);

	if (!map)
		return NULL;

	dm_table_event_callback(map, NULL, NULL);
	RCU_INIT_POINTER(md->map, NULL);
	dm_sync_table(md);

	return map;
}

/*
 * Constructor for a new device.
 */
int dm_create(int minor, struct mapped_device **result)
{
	struct mapped_device *md;

	md = alloc_dev(minor);
	if (!md)
		return -ENXIO;

	dm_ima_reset_data(md);

	*result = md;
	return 0;
}

/*
 * Functions to manage md->type.
 * All are required to hold md->type_lock.
 */
void dm_lock_md_type(struct mapped_device *md)
{
	mutex_lock(&md->type_lock);
}

void dm_unlock_md_type(struct mapped_device *md)
{
	mutex_unlock(&md->type_lock);
}

void dm_set_md_type(struct mapped_device *md, enum dm_queue_mode type)
{
	BUG_ON(!mutex_is_locked(&md->type_lock));
	md->type = type;
}

enum dm_queue_mode dm_get_md_type(struct mapped_device *md)
{
	return md->type;
}

struct target_type *dm_get_immutable_target_type(struct mapped_device *md)
{
	return md->immutable_target_type;
}

/*
 * The queue_limits are only valid as long as you have a reference
 * count on 'md'.
 */
struct queue_limits *dm_get_queue_limits(struct mapped_device *md)
{
	BUG_ON(!atomic_read(&md->holders));
	return &md->queue->limits;
}
EXPORT_SYMBOL_GPL(dm_get_queue_limits);

/*
 * Setup the DM device's queue based on md's type
 */
int dm_setup_md_queue(struct mapped_device *md, struct dm_table *t)
{
	enum dm_queue_mode type = dm_table_get_type(t);
	struct queue_limits limits;
	int r;

	switch (type) {
	case DM_TYPE_REQUEST_BASED:
		md->disk->fops = &dm_rq_blk_dops;
		r = dm_mq_init_request_queue(md, t);
		if (r) {
			DMERR("Cannot initialize queue for request-based dm mapped device");
			return r;
		}
		break;
	case DM_TYPE_BIO_BASED:
	case DM_TYPE_DAX_BIO_BASED:
		break;
	case DM_TYPE_NONE:
		WARN_ON_ONCE(true);
		break;
	}

	r = dm_calculate_queue_limits(t, &limits);
	if (r) {
		DMERR("Cannot calculate initial queue limits");
		return r;
	}
	r = dm_table_set_restrictions(t, md->queue, &limits);
	if (r)
		return r;

	r = add_disk(md->disk);
	if (r)
		return r;

	r = dm_sysfs_init(md);
	if (r) {
		del_gendisk(md->disk);
		return r;
	}
	md->type = type;
	return 0;
}

struct mapped_device *dm_get_md(dev_t dev)
{
	struct mapped_device *md;
	unsigned minor = MINOR(dev);

	if (MAJOR(dev) != _major || minor >= (1 << MINORBITS))
		return NULL;

	spin_lock(&_minor_lock);

	md = idr_find(&_minor_idr, minor);
	if (!md || md == MINOR_ALLOCED || (MINOR(disk_devt(dm_disk(md))) != minor) ||
	    test_bit(DMF_FREEING, &md->flags) || dm_deleting_md(md)) {
		md = NULL;
		goto out;
	}
	dm_get(md);
out:
	spin_unlock(&_minor_lock);

	return md;
}
EXPORT_SYMBOL_GPL(dm_get_md);

void *dm_get_mdptr(struct mapped_device *md)
{
	return md->interface_ptr;
}

void dm_set_mdptr(struct mapped_device *md, void *ptr)
{
	md->interface_ptr = ptr;
}

void dm_get(struct mapped_device *md)
{
	atomic_inc(&md->holders);
	BUG_ON(test_bit(DMF_FREEING, &md->flags));
}

int dm_hold(struct mapped_device *md)
{
	spin_lock(&_minor_lock);
	if (test_bit(DMF_FREEING, &md->flags)) {
		spin_unlock(&_minor_lock);
		return -EBUSY;
	}
	dm_get(md);
	spin_unlock(&_minor_lock);
	return 0;
}
EXPORT_SYMBOL_GPL(dm_hold);

const char *dm_device_name(struct mapped_device *md)
{
	return md->name;
}
EXPORT_SYMBOL_GPL(dm_device_name);

static void __dm_destroy(struct mapped_device *md, bool wait)
{
	struct dm_table *map;
	int srcu_idx;

	might_sleep();

	spin_lock(&_minor_lock);
	idr_replace(&_minor_idr, MINOR_ALLOCED, MINOR(disk_devt(dm_disk(md))));
	set_bit(DMF_FREEING, &md->flags);
	spin_unlock(&_minor_lock);

	blk_mark_disk_dead(md->disk);

	/*
	 * Take suspend_lock so that presuspend and postsuspend methods
	 * do not race with internal suspend.
	 */
	mutex_lock(&md->suspend_lock);
	map = dm_get_live_table(md, &srcu_idx);
	if (!dm_suspended_md(md)) {
		dm_table_presuspend_targets(map);
		set_bit(DMF_SUSPENDED, &md->flags);
		set_bit(DMF_POST_SUSPENDING, &md->flags);
		dm_table_postsuspend_targets(map);
	}
	/* dm_put_live_table must be before msleep, otherwise deadlock is possible */
	dm_put_live_table(md, srcu_idx);
	mutex_unlock(&md->suspend_lock);

	/*
	 * Rare, but there may be I/O requests still going to complete,
	 * for example.  Wait for all references to disappear.
	 * No one should increment the reference count of the mapped_device,
	 * after the mapped_device state becomes DMF_FREEING.
	 */
	if (wait)
		while (atomic_read(&md->holders))
			msleep(1);
	else if (atomic_read(&md->holders))
		DMWARN("%s: Forcibly removing mapped_device still in use! (%d users)",
		       dm_device_name(md), atomic_read(&md->holders));

	dm_table_destroy(__unbind(md));
	free_dev(md);
}

void dm_destroy(struct mapped_device *md)
{
	__dm_destroy(md, true);
}

void dm_destroy_immediate(struct mapped_device *md)
{
	__dm_destroy(md, false);
}

void dm_put(struct mapped_device *md)
{
	atomic_dec(&md->holders);
}
EXPORT_SYMBOL_GPL(dm_put);

static bool dm_in_flight_bios(struct mapped_device *md)
{
	int cpu;
	unsigned long sum = 0;

	for_each_possible_cpu(cpu)
		sum += *per_cpu_ptr(md->pending_io, cpu);

	return sum != 0;
}

static int dm_wait_for_bios_completion(struct mapped_device *md, unsigned int task_state)
{
	int r = 0;
	DEFINE_WAIT(wait);

	while (true) {
		prepare_to_wait(&md->wait, &wait, task_state);

		if (!dm_in_flight_bios(md))
			break;

		if (signal_pending_state(task_state, current)) {
			r = -EINTR;
			break;
		}

		io_schedule();
	}
	finish_wait(&md->wait, &wait);

	smp_rmb();

	return r;
}

static int dm_wait_for_completion(struct mapped_device *md, unsigned int task_state)
{
	int r = 0;

	if (!queue_is_mq(md->queue))
		return dm_wait_for_bios_completion(md, task_state);

	while (true) {
		if (!blk_mq_queue_inflight(md->queue))
			break;

		if (signal_pending_state(task_state, current)) {
			r = -EINTR;
			break;
		}

		msleep(5);
	}

	return r;
}

/*
 * Process the deferred bios
 */
static void dm_wq_work(struct work_struct *work)
{
	struct mapped_device *md = container_of(work, struct mapped_device, work);
	struct bio *bio;

	while (!test_bit(DMF_BLOCK_IO_FOR_SUSPEND, &md->flags)) {
		spin_lock_irq(&md->deferred_lock);
		bio = bio_list_pop(&md->deferred);
		spin_unlock_irq(&md->deferred_lock);

		if (!bio)
			break;

		submit_bio_noacct(bio);
	}
}

static void dm_queue_flush(struct mapped_device *md)
{
	clear_bit(DMF_BLOCK_IO_FOR_SUSPEND, &md->flags);
	smp_mb__after_atomic();
	queue_work(md->wq, &md->work);
}

/*
 * Swap in a new table, returning the old one for the caller to destroy.
 */
struct dm_table *dm_swap_table(struct mapped_device *md, struct dm_table *table)
{
	struct dm_table *live_map = NULL, *map = ERR_PTR(-EINVAL);
	struct queue_limits limits;
	int r;

	mutex_lock(&md->suspend_lock);

	/* device must be suspended */
	if (!dm_suspended_md(md))
		goto out;

	/*
	 * If the new table has no data devices, retain the existing limits.
	 * This helps multipath with queue_if_no_path if all paths disappear,
	 * then new I/O is queued based on these limits, and then some paths
	 * reappear.
	 */
	if (dm_table_has_no_data_devices(table)) {
		live_map = dm_get_live_table_fast(md);
		if (live_map)
			limits = md->queue->limits;
		dm_put_live_table_fast(md);
	}

	if (!live_map) {
		r = dm_calculate_queue_limits(table, &limits);
		if (r) {
			map = ERR_PTR(r);
			goto out;
		}
	}

	map = __bind(md, table, &limits);
	dm_issue_global_event();

out:
	mutex_unlock(&md->suspend_lock);
	return map;
}

/*
 * Functions to lock and unlock any filesystem running on the
 * device.
 */
static int lock_fs(struct mapped_device *md)
{
	int r;

	WARN_ON(test_bit(DMF_FROZEN, &md->flags));

	r = freeze_bdev(md->disk->part0);
	if (!r)
		set_bit(DMF_FROZEN, &md->flags);
	return r;
}

static void unlock_fs(struct mapped_device *md)
{
	if (!test_bit(DMF_FROZEN, &md->flags))
		return;
	thaw_bdev(md->disk->part0);
	clear_bit(DMF_FROZEN, &md->flags);
}

/*
 * @suspend_flags: DM_SUSPEND_LOCKFS_FLAG and/or DM_SUSPEND_NOFLUSH_FLAG
 * @task_state: e.g. TASK_INTERRUPTIBLE or TASK_UNINTERRUPTIBLE
 * @dmf_suspended_flag: DMF_SUSPENDED or DMF_SUSPENDED_INTERNALLY
 *
 * If __dm_suspend returns 0, the device is completely quiescent
 * now. There is no request-processing activity. All new requests
 * are being added to md->deferred list.
 */
static int __dm_suspend(struct mapped_device *md, struct dm_table *map,
			unsigned suspend_flags, unsigned int task_state,
			int dmf_suspended_flag)
{
	bool do_lockfs = suspend_flags & DM_SUSPEND_LOCKFS_FLAG;
	bool noflush = suspend_flags & DM_SUSPEND_NOFLUSH_FLAG;
	int r;

	lockdep_assert_held(&md->suspend_lock);

	/*
	 * DMF_NOFLUSH_SUSPENDING must be set before presuspend.
	 * This flag is cleared before dm_suspend returns.
	 */
	if (noflush)
		set_bit(DMF_NOFLUSH_SUSPENDING, &md->flags);
	else
		DMDEBUG("%s: suspending with flush", dm_device_name(md));

	/*
	 * This gets reverted if there's an error later and the targets
	 * provide the .presuspend_undo hook.
	 */
	dm_table_presuspend_targets(map);

	/*
	 * Flush I/O to the device.
	 * Any I/O submitted after lock_fs() may not be flushed.
	 * noflush takes precedence over do_lockfs.
	 * (lock_fs() flushes I/Os and waits for them to complete.)
	 */
	if (!noflush && do_lockfs) {
		r = lock_fs(md);
		if (r) {
			dm_table_presuspend_undo_targets(map);
			return r;
		}
	}

	/*
	 * Here we must make sure that no processes are submitting requests
	 * to target drivers i.e. no one may be executing
	 * dm_split_and_process_bio from dm_submit_bio.
	 *
	 * To get all processes out of dm_split_and_process_bio in dm_submit_bio,
	 * we take the write lock. To prevent any process from reentering
	 * dm_split_and_process_bio from dm_submit_bio and quiesce the thread
	 * (dm_wq_work), we set DMF_BLOCK_IO_FOR_SUSPEND and call
	 * flush_workqueue(md->wq).
	 */
	set_bit(DMF_BLOCK_IO_FOR_SUSPEND, &md->flags);
	if (map)
		synchronize_srcu(&md->io_barrier);

	/*
	 * Stop md->queue before flushing md->wq in case request-based
	 * dm defers requests to md->wq from md->queue.
	 */
	if (dm_request_based(md))
		dm_stop_queue(md->queue);

	flush_workqueue(md->wq);

	/*
	 * At this point no more requests are entering target request routines.
	 * We call dm_wait_for_completion to wait for all existing requests
	 * to finish.
	 */
	r = dm_wait_for_completion(md, task_state);
	if (!r)
		set_bit(dmf_suspended_flag, &md->flags);

	if (noflush)
		clear_bit(DMF_NOFLUSH_SUSPENDING, &md->flags);
	if (map)
		synchronize_srcu(&md->io_barrier);

	/* were we interrupted ? */
	if (r < 0) {
		dm_queue_flush(md);

		if (dm_request_based(md))
			dm_start_queue(md->queue);

		unlock_fs(md);
		dm_table_presuspend_undo_targets(map);
		/* pushback list is already flushed, so skip flush */
	}

	return r;
}

/*
 * We need to be able to change a mapping table under a mounted
 * filesystem.  For example we might want to move some data in
 * the background.  Before the table can be swapped with
 * dm_bind_table, dm_suspend must be called to flush any in
 * flight bios and ensure that any further io gets deferred.
 */
/*
 * Suspend mechanism in request-based dm.
 *
 * 1. Flush all I/Os by lock_fs() if needed.
 * 2. Stop dispatching any I/O by stopping the request_queue.
 * 3. Wait for all in-flight I/Os to be completed or requeued.
 *
 * To abort suspend, start the request_queue.
 */
int dm_suspend(struct mapped_device *md, unsigned suspend_flags)
{
	struct dm_table *map = NULL;
	int r = 0;

retry:
	mutex_lock_nested(&md->suspend_lock, SINGLE_DEPTH_NESTING);

	if (dm_suspended_md(md)) {
		r = -EINVAL;
		goto out_unlock;
	}

	if (dm_suspended_internally_md(md)) {
		/* already internally suspended, wait for internal resume */
		mutex_unlock(&md->suspend_lock);
		r = wait_on_bit(&md->flags, DMF_SUSPENDED_INTERNALLY, TASK_INTERRUPTIBLE);
		if (r)
			return r;
		goto retry;
	}

	map = rcu_dereference_protected(md->map, lockdep_is_held(&md->suspend_lock));

	r = __dm_suspend(md, map, suspend_flags, TASK_INTERRUPTIBLE, DMF_SUSPENDED);
	if (r)
		goto out_unlock;

	set_bit(DMF_POST_SUSPENDING, &md->flags);
	dm_table_postsuspend_targets(map);
	clear_bit(DMF_POST_SUSPENDING, &md->flags);

out_unlock:
	mutex_unlock(&md->suspend_lock);
	return r;
}

static int __dm_resume(struct mapped_device *md, struct dm_table *map)
{
	if (map) {
		int r = dm_table_resume_targets(map);
		if (r)
			return r;
	}

	dm_queue_flush(md);

	/*
	 * Flushing deferred I/Os must be done after targets are resumed
	 * so that mapping of targets can work correctly.
	 * Request-based dm is queueing the deferred I/Os in its request_queue.
	 */
	if (dm_request_based(md))
		dm_start_queue(md->queue);

	unlock_fs(md);

	return 0;
}

int dm_resume(struct mapped_device *md)
{
	int r;
	struct dm_table *map = NULL;

retry:
	r = -EINVAL;
	mutex_lock_nested(&md->suspend_lock, SINGLE_DEPTH_NESTING);

	if (!dm_suspended_md(md))
		goto out;

	if (dm_suspended_internally_md(md)) {
		/* already internally suspended, wait for internal resume */
		mutex_unlock(&md->suspend_lock);
		r = wait_on_bit(&md->flags, DMF_SUSPENDED_INTERNALLY, TASK_INTERRUPTIBLE);
		if (r)
			return r;
		goto retry;
	}

	map = rcu_dereference_protected(md->map, lockdep_is_held(&md->suspend_lock));
	if (!map || !dm_table_get_size(map))
		goto out;

	r = __dm_resume(md, map);
	if (r)
		goto out;

	clear_bit(DMF_SUSPENDED, &md->flags);
out:
	mutex_unlock(&md->suspend_lock);

	return r;
}

/*
 * Internal suspend/resume works like userspace-driven suspend. It waits
 * until all bios finish and prevents issuing new bios to the target drivers.
 * It may be used only from the kernel.
 */

static void __dm_internal_suspend(struct mapped_device *md, unsigned suspend_flags)
{
	struct dm_table *map = NULL;

	lockdep_assert_held(&md->suspend_lock);

	if (md->internal_suspend_count++)
		return; /* nested internal suspend */

	if (dm_suspended_md(md)) {
		set_bit(DMF_SUSPENDED_INTERNALLY, &md->flags);
		return; /* nest suspend */
	}

	map = rcu_dereference_protected(md->map, lockdep_is_held(&md->suspend_lock));

	/*
	 * Using TASK_UNINTERRUPTIBLE because only NOFLUSH internal suspend is
	 * supported.  Properly supporting a TASK_INTERRUPTIBLE internal suspend
	 * would require changing .presuspend to return an error -- avoid this
	 * until there is a need for more elaborate variants of internal suspend.
	 */
	(void) __dm_suspend(md, map, suspend_flags, TASK_UNINTERRUPTIBLE,
			    DMF_SUSPENDED_INTERNALLY);

	set_bit(DMF_POST_SUSPENDING, &md->flags);
	dm_table_postsuspend_targets(map);
	clear_bit(DMF_POST_SUSPENDING, &md->flags);
}

static void __dm_internal_resume(struct mapped_device *md)
{
	BUG_ON(!md->internal_suspend_count);

	if (--md->internal_suspend_count)
		return; /* resume from nested internal suspend */

	if (dm_suspended_md(md))
		goto done; /* resume from nested suspend */

	/*
	 * NOTE: existing callers don't need to call dm_table_resume_targets
	 * (which may fail -- so best to avoid it for now by passing NULL map)
	 */
	(void) __dm_resume(md, NULL);

done:
	clear_bit(DMF_SUSPENDED_INTERNALLY, &md->flags);
	smp_mb__after_atomic();
	wake_up_bit(&md->flags, DMF_SUSPENDED_INTERNALLY);
}

void dm_internal_suspend_noflush(struct mapped_device *md)
{
	mutex_lock(&md->suspend_lock);
	__dm_internal_suspend(md, DM_SUSPEND_NOFLUSH_FLAG);
	mutex_unlock(&md->suspend_lock);
}
EXPORT_SYMBOL_GPL(dm_internal_suspend_noflush);

void dm_internal_resume(struct mapped_device *md)
{
	mutex_lock(&md->suspend_lock);
	__dm_internal_resume(md);
	mutex_unlock(&md->suspend_lock);
}
EXPORT_SYMBOL_GPL(dm_internal_resume);

/*
 * Fast variants of internal suspend/resume hold md->suspend_lock,
 * which prevents interaction with userspace-driven suspend.
 */

void dm_internal_suspend_fast(struct mapped_device *md)
{
	mutex_lock(&md->suspend_lock);
	if (dm_suspended_md(md) || dm_suspended_internally_md(md))
		return;

	set_bit(DMF_BLOCK_IO_FOR_SUSPEND, &md->flags);
	synchronize_srcu(&md->io_barrier);
	flush_workqueue(md->wq);
	dm_wait_for_completion(md, TASK_UNINTERRUPTIBLE);
}
EXPORT_SYMBOL_GPL(dm_internal_suspend_fast);

void dm_internal_resume_fast(struct mapped_device *md)
{
	if (dm_suspended_md(md) || dm_suspended_internally_md(md))
		goto done;

	dm_queue_flush(md);

done:
	mutex_unlock(&md->suspend_lock);
}
EXPORT_SYMBOL_GPL(dm_internal_resume_fast);

/*-----------------------------------------------------------------
 * Event notification.
 *---------------------------------------------------------------*/
int dm_kobject_uevent(struct mapped_device *md, enum kobject_action action,
		       unsigned cookie)
{
	int r;
	unsigned noio_flag;
	char udev_cookie[DM_COOKIE_LENGTH];
	char *envp[] = { udev_cookie, NULL };

	noio_flag = memalloc_noio_save();

	if (!cookie)
		r = kobject_uevent(&disk_to_dev(md->disk)->kobj, action);
	else {
		snprintf(udev_cookie, DM_COOKIE_LENGTH, "%s=%u",
			 DM_COOKIE_ENV_VAR_NAME, cookie);
		r = kobject_uevent_env(&disk_to_dev(md->disk)->kobj,
				       action, envp);
	}

	memalloc_noio_restore(noio_flag);

	return r;
}

uint32_t dm_next_uevent_seq(struct mapped_device *md)
{
	return atomic_add_return(1, &md->uevent_seq);
}

uint32_t dm_get_event_nr(struct mapped_device *md)
{
	return atomic_read(&md->event_nr);
}

int dm_wait_event(struct mapped_device *md, int event_nr)
{
	return wait_event_interruptible(md->eventq,
			(event_nr != atomic_read(&md->event_nr)));
}

void dm_uevent_add(struct mapped_device *md, struct list_head *elist)
{
	unsigned long flags;

	spin_lock_irqsave(&md->uevent_lock, flags);
	list_add(elist, &md->uevent_list);
	spin_unlock_irqrestore(&md->uevent_lock, flags);
}

/*
 * The gendisk is only valid as long as you have a reference
 * count on 'md'.
 */
struct gendisk *dm_disk(struct mapped_device *md)
{
	return md->disk;
}
EXPORT_SYMBOL_GPL(dm_disk);

struct kobject *dm_kobject(struct mapped_device *md)
{
	return &md->kobj_holder.kobj;
}

struct mapped_device *dm_get_from_kobject(struct kobject *kobj)
{
	struct mapped_device *md;

	md = container_of(kobj, struct mapped_device, kobj_holder.kobj);

	spin_lock(&_minor_lock);
	if (test_bit(DMF_FREEING, &md->flags) || dm_deleting_md(md)) {
		md = NULL;
		goto out;
	}
	dm_get(md);
out:
	spin_unlock(&_minor_lock);

	return md;
}

int dm_suspended_md(struct mapped_device *md)
{
	return test_bit(DMF_SUSPENDED, &md->flags);
}

static int dm_post_suspending_md(struct mapped_device *md)
{
	return test_bit(DMF_POST_SUSPENDING, &md->flags);
}

int dm_suspended_internally_md(struct mapped_device *md)
{
	return test_bit(DMF_SUSPENDED_INTERNALLY, &md->flags);
}

int dm_test_deferred_remove_flag(struct mapped_device *md)
{
	return test_bit(DMF_DEFERRED_REMOVE, &md->flags);
}

int dm_suspended(struct dm_target *ti)
{
	return dm_suspended_md(ti->table->md);
}
EXPORT_SYMBOL_GPL(dm_suspended);

int dm_post_suspending(struct dm_target *ti)
{
	return dm_post_suspending_md(ti->table->md);
}
EXPORT_SYMBOL_GPL(dm_post_suspending);

int dm_noflush_suspending(struct dm_target *ti)
{
	return __noflush_suspending(ti->table->md);
}
EXPORT_SYMBOL_GPL(dm_noflush_suspending);

struct dm_md_mempools *dm_alloc_md_mempools(struct mapped_device *md, enum dm_queue_mode type,
					    unsigned per_io_data_size, unsigned min_pool_size,
					    bool integrity, bool poll)
{
	struct dm_md_mempools *pools = kzalloc_node(sizeof(*pools), GFP_KERNEL, md->numa_node_id);
	unsigned int pool_size = 0;
	unsigned int front_pad, io_front_pad;
	int ret;

	if (!pools)
		return NULL;

	switch (type) {
	case DM_TYPE_BIO_BASED:
	case DM_TYPE_DAX_BIO_BASED:
		pool_size = max(dm_get_reserved_bio_based_ios(), min_pool_size);
		front_pad = roundup(per_io_data_size, __alignof__(struct dm_target_io)) + DM_TARGET_IO_BIO_OFFSET;
		io_front_pad = roundup(per_io_data_size,  __alignof__(struct dm_io)) + DM_IO_BIO_OFFSET;
		ret = bioset_init(&pools->io_bs, pool_size, io_front_pad, poll ? BIOSET_PERCPU_CACHE : 0);
		if (ret)
			goto out;
		if (integrity && bioset_integrity_create(&pools->io_bs, pool_size))
			goto out;
		break;
	case DM_TYPE_REQUEST_BASED:
		pool_size = max(dm_get_reserved_rq_based_ios(), min_pool_size);
		front_pad = offsetof(struct dm_rq_clone_bio_info, clone);
		/* per_io_data_size is used for blk-mq pdu at queue allocation */
		break;
	default:
		BUG();
	}

	ret = bioset_init(&pools->bs, pool_size, front_pad, 0);
	if (ret)
		goto out;

	if (integrity && bioset_integrity_create(&pools->bs, pool_size))
		goto out;

	return pools;

out:
	dm_free_md_mempools(pools);

	return NULL;
}

void dm_free_md_mempools(struct dm_md_mempools *pools)
{
	if (!pools)
		return;

	bioset_exit(&pools->bs);
	bioset_exit(&pools->io_bs);

	kfree(pools);
}

struct dm_pr {
	u64	old_key;
	u64	new_key;
	u32	flags;
	bool	fail_early;
};

static int dm_call_pr(struct block_device *bdev, iterate_devices_callout_fn fn,
		      void *data)
{
	struct mapped_device *md = bdev->bd_disk->private_data;
	struct dm_table *table;
	struct dm_target *ti;
	int ret = -ENOTTY, srcu_idx;

	table = dm_get_live_table(md, &srcu_idx);
	if (!table || !dm_table_get_size(table))
		goto out;

	/* We only support devices that have a single target */
	if (dm_table_get_num_targets(table) != 1)
		goto out;
	ti = dm_table_get_target(table, 0);

	ret = -EINVAL;
	if (!ti->type->iterate_devices)
		goto out;

	ret = ti->type->iterate_devices(ti, fn, data);
out:
	dm_put_live_table(md, srcu_idx);
	return ret;
}

/*
 * For register / unregister we need to manually call out to every path.
 */
static int __dm_pr_register(struct dm_target *ti, struct dm_dev *dev,
			    sector_t start, sector_t len, void *data)
{
	struct dm_pr *pr = data;
	const struct pr_ops *ops = dev->bdev->bd_disk->fops->pr_ops;

	if (!ops || !ops->pr_register)
		return -EOPNOTSUPP;
	return ops->pr_register(dev->bdev, pr->old_key, pr->new_key, pr->flags);
}

static int dm_pr_register(struct block_device *bdev, u64 old_key, u64 new_key,
			  u32 flags)
{
	struct dm_pr pr = {
		.old_key	= old_key,
		.new_key	= new_key,
		.flags		= flags,
		.fail_early	= true,
	};
	int ret;

	ret = dm_call_pr(bdev, __dm_pr_register, &pr);
	if (ret && new_key) {
		/* unregister all paths if we failed to register any path */
		pr.old_key = new_key;
		pr.new_key = 0;
		pr.flags = 0;
		pr.fail_early = false;
		dm_call_pr(bdev, __dm_pr_register, &pr);
	}

	return ret;
}

static int dm_pr_reserve(struct block_device *bdev, u64 key, enum pr_type type,
			 u32 flags)
{
	struct mapped_device *md = bdev->bd_disk->private_data;
	const struct pr_ops *ops;
	int r, srcu_idx;

	r = dm_prepare_ioctl(md, &srcu_idx, &bdev);
	if (r < 0)
		goto out;

	ops = bdev->bd_disk->fops->pr_ops;
	if (ops && ops->pr_reserve)
		r = ops->pr_reserve(bdev, key, type, flags);
	else
		r = -EOPNOTSUPP;
out:
	dm_unprepare_ioctl(md, srcu_idx);
	return r;
}

static int dm_pr_release(struct block_device *bdev, u64 key, enum pr_type type)
{
	struct mapped_device *md = bdev->bd_disk->private_data;
	const struct pr_ops *ops;
	int r, srcu_idx;

	r = dm_prepare_ioctl(md, &srcu_idx, &bdev);
	if (r < 0)
		goto out;

	ops = bdev->bd_disk->fops->pr_ops;
	if (ops && ops->pr_release)
		r = ops->pr_release(bdev, key, type);
	else
		r = -EOPNOTSUPP;
out:
	dm_unprepare_ioctl(md, srcu_idx);
	return r;
}

static int dm_pr_preempt(struct block_device *bdev, u64 old_key, u64 new_key,
			 enum pr_type type, bool abort)
{
	struct mapped_device *md = bdev->bd_disk->private_data;
	const struct pr_ops *ops;
	int r, srcu_idx;

	r = dm_prepare_ioctl(md, &srcu_idx, &bdev);
	if (r < 0)
		goto out;

	ops = bdev->bd_disk->fops->pr_ops;
	if (ops && ops->pr_preempt)
		r = ops->pr_preempt(bdev, old_key, new_key, type, abort);
	else
		r = -EOPNOTSUPP;
out:
	dm_unprepare_ioctl(md, srcu_idx);
	return r;
}

static int dm_pr_clear(struct block_device *bdev, u64 key)
{
	struct mapped_device *md = bdev->bd_disk->private_data;
	const struct pr_ops *ops;
	int r, srcu_idx;

	r = dm_prepare_ioctl(md, &srcu_idx, &bdev);
	if (r < 0)
		goto out;

	ops = bdev->bd_disk->fops->pr_ops;
	if (ops && ops->pr_clear)
		r = ops->pr_clear(bdev, key);
	else
		r = -EOPNOTSUPP;
out:
	dm_unprepare_ioctl(md, srcu_idx);
	return r;
}

static const struct pr_ops dm_pr_ops = {
	.pr_register	= dm_pr_register,
	.pr_reserve	= dm_pr_reserve,
	.pr_release	= dm_pr_release,
	.pr_preempt	= dm_pr_preempt,
	.pr_clear	= dm_pr_clear,
};

static const struct block_device_operations dm_blk_dops = {
	.submit_bio = dm_submit_bio,
	.poll_bio = dm_poll_bio,
	.open = dm_blk_open,
	.release = dm_blk_close,
	.ioctl = dm_blk_ioctl,
	.getgeo = dm_blk_getgeo,
	.report_zones = dm_blk_report_zones,
	.pr_ops = &dm_pr_ops,
	.owner = THIS_MODULE
};

static const struct block_device_operations dm_rq_blk_dops = {
	.open = dm_blk_open,
	.release = dm_blk_close,
	.ioctl = dm_blk_ioctl,
	.getgeo = dm_blk_getgeo,
	.pr_ops = &dm_pr_ops,
	.owner = THIS_MODULE
};

static const struct dax_operations dm_dax_ops = {
	.direct_access = dm_dax_direct_access,
	.zero_page_range = dm_dax_zero_page_range,
	.recovery_write = dm_dax_recovery_write,
};

/*
 * module hooks
 */
module_init(dm_init);
module_exit(dm_exit);

module_param(major, uint, 0);
MODULE_PARM_DESC(major, "The major number of the device mapper");

module_param(reserved_bio_based_ios, uint, S_IRUGO | S_IWUSR);
MODULE_PARM_DESC(reserved_bio_based_ios, "Reserved IOs in bio-based mempools");

module_param(dm_numa_node, int, S_IRUGO | S_IWUSR);
MODULE_PARM_DESC(dm_numa_node, "NUMA node for DM device memory allocations");

module_param(swap_bios, int, S_IRUGO | S_IWUSR);
MODULE_PARM_DESC(swap_bios, "Maximum allowed inflight swap IOs");

MODULE_DESCRIPTION(DM_NAME " driver");
MODULE_AUTHOR("Joe Thornber <dm-devel@redhat.com>");
MODULE_LICENSE("GPL");<|MERGE_RESOLUTION|>--- conflicted
+++ resolved
@@ -84,12 +84,8 @@
 	struct dm_io *io;
 	sector_t sector;
 	unsigned sector_count;
-<<<<<<< HEAD
-	bool submit_as_polled;
-=======
 	bool is_abnormal_io:1;
 	bool submit_as_polled:1;
->>>>>>> 88084a3d
 };
 
 #define DM_TARGET_IO_BIO_OFFSET (offsetof(struct dm_target_io, clone))
@@ -499,39 +495,6 @@
 	return ((bio->bi_opf & REQ_PREFLUSH) && bio->bi_iter.bi_size);
 }
 
-<<<<<<< HEAD
-static void dm_io_acct(bool end, struct mapped_device *md, struct bio *bio,
-		       unsigned long start_time, struct dm_stats_aux *stats_aux)
-{
-	bool is_flush_with_data;
-	unsigned int bi_size;
-
-	/* If REQ_PREFLUSH set save any payload but do not account it */
-	is_flush_with_data = bio_is_flush_with_data(bio);
-	if (is_flush_with_data) {
-		bi_size = bio->bi_iter.bi_size;
-		bio->bi_iter.bi_size = 0;
-	}
-
-	if (!end)
-		bio_start_io_acct_time(bio, start_time);
-	else
-		bio_end_io_acct(bio, start_time);
-
-	if (unlikely(dm_stats_used(&md->stats)))
-		dm_stats_account_io(&md->stats, bio_data_dir(bio),
-				    bio->bi_iter.bi_sector, bio_sectors(bio),
-				    end, start_time, stats_aux);
-
-	/* Restore bio's payload so it does get accounted upon requeue */
-	if (is_flush_with_data)
-		bio->bi_iter.bi_size = bi_size;
-}
-
-static void __dm_start_io_acct(struct dm_io *io, struct bio *bio)
-{
-	dm_io_acct(false, io->md, bio, io->start_time, &io->stats_aux);
-=======
 static void dm_io_acct(struct dm_io *io, bool end)
 {
 	struct dm_stats_aux *stats_aux = &io->stats_aux;
@@ -575,31 +538,10 @@
 static void __dm_start_io_acct(struct dm_io *io)
 {
 	dm_io_acct(io, false);
->>>>>>> 88084a3d
 }
 
 static void dm_start_io_acct(struct dm_io *io, struct bio *clone)
 {
-<<<<<<< HEAD
-	/* Must account IO to DM device in terms of orig_bio */
-	struct bio *bio = io->orig_bio;
-
-	/*
-	 * Ensure IO accounting is only ever started once.
-	 * Expect no possibility for race unless DM_TIO_IS_DUPLICATE_BIO.
-	 */
-	if (!clone ||
-	    likely(!dm_tio_flagged(clone_to_tio(clone), DM_TIO_IS_DUPLICATE_BIO))) {
-		if (WARN_ON_ONCE(dm_io_flagged(io, DM_IO_ACCOUNTED)))
-			return;
-		dm_io_set_flag(io, DM_IO_ACCOUNTED);
-	} else {
-		unsigned long flags;
-		if (dm_io_flagged(io, DM_IO_ACCOUNTED))
-			return;
-		/* Can afford locking given DM_TIO_IS_DUPLICATE_BIO */
-		spin_lock_irqsave(&io->lock, flags);
-=======
 	/*
 	 * Ensure IO accounting is only ever started once.
 	 */
@@ -617,26 +559,16 @@
 			spin_unlock_irqrestore(&io->lock, flags);
 			return;
 		}
->>>>>>> 88084a3d
 		dm_io_set_flag(io, DM_IO_ACCOUNTED);
 		spin_unlock_irqrestore(&io->lock, flags);
 	}
 
-<<<<<<< HEAD
-	__dm_start_io_acct(io, bio);
-}
-
-static void dm_end_io_acct(struct dm_io *io, struct bio *bio)
-{
-	dm_io_acct(true, io->md, bio, io->start_time, &io->stats_aux);
-=======
 	__dm_start_io_acct(io);
 }
 
 static void dm_end_io_acct(struct dm_io *io)
 {
 	dm_io_acct(io, true);
->>>>>>> 88084a3d
 }
 
 static struct dm_io *alloc_io(struct mapped_device *md, struct bio *bio)
@@ -645,13 +577,9 @@
 	struct dm_target_io *tio;
 	struct bio *clone;
 
-<<<<<<< HEAD
-	clone = bio_alloc_clone(bio->bi_bdev, bio, GFP_NOIO, &md->io_bs);
-=======
 	clone = bio_alloc_clone(NULL, bio, GFP_NOIO, &md->mempools->io_bs);
 	/* Set default bdev, but target must bio_set_dev() before issuing IO */
 	clone->bi_bdev = md->disk->part0;
->>>>>>> 88084a3d
 
 	tio = clone_to_tio(clone);
 	tio->flags = 0;
@@ -660,14 +588,6 @@
 
 	io = container_of(tio, struct dm_io, tio);
 	io->magic = DM_IO_MAGIC;
-<<<<<<< HEAD
-	io->status = 0;
-	atomic_set(&io->io_count, 1);
-	this_cpu_inc(*md->pending_io);
-	io->orig_bio = NULL;
-	io->md = md;
-	io->map_task = current;
-=======
 	io->status = BLK_STS_OK;
 
 	/* one ref is for submission, the other is for completion */
@@ -676,17 +596,12 @@
 	io->orig_bio = bio;
 	io->split_bio = NULL;
 	io->md = md;
->>>>>>> 88084a3d
 	spin_lock_init(&io->lock);
 	io->start_time = jiffies;
 	io->flags = 0;
 
-<<<<<<< HEAD
-	dm_stats_record_start(&md->stats, &io->stats_aux);
-=======
 	if (static_branch_unlikely(&stats_enabled))
 		dm_stats_record_start(&md->stats, &io->stats_aux);
->>>>>>> 88084a3d
 
 	return io;
 }
@@ -697,11 +612,7 @@
 }
 
 static struct bio *alloc_tio(struct clone_info *ci, struct dm_target *ti,
-<<<<<<< HEAD
-		unsigned target_bio_nr, unsigned *len, gfp_t gfp_mask)
-=======
 			     unsigned target_bio_nr, unsigned *len, gfp_t gfp_mask)
->>>>>>> 88084a3d
 {
 	struct dm_target_io *tio;
 	struct bio *clone;
@@ -712,15 +623,10 @@
 		/* alloc_io() already initialized embedded clone */
 		clone = &tio->clone;
 	} else {
-<<<<<<< HEAD
-		clone = bio_alloc_clone(ci->bio->bi_bdev, ci->bio,
-					gfp_mask, &ci->io->md->bs);
-=======
 		struct mapped_device *md = ci->io->md;
 
 		clone = bio_alloc_clone(NULL, ci->bio, gfp_mask,
 					&md->mempools->bs);
->>>>>>> 88084a3d
 		if (!clone)
 			return NULL;
 		/* Set default bdev, but target must bio_set_dev() before issuing IO */
@@ -729,12 +635,6 @@
 		/* REQ_DM_POLL_LIST shouldn't be inherited */
 		clone->bi_opf &= ~REQ_DM_POLL_LIST;
 
-<<<<<<< HEAD
-		/* REQ_DM_POLL_LIST shouldn't be inherited */
-		clone->bi_opf &= ~REQ_DM_POLL_LIST;
-
-=======
->>>>>>> 88084a3d
 		tio = clone_to_tio(clone);
 		tio->flags = 0; /* also clears DM_TIO_INSIDE_DM_IO */
 	}
@@ -988,11 +888,7 @@
 {
 	blk_status_t io_error;
 	struct mapped_device *md = io->md;
-<<<<<<< HEAD
-	struct bio *bio = io->orig_bio;
-=======
 	struct bio *bio = io->split_bio ? io->split_bio : io->orig_bio;
->>>>>>> 88084a3d
 
 	if (io->status == BLK_STS_DM_REQUEUE) {
 		unsigned long flags;
@@ -1016,23 +912,14 @@
 
 	io_error = io->status;
 	if (dm_io_flagged(io, DM_IO_ACCOUNTED))
-<<<<<<< HEAD
-		dm_end_io_acct(io, bio);
-=======
 		dm_end_io_acct(io);
->>>>>>> 88084a3d
 	else if (!io_error) {
 		/*
 		 * Must handle target that DM_MAPIO_SUBMITTED only to
 		 * then bio_endio() rather than dm_submit_bio_remap()
 		 */
-<<<<<<< HEAD
-		__dm_start_io_acct(io, bio);
-		dm_end_io_acct(io, bio);
-=======
 		__dm_start_io_acct(io);
 		dm_end_io_acct(io);
->>>>>>> 88084a3d
 	}
 	free_io(io);
 	smp_wmb();
@@ -1049,15 +936,6 @@
 			 * may only reflect a subset of the pre-split original)
 			 * so clear REQ_POLLED in case of requeue.
 			 */
-<<<<<<< HEAD
-			bio->bi_opf &= ~REQ_POLLED;
-			if (io_error == BLK_STS_AGAIN) {
-				/* io_uring doesn't handle BLK_STS_AGAIN (yet) */
-				queue_io(md, bio);
-			}
-		}
-		return;
-=======
 			bio_clear_polled(bio);
 			if (io_error == BLK_STS_AGAIN) {
 				/* io_uring doesn't handle BLK_STS_AGAIN (yet) */
@@ -1067,7 +945,6 @@
 		}
 		if (io_error == BLK_STS_DM_REQUEUE)
 			return;
->>>>>>> 88084a3d
 	}
 
 	if (bio_is_flush_with_data(bio)) {
@@ -1085,34 +962,6 @@
 	}
 }
 
-<<<<<<< HEAD
-static inline bool dm_tio_is_normal(struct dm_target_io *tio)
-{
-	return (dm_tio_flagged(tio, DM_TIO_INSIDE_DM_IO) &&
-		!dm_tio_flagged(tio, DM_TIO_IS_DUPLICATE_BIO));
-}
-
-/*
- * Decrements the number of outstanding ios that a bio has been
- * cloned into, completing the original io if necc.
- */
-void dm_io_dec_pending(struct dm_io *io, blk_status_t error)
-{
-	/* Push-back supersedes any I/O errors */
-	if (unlikely(error)) {
-		unsigned long flags;
-		spin_lock_irqsave(&io->lock, flags);
-		if (!(io->status == BLK_STS_DM_REQUEUE &&
-		      __noflush_suspending(io->md)))
-			io->status = error;
-		spin_unlock_irqrestore(&io->lock, flags);
-	}
-
-	if (atomic_dec_and_test(&io->io_count))
-		dm_io_complete(io);
-}
-
-=======
 /*
  * Decrements the number of outstanding ios that a bio has been
  * cloned into, completing the original io if necc.
@@ -1144,17 +993,12 @@
 	__dm_io_dec_pending(io);
 }
 
->>>>>>> 88084a3d
 void disable_discard(struct mapped_device *md)
 {
 	struct queue_limits *limits = dm_get_queue_limits(md);
 
 	/* device doesn't really support DISCARD, disable it */
 	limits->max_discard_sectors = 0;
-<<<<<<< HEAD
-	blk_queue_flag_clear(QUEUE_FLAG_DISCARD, md->queue);
-=======
->>>>>>> 88084a3d
 }
 
 void disable_write_zeroes(struct mapped_device *md)
@@ -1174,11 +1018,8 @@
 {
 	blk_status_t error = bio->bi_status;
 	struct dm_target_io *tio = clone_to_tio(bio);
-<<<<<<< HEAD
-=======
 	struct dm_target *ti = tio->ti;
 	dm_endio_fn endio = ti->type->end_io;
->>>>>>> 88084a3d
 	struct dm_io *io = tio->io;
 	struct mapped_device *md = io->md;
 
@@ -1404,11 +1245,7 @@
 void dm_accept_partial_bio(struct bio *bio, unsigned n_sectors)
 {
 	struct dm_target_io *tio = clone_to_tio(bio);
-<<<<<<< HEAD
-	unsigned bi_size = bio->bi_iter.bi_size >> SECTOR_SHIFT;
-=======
 	unsigned bio_sectors = bio_sectors(bio);
->>>>>>> 88084a3d
 
 	BUG_ON(dm_tio_flagged(tio, DM_TIO_IS_DUPLICATE_BIO));
 	BUG_ON(op_is_zone_mgmt(bio_op(bio)));
@@ -1428,16 +1265,6 @@
 }
 EXPORT_SYMBOL_GPL(dm_accept_partial_bio);
 
-<<<<<<< HEAD
-static inline void __dm_submit_bio_remap(struct bio *clone,
-					 dev_t dev, sector_t old_sector)
-{
-	trace_block_bio_remap(clone, dev, old_sector);
-	submit_bio_noacct(clone);
-}
-
-=======
->>>>>>> 88084a3d
 /*
  * @clone: clone bio that DM core passed to target's .map function
  * @tgt_clone: clone of @clone bio that target needs submitted
@@ -1452,11 +1279,6 @@
 	struct dm_target_io *tio = clone_to_tio(clone);
 	struct dm_io *io = tio->io;
 
-<<<<<<< HEAD
-	WARN_ON_ONCE(!tio->ti->accounts_remapped_io);
-
-=======
->>>>>>> 88084a3d
 	/* establish bio that will get submitted */
 	if (!tgt_clone)
 		tgt_clone = clone;
@@ -1465,30 +1287,11 @@
 	 * Account io->origin_bio to DM dev on behalf of target
 	 * that took ownership of IO with DM_MAPIO_SUBMITTED.
 	 */
-<<<<<<< HEAD
-	if (io->map_task == current) {
-		/* Still in target's map function */
-		dm_io_set_flag(io, DM_IO_START_ACCT);
-	} else {
-		/*
-		 * Called by another thread, managed by DM target,
-		 * wait for dm_split_and_process_bio() to store
-		 * io->orig_bio
-		 */
-		while (unlikely(!smp_load_acquire(&io->orig_bio)))
-			msleep(1);
-		dm_start_io_acct(io, clone);
-	}
-
-	__dm_submit_bio_remap(tgt_clone, disk_devt(io->md->disk),
-			      tio->old_sector);
-=======
 	dm_start_io_acct(io, clone);
 
 	trace_block_bio_remap(tgt_clone, disk_devt(io->md->disk),
 			      tio->old_sector);
 	submit_bio_noacct(tgt_clone);
->>>>>>> 88084a3d
 }
 EXPORT_SYMBOL_GPL(dm_submit_bio_remap);
 
@@ -1511,11 +1314,6 @@
 static void __map_bio(struct bio *clone)
 {
 	struct dm_target_io *tio = clone_to_tio(clone);
-<<<<<<< HEAD
-	int r;
-	struct dm_io *io = tio->io;
-=======
->>>>>>> 88084a3d
 	struct dm_target *ti = tio->ti;
 	struct dm_io *io = tio->io;
 	struct mapped_device *md = io->md;
@@ -1526,10 +1324,6 @@
 	/*
 	 * Map the clone.
 	 */
-<<<<<<< HEAD
-	dm_io_inc_pending(io);
-=======
->>>>>>> 88084a3d
 	tio->old_sector = clone->bi_iter.bi_sector;
 
 	if (static_branch_unlikely(&swap_bios_enabled) &&
@@ -1557,23 +1351,6 @@
 	case DM_MAPIO_SUBMITTED:
 		/* target has assumed ownership of this io */
 		if (!ti->accounts_remapped_io)
-<<<<<<< HEAD
-			dm_io_set_flag(io, DM_IO_START_ACCT);
-		break;
-	case DM_MAPIO_REMAPPED:
-		/*
-		 * the bio has been remapped so dispatch it, but defer
-		 * dm_start_io_acct() until after possible bio_split().
-		 */
-		__dm_submit_bio_remap(clone, disk_devt(io->md->disk),
-				      tio->old_sector);
-		dm_io_set_flag(io, DM_IO_START_ACCT);
-		break;
-	case DM_MAPIO_KILL:
-	case DM_MAPIO_REQUEUE:
-		if (unlikely(swap_bios_limit(ti, clone)))
-			up(&io->md->swap_bios_semaphore);
-=======
 			dm_start_io_acct(io, clone);
 		break;
 	case DM_MAPIO_REMAPPED:
@@ -1584,7 +1361,6 @@
 		if (static_branch_unlikely(&swap_bios_enabled) &&
 		    unlikely(swap_bios_limit(ti, clone)))
 			up(&md->swap_bios_semaphore);
->>>>>>> 88084a3d
 		free_tio(clone);
 		if (r == DM_MAPIO_KILL)
 			dm_io_dec_pending(io, BLK_STS_IOERR);
@@ -1597,8 +1373,6 @@
 	}
 }
 
-<<<<<<< HEAD
-=======
 static void setup_split_accounting(struct clone_info *ci, unsigned len)
 {
 	struct dm_io *io = ci->io;
@@ -1624,7 +1398,6 @@
 	}
 }
 
->>>>>>> 88084a3d
 static void alloc_multiple_bios(struct bio_list *blist, struct clone_info *ci,
 				struct dm_target *ti, unsigned num_bios)
 {
@@ -1654,34 +1427,22 @@
 	}
 }
 
-<<<<<<< HEAD
-static void __send_duplicate_bios(struct clone_info *ci, struct dm_target *ti,
-=======
 static int __send_duplicate_bios(struct clone_info *ci, struct dm_target *ti,
->>>>>>> 88084a3d
 				  unsigned num_bios, unsigned *len)
 {
 	struct bio_list blist = BIO_EMPTY_LIST;
 	struct bio *clone;
-<<<<<<< HEAD
-=======
 	int ret = 0;
->>>>>>> 88084a3d
 
 	switch (num_bios) {
 	case 0:
 		break;
 	case 1:
-<<<<<<< HEAD
-		clone = alloc_tio(ci, ti, 0, len, GFP_NOIO);
-		__map_bio(clone);
-=======
 		if (len)
 			setup_split_accounting(ci, *len);
 		clone = alloc_tio(ci, ti, 0, len, GFP_NOIO);
 		__map_bio(clone);
 		ret = 1;
->>>>>>> 88084a3d
 		break;
 	default:
 		/* dm_accept_partial_bio() is not supported with shared tio->len_ptr */
@@ -1689,10 +1450,7 @@
 		while ((clone = bio_list_pop(&blist))) {
 			dm_tio_set_flag(clone_to_tio(clone), DM_TIO_IS_DUPLICATE_BIO);
 			__map_bio(clone);
-<<<<<<< HEAD
-=======
 			ret += 1;
->>>>>>> 88084a3d
 		}
 		break;
 	}
@@ -1718,11 +1476,6 @@
 	ci->sector_count = 0;
 	ci->io->tio.clone.bi_iter.bi_size = 0;
 
-<<<<<<< HEAD
-	while ((ti = dm_table_get_target(ci->map, target_nr++)))
-		__send_duplicate_bios(ci, ti, ti->num_flush_bios, NULL);
-
-=======
 	while ((ti = dm_table_get_target(ci->map, target_nr++))) {
 		int bios;
 
@@ -1737,7 +1490,6 @@
 	 */
 	atomic_sub(1, &ci->io->io_count);
 
->>>>>>> 88084a3d
 	bio_uninit(ci->bio);
 }
 
@@ -1745,10 +1497,7 @@
 					unsigned num_bios)
 {
 	unsigned len;
-<<<<<<< HEAD
-=======
 	int bios;
->>>>>>> 88084a3d
 
 	len = min_t(sector_t, ci->sector_count,
 		    max_io_len_target_boundary(ti, dm_target_offset(ti, ci->sector)));
@@ -1769,14 +1518,6 @@
 {
 	unsigned int op = bio_op(bio);
 
-<<<<<<< HEAD
-	switch (bio_op(bio)) {
-	case REQ_OP_DISCARD:
-	case REQ_OP_SECURE_ERASE:
-	case REQ_OP_WRITE_ZEROES:
-		r = true;
-		break;
-=======
 	if (op != REQ_OP_READ && op != REQ_OP_WRITE && op != REQ_OP_FLUSH) {
 		switch (op) {
 		case REQ_OP_DISCARD:
@@ -1786,7 +1527,6 @@
 		default:
 			break;
 		}
->>>>>>> 88084a3d
 	}
 
 	return false;
@@ -1815,15 +1555,6 @@
 	 * reconfiguration might also have changed that since the
 	 * check was performed.
 	 */
-<<<<<<< HEAD
-	if (!num_bios)
-		*result = -EOPNOTSUPP;
-	else {
-		__send_changing_extent_only(ci, ti, num_bios);
-		*result = 0;
-	}
-	return true;
-=======
 	if (unlikely(!num_bios))
 		return BLK_STS_NOTSUPP;
 
@@ -1871,58 +1602,12 @@
 	}
 
 	*head = io;
->>>>>>> 88084a3d
-}
-
-/*
- * Reuse ->bi_private as hlist head for storing all dm_io instances
- * associated with this bio, and this bio's bi_private needs to be
- * stored in dm_io->data before the reuse.
- *
- * bio->bi_private is owned by fs or upper layer, so block layer won't
- * touch it after splitting. Meantime it won't be changed by anyone after
- * bio is submitted. So this reuse is safe.
- */
-static inline struct hlist_head *dm_get_bio_hlist_head(struct bio *bio)
-{
-	return (struct hlist_head *)&bio->bi_private;
-}
-
-static void dm_queue_poll_io(struct bio *bio, struct dm_io *io)
-{
-	struct hlist_head *head = dm_get_bio_hlist_head(bio);
-
-	if (!(bio->bi_opf & REQ_DM_POLL_LIST)) {
-		bio->bi_opf |= REQ_DM_POLL_LIST;
-		/*
-		 * Save .bi_private into dm_io, so that we can reuse
-		 * .bi_private as hlist head for storing dm_io list
-		 */
-		io->data = bio->bi_private;
-
-		INIT_HLIST_HEAD(head);
-
-		/* tell block layer to poll for completion */
-		bio->bi_cookie = ~BLK_QC_T_NONE;
-	} else {
-		/*
-		 * bio recursed due to split, reuse original poll list,
-		 * and save bio->bi_private too.
-		 */
-		io->data = hlist_entry(head->first, struct dm_io, node)->data;
-	}
-
-	hlist_add_head(&io->node, head);
 }
 
 /*
  * Select the correct strategy for processing a non-flush bio.
  */
-<<<<<<< HEAD
-static int __split_and_process_bio(struct clone_info *ci)
-=======
 static blk_status_t __split_and_process_bio(struct clone_info *ci)
->>>>>>> 88084a3d
 {
 	struct bio *clone;
 	struct dm_target *ti;
@@ -1936,7 +1621,9 @@
 	    unlikely(!dm_target_supports_nowait(ti->type)))
 		return BLK_STS_NOTSUPP;
 
-<<<<<<< HEAD
+	if (unlikely(ci->is_abnormal_io))
+		return __process_abnormal_io(ci, ti);
+
 	/*
 	 * Only support bio polling for normal IO, and the target io is
 	 * exactly inside the dm_io instance (verified in dm_poll_dm_io)
@@ -1944,19 +1631,7 @@
 	ci->submit_as_polled = ci->bio->bi_opf & REQ_POLLED;
 
 	len = min_t(sector_t, max_io_len(ti, ci->sector), ci->sector_count);
-=======
-	if (unlikely(ci->is_abnormal_io))
-		return __process_abnormal_io(ci, ti);
-
-	/*
-	 * Only support bio polling for normal IO, and the target io is
-	 * exactly inside the dm_io instance (verified in dm_poll_dm_io)
-	 */
-	ci->submit_as_polled = ci->bio->bi_opf & REQ_POLLED;
-
-	len = min_t(sector_t, max_io_len(ti, ci->sector), ci->sector_count);
 	setup_split_accounting(ci, len);
->>>>>>> 88084a3d
 	clone = alloc_tio(ci, ti, 0, &len, GFP_NOIO);
 	__map_bio(clone);
 
@@ -1972,21 +1647,14 @@
 	ci->map = map;
 	ci->io = alloc_io(md, bio);
 	ci->bio = bio;
-<<<<<<< HEAD
-=======
 	ci->is_abnormal_io = is_abnormal;
->>>>>>> 88084a3d
 	ci->submit_as_polled = false;
 	ci->sector = bio->bi_iter.bi_sector;
 	ci->sector_count = bio_sectors(bio);
 
 	/* Shouldn't happen but sector_count was being set to 0 so... */
-<<<<<<< HEAD
-	if (WARN_ON_ONCE(op_is_zone_mgmt(bio_op(bio)) && ci->sector_count))
-=======
 	if (static_branch_unlikely(&zoned_enabled) &&
 	    WARN_ON_ONCE(op_is_zone_mgmt(bio_op(bio)) && ci->sector_count))
->>>>>>> 88084a3d
 		ci->sector_count = 0;
 }
 
@@ -1997,14 +1665,9 @@
 				     struct dm_table *map, struct bio *bio)
 {
 	struct clone_info ci;
-<<<<<<< HEAD
-	struct bio *orig_bio = NULL;
-	int error = 0;
-=======
 	struct dm_io *io;
 	blk_status_t error = BLK_STS_OK;
 	bool is_abnormal;
->>>>>>> 88084a3d
 
 	is_abnormal = is_abnormal_io(bio);
 	if (unlikely(is_abnormal)) {
@@ -2015,12 +1678,9 @@
 		blk_queue_split(&bio);
 	}
 
-<<<<<<< HEAD
-=======
 	init_clone_info(&ci, md, map, bio, is_abnormal);
 	io = ci.io;
 
->>>>>>> 88084a3d
 	if (bio->bi_opf & REQ_PREFLUSH) {
 		__send_empty_flush(&ci);
 		/* dm_io_complete submits any data associated with flush */
@@ -2028,31 +1688,6 @@
 	}
 
 	error = __split_and_process_bio(&ci);
-<<<<<<< HEAD
-	ci.io->map_task = NULL;
-	if (error || !ci.sector_count)
-		goto out;
-
-	/*
-	 * Remainder must be passed to submit_bio_noacct() so it gets handled
-	 * *after* bios already submitted have been completely processed.
-	 * We take a clone of the original to store in ci.io->orig_bio to be
-	 * used by dm_end_io_acct() and for dm_io_complete() to use for
-	 * completion handling.
-	 */
-	orig_bio = bio_split(bio, bio_sectors(bio) - ci.sector_count,
-			     GFP_NOIO, &md->queue->bio_split);
-	bio_chain(orig_bio, bio);
-	trace_block_split(orig_bio, bio->bi_iter.bi_sector);
-	submit_bio_noacct(bio);
-out:
-	if (!orig_bio)
-		orig_bio = bio;
-	smp_store_release(&ci.io->orig_bio, orig_bio);
-	if (dm_io_flagged(ci.io, DM_IO_START_ACCT))
-		dm_start_io_acct(ci.io, NULL);
-
-=======
 	if (error || !ci.sector_count)
 		goto out;
 	/*
@@ -2066,20 +1701,10 @@
 	trace_block_split(io->split_bio, bio->bi_iter.bi_sector);
 	submit_bio_noacct(bio);
 out:
->>>>>>> 88084a3d
 	/*
 	 * Drop the extra reference count for non-POLLED bio, and hold one
 	 * reference for POLLED bio, which will be released in dm_poll_bio
 	 *
-<<<<<<< HEAD
-	 * Add every dm_io instance into the hlist_head which is stored in
-	 * bio->bi_private, so that dm_poll_bio can poll them all.
-	 */
-	if (error || !ci.submit_as_polled)
-		dm_io_dec_pending(ci.io, errno_to_blk_status(error));
-	else
-		dm_queue_poll_io(bio, ci.io);
-=======
 	 * Add every dm_io instance into the dm_io list head which is stored
 	 * in bio->bi_private, so that dm_poll_bio can poll them all.
 	 */
@@ -2093,7 +1718,6 @@
 		dm_io_dec_pending(io, error);
 	} else
 		dm_queue_poll_io(bio, io);
->>>>>>> 88084a3d
 }
 
 static void dm_submit_bio(struct bio *bio)
@@ -2103,11 +1727,7 @@
 	struct dm_table *map;
 	unsigned bio_opf = bio->bi_opf;
 
-<<<<<<< HEAD
-	map = dm_get_live_table(md, &srcu_idx);
-=======
 	map = dm_get_live_table_bio(md, &srcu_idx, bio_opf);
->>>>>>> 88084a3d
 
 	/* If suspended, or map not yet available, queue this IO for later */
 	if (unlikely(test_bit(DMF_BLOCK_IO_FOR_SUSPEND, &md->flags)) ||
@@ -2164,11 +1784,6 @@
 	bio->bi_opf &= ~REQ_DM_POLL_LIST;
 	bio->bi_private = list->data;
 
-<<<<<<< HEAD
-	dm_split_and_process_bio(md, map, bio);
-out:
-	dm_put_live_table(md, srcu_idx);
-=======
 	for (curr = list, next = curr->next; curr; curr = next, next =
 			curr ? curr->next : NULL) {
 		if (dm_poll_dm_io(curr, iob, flags)) {
@@ -2188,68 +1803,6 @@
 		bio->bi_opf |= REQ_DM_POLL_LIST;
 		/* Reset bio->bi_private to dm_io list head */
 		*head = tmp;
-		return 0;
-	}
-	return 1;
->>>>>>> 88084a3d
-}
-
-static bool dm_poll_dm_io(struct dm_io *io, struct io_comp_batch *iob,
-			  unsigned int flags)
-{
-	WARN_ON_ONCE(!dm_tio_is_normal(&io->tio));
-
-	/* don't poll if the mapped io is done */
-	if (atomic_read(&io->io_count) > 1)
-		bio_poll(&io->tio.clone, iob, flags);
-
-	/* bio_poll holds the last reference */
-	return atomic_read(&io->io_count) == 1;
-}
-
-static int dm_poll_bio(struct bio *bio, struct io_comp_batch *iob,
-		       unsigned int flags)
-{
-	struct hlist_head *head = dm_get_bio_hlist_head(bio);
-	struct hlist_head tmp = HLIST_HEAD_INIT;
-	struct hlist_node *next;
-	struct dm_io *io;
-
-	/* Only poll normal bio which was marked as REQ_DM_POLL_LIST */
-	if (!(bio->bi_opf & REQ_DM_POLL_LIST))
-		return 0;
-
-	WARN_ON_ONCE(hlist_empty(head));
-
-	hlist_move_list(head, &tmp);
-
-	/*
-	 * Restore .bi_private before possibly completing dm_io.
-	 *
-	 * bio_poll() is only possible once @bio has been completely
-	 * submitted via submit_bio_noacct()'s depth-first submission.
-	 * So there is no dm_queue_poll_io() race associated with
-	 * clearing REQ_DM_POLL_LIST here.
-	 */
-	bio->bi_opf &= ~REQ_DM_POLL_LIST;
-	bio->bi_private = hlist_entry(tmp.first, struct dm_io, node)->data;
-
-	hlist_for_each_entry_safe(io, next, &tmp, node) {
-		if (dm_poll_dm_io(io, iob, flags)) {
-			hlist_del_init(&io->node);
-			/*
-			 * clone_endio() has already occurred, so passing
-			 * error as 0 here doesn't override io->status
-			 */
-			dm_io_dec_pending(io, 0);
-		}
-	}
-
-	/* Not done? */
-	if (!hlist_empty(&tmp)) {
-		bio->bi_opf |= REQ_DM_POLL_LIST;
-		/* Reset bio->bi_private to dm_io list head */
-		hlist_move_list(&tmp, head);
 		return 0;
 	}
 	return 1;
