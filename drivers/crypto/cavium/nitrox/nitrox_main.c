// SPDX-License-Identifier: GPL-2.0-only
#include <linux/aer.h>
#include <linux/delay.h>
#include <linux/firmware.h>
#include <linux/list.h>
#include <linux/module.h>
#include <linux/mutex.h>
#include <linux/pci.h>
#include <linux/pci_ids.h>

#include "nitrox_dev.h"
#include "nitrox_common.h"
#include "nitrox_csr.h"
#include "nitrox_hal.h"
#include "nitrox_isr.h"
#include "nitrox_debugfs.h"

#define CNN55XX_DEV_ID	0x12
#define UCODE_HLEN 48
#define DEFAULT_SE_GROUP 0
#define DEFAULT_AE_GROUP 0

#define DRIVER_VERSION "1.2"
#define CNN55XX_UCD_BLOCK_SIZE 32768
#define CNN55XX_MAX_UCODE_SIZE (CNN55XX_UCD_BLOCK_SIZE * 2)
#define FW_DIR "cavium/"
/* SE microcode */
#define SE_FW	FW_DIR "cnn55xx_se.fw"
/* AE microcode */
#define AE_FW	FW_DIR "cnn55xx_ae.fw"

static const char nitrox_driver_name[] = "CNN55XX";

static LIST_HEAD(ndevlist);
static DEFINE_MUTEX(devlist_lock);
static unsigned int num_devices;

/*
 * nitrox_pci_tbl - PCI Device ID Table
 */
static const struct pci_device_id nitrox_pci_tbl[] = {
	{PCI_VDEVICE(CAVIUM, CNN55XX_DEV_ID), 0},
	/* required last entry */
	{0, }
};
MODULE_DEVICE_TABLE(pci, nitrox_pci_tbl);

static unsigned int qlen = DEFAULT_CMD_QLEN;
module_param(qlen, uint, 0644);
MODULE_PARM_DESC(qlen, "Command queue length - default 2048");

/**
 * struct ucode - Firmware Header
 * @id: microcode ID
 * @version: firmware version
 * @code_size: code section size
 * @raz: alignment
 * @code: code section
 */
struct ucode {
	u8 id;
	char version[VERSION_LEN - 1];
	__be32 code_size;
	u8 raz[12];
	u64 code[];
};

/*
 * write_to_ucd_unit - Write Firmware to NITROX UCD unit
 */
static void write_to_ucd_unit(struct nitrox_device *ndev, u32 ucode_size,
			      u64 *ucode_data, int block_num)
{
	u32 code_size;
	u64 offset, data;
	int i = 0;

	/*
	 * UCD structure
	 *
	 *  -------------
	 *  |    BLK 7  |
	 *  -------------
	 *  |    BLK 6  |
	 *  -------------
	 *  |    ...    |
	 *  -------------
	 *  |    BLK 0  |
	 *  -------------
	 *  Total of 8 blocks, each size 32KB
	 */

	/* set the block number */
	offset = UCD_UCODE_LOAD_BLOCK_NUM;
	nitrox_write_csr(ndev, offset, block_num);

	code_size = roundup(ucode_size, 16);
	while (code_size) {
		data = ucode_data[i];
		/* write 8 bytes at a time */
		offset = UCD_UCODE_LOAD_IDX_DATAX(i);
		nitrox_write_csr(ndev, offset, data);
		code_size -= 8;
		i++;
	}

	usleep_range(300, 400);
}

static int nitrox_load_fw(struct nitrox_device *ndev)
{
	const struct firmware *fw;
	const char *fw_name;
	struct ucode *ucode;
	u64 *ucode_data;
	u64 offset;
	union ucd_core_eid_ucode_block_num core_2_eid_val;
	union aqm_grp_execmsk_lo aqm_grp_execmask_lo;
	union aqm_grp_execmsk_hi aqm_grp_execmask_hi;
	u32 ucode_size;
	int ret, i = 0;

	fw_name = SE_FW;
	dev_info(DEV(ndev), "Loading firmware \"%s\"\n", fw_name);

	ret = request_firmware(&fw, fw_name, DEV(ndev));
	if (ret < 0) {
		dev_err(DEV(ndev), "failed to get firmware %s\n", fw_name);
		return ret;
	}

	ucode = (struct ucode *)fw->data;

	ucode_size = be32_to_cpu(ucode->code_size) * 2;
	if (!ucode_size || ucode_size > CNN55XX_MAX_UCODE_SIZE) {
		dev_err(DEV(ndev), "Invalid ucode size: %u for firmware %s\n",
			ucode_size, fw_name);
		release_firmware(fw);
		return -EINVAL;
	}
	ucode_data = ucode->code;

	/* copy the firmware version */
	memcpy(&ndev->hw.fw_name[0][0], ucode->version, (VERSION_LEN - 2));
	ndev->hw.fw_name[0][VERSION_LEN - 1] = '\0';

	/* Load SE Firmware on UCD Block 0 */
	write_to_ucd_unit(ndev, ucode_size, ucode_data, 0);

	release_firmware(fw);

	/* put all SE cores in DEFAULT_SE_GROUP */
	offset = POM_GRP_EXECMASKX(DEFAULT_SE_GROUP);
	nitrox_write_csr(ndev, offset, (~0ULL));

	/* write block number and firmware length
	 * bit:<2:0> block number
	 * bit:3 is set SE uses 32KB microcode
	 * bit:3 is clear SE uses 64KB microcode
	 */
	core_2_eid_val.value = 0ULL;
	core_2_eid_val.ucode_blk = 0;
	if (ucode_size <= CNN55XX_UCD_BLOCK_SIZE)
		core_2_eid_val.ucode_len = 1;
	else
		core_2_eid_val.ucode_len = 0;

	for (i = 0; i < ndev->hw.se_cores; i++) {
		offset = UCD_SE_EID_UCODE_BLOCK_NUMX(i);
		nitrox_write_csr(ndev, offset, core_2_eid_val.value);
	}


	fw_name = AE_FW;
	dev_info(DEV(ndev), "Loading firmware \"%s\"\n", fw_name);

	ret = request_firmware(&fw, fw_name, DEV(ndev));
	if (ret < 0) {
		dev_err(DEV(ndev), "failed to get firmware %s\n", fw_name);
		return ret;
	}

	ucode = (struct ucode *)fw->data;

	ucode_size = be32_to_cpu(ucode->code_size) * 2;
	if (!ucode_size || ucode_size > CNN55XX_MAX_UCODE_SIZE) {
		dev_err(DEV(ndev), "Invalid ucode size: %u for firmware %s\n",
			ucode_size, fw_name);
		release_firmware(fw);
		return -EINVAL;
	}
	ucode_data = ucode->code;

	/* copy the firmware version */
	memcpy(&ndev->hw.fw_name[1][0], ucode->version, (VERSION_LEN - 2));
	ndev->hw.fw_name[1][VERSION_LEN - 1] = '\0';

	/* Load AE Firmware on UCD Block 2 */
	write_to_ucd_unit(ndev, ucode_size, ucode_data, 2);

	release_firmware(fw);

	/* put all AE cores in DEFAULT_AE_GROUP */
	offset = AQM_GRP_EXECMSK_LOX(DEFAULT_AE_GROUP);
	aqm_grp_execmask_lo.exec_0_to_39 = 0xFFFFFFFFFFULL;
	nitrox_write_csr(ndev, offset, aqm_grp_execmask_lo.value);
	offset = AQM_GRP_EXECMSK_HIX(DEFAULT_AE_GROUP);
	aqm_grp_execmask_hi.exec_40_to_79 = 0xFFFFFFFFFFULL;
	nitrox_write_csr(ndev, offset, aqm_grp_execmask_hi.value);

	/* write block number and firmware length
	 * bit:<2:0> block number
	 * bit:3 is set AE uses 32KB microcode
	 * bit:3 is clear AE uses 64KB microcode
	 */
	core_2_eid_val.value = 0ULL;
	core_2_eid_val.ucode_blk = 2;
	if (ucode_size <= CNN55XX_UCD_BLOCK_SIZE)
		core_2_eid_val.ucode_len = 1;
	else
		core_2_eid_val.ucode_len = 0;

	for (i = 0; i < ndev->hw.ae_cores; i++) {
		offset = UCD_AE_EID_UCODE_BLOCK_NUMX(i);
		nitrox_write_csr(ndev, offset, core_2_eid_val.value);
	}

	return 0;
}

/**
 * nitrox_add_to_devlist - add NITROX device to global device list
 * @ndev: NITROX device
 */
static int nitrox_add_to_devlist(struct nitrox_device *ndev)
{
	struct nitrox_device *dev;
	int ret = 0;

	INIT_LIST_HEAD(&ndev->list);
	refcount_set(&ndev->refcnt, 1);

	mutex_lock(&devlist_lock);
	list_for_each_entry(dev, &ndevlist, list) {
		if (dev == ndev) {
			ret = -EEXIST;
			goto unlock;
		}
	}
	ndev->idx = num_devices++;
	list_add_tail(&ndev->list, &ndevlist);
unlock:
	mutex_unlock(&devlist_lock);
	return ret;
}

/**
 * nitrox_remove_from_devlist - remove NITROX device from
 *   global device list
 * @ndev: NITROX device
 */
static void nitrox_remove_from_devlist(struct nitrox_device *ndev)
{
	mutex_lock(&devlist_lock);
	list_del(&ndev->list);
	num_devices--;
	mutex_unlock(&devlist_lock);
}

struct nitrox_device *nitrox_get_first_device(void)
{
	struct nitrox_device *ndev;

	mutex_lock(&devlist_lock);
	list_for_each_entry(ndev, &ndevlist, list) {
		if (nitrox_ready(ndev))
			break;
	}
	mutex_unlock(&devlist_lock);
	if (&ndev->list == &ndevlist)
		return NULL;

	refcount_inc(&ndev->refcnt);
	/* barrier to sync with other cpus */
	smp_mb__after_atomic();
	return ndev;
}

void nitrox_put_device(struct nitrox_device *ndev)
{
	if (!ndev)
		return;

	refcount_dec(&ndev->refcnt);
	/* barrier to sync with other cpus */
	smp_mb__after_atomic();
}

static int nitrox_device_flr(struct pci_dev *pdev)
{
	int pos = 0;

	pos = pci_save_state(pdev);
	if (pos) {
		dev_err(&pdev->dev, "Failed to save pci state\n");
		return -ENOMEM;
	}

	/* check flr support */
	if (pcie_has_flr(pdev))
		pcie_flr(pdev);

	pci_restore_state(pdev);

	return 0;
}

static int nitrox_pf_sw_init(struct nitrox_device *ndev)
{
	int err;

	err = nitrox_common_sw_init(ndev);
	if (err)
		return err;

	err = nitrox_register_interrupts(ndev);
	if (err)
		nitrox_common_sw_cleanup(ndev);

	return err;
}

static void nitrox_pf_sw_cleanup(struct nitrox_device *ndev)
{
	nitrox_unregister_interrupts(ndev);
	nitrox_common_sw_cleanup(ndev);
}

/**
 * nitrox_bist_check - Check NITROX BIST registers status
 * @ndev: NITROX device
 */
static int nitrox_bist_check(struct nitrox_device *ndev)
{
	u64 value = 0;
	int i;

	for (i = 0; i < NR_CLUSTERS; i++) {
		value += nitrox_read_csr(ndev, EMU_BIST_STATUSX(i));
		value += nitrox_read_csr(ndev, EFL_CORE_BIST_REGX(i));
	}
	value += nitrox_read_csr(ndev, UCD_BIST_STATUS);
	value += nitrox_read_csr(ndev, NPS_CORE_BIST_REG);
	value += nitrox_read_csr(ndev, NPS_CORE_NPC_BIST_REG);
	value += nitrox_read_csr(ndev, NPS_PKT_SLC_BIST_REG);
	value += nitrox_read_csr(ndev, NPS_PKT_IN_BIST_REG);
	value += nitrox_read_csr(ndev, POM_BIST_REG);
	value += nitrox_read_csr(ndev, BMI_BIST_REG);
	value += nitrox_read_csr(ndev, EFL_TOP_BIST_STAT);
	value += nitrox_read_csr(ndev, BMO_BIST_REG);
	value += nitrox_read_csr(ndev, LBC_BIST_STATUS);
	value += nitrox_read_csr(ndev, PEM_BIST_STATUSX(0));
	if (value)
		return -EIO;
	return 0;
}

static int nitrox_pf_hw_init(struct nitrox_device *ndev)
{
	int err;

	err = nitrox_bist_check(ndev);
	if (err) {
		dev_err(&ndev->pdev->dev, "BIST check failed\n");
		return err;
	}
	/* get cores information */
	nitrox_get_hwinfo(ndev);

	nitrox_config_nps_core_unit(ndev);
	nitrox_config_aqm_unit(ndev);
	nitrox_config_nps_pkt_unit(ndev);
	nitrox_config_pom_unit(ndev);
	nitrox_config_efl_unit(ndev);
	/* configure IO units */
	nitrox_config_bmi_unit(ndev);
	nitrox_config_bmo_unit(ndev);
	/* configure Local Buffer Cache */
	nitrox_config_lbc_unit(ndev);
	nitrox_config_rand_unit(ndev);

	/* load firmware on cores */
	err = nitrox_load_fw(ndev);
	if (err)
		return err;

	nitrox_config_emu_unit(ndev);

	return 0;
}

/**
 * nitrox_probe - NITROX Initialization function.
 * @pdev: PCI device information struct
 * @id: entry in nitrox_pci_tbl
 *
 * Return: 0, if the driver is bound to the device, or
 *         a negative error if there is failure.
 */
static int nitrox_probe(struct pci_dev *pdev,
			const struct pci_device_id *id)
{
	struct nitrox_device *ndev;
	int err;

	dev_info_once(&pdev->dev, "%s driver version %s\n",
		      nitrox_driver_name, DRIVER_VERSION);

	err = pci_enable_device_mem(pdev);
	if (err)
		return err;

	/* do FLR */
	err = nitrox_device_flr(pdev);
	if (err) {
		dev_err(&pdev->dev, "FLR failed\n");
		goto flr_fail;
	}

	if (!dma_set_mask_and_coherent(&pdev->dev, DMA_BIT_MASK(64))) {
		dev_dbg(&pdev->dev, "DMA to 64-BIT address\n");
	} else {
		err = dma_set_mask_and_coherent(&pdev->dev, DMA_BIT_MASK(32));
		if (err) {
			dev_err(&pdev->dev, "DMA configuration failed\n");
			goto flr_fail;
		}
	}

	err = pci_request_mem_regions(pdev, nitrox_driver_name);
<<<<<<< HEAD
	if (err) {
		pci_disable_device(pdev);
		return err;
	}
=======
	if (err)
		goto flr_fail;
>>>>>>> 9f38b678
	pci_set_master(pdev);

	ndev = kzalloc(sizeof(*ndev), GFP_KERNEL);
	if (!ndev) {
		err = -ENOMEM;
		goto ndev_fail;
	}

	pci_set_drvdata(pdev, ndev);
	ndev->pdev = pdev;

	/* add to device list */
	nitrox_add_to_devlist(ndev);

	ndev->hw.vendor_id = pdev->vendor;
	ndev->hw.device_id = pdev->device;
	ndev->hw.revision_id = pdev->revision;
	/* command timeout in jiffies */
	ndev->timeout = msecs_to_jiffies(CMD_TIMEOUT);
	ndev->node = dev_to_node(&pdev->dev);
	if (ndev->node == NUMA_NO_NODE)
		ndev->node = 0;

	ndev->bar_addr = ioremap(pci_resource_start(pdev, 0),
				 pci_resource_len(pdev, 0));
	if (!ndev->bar_addr) {
		err = -EIO;
		goto ioremap_err;
	}
	/* allocate command queus based on cpus, max queues are 64 */
	ndev->nr_queues = min_t(u32, MAX_PF_QUEUES, num_online_cpus());
	ndev->qlen = qlen;

	err = nitrox_pf_sw_init(ndev);
	if (err)
		goto pf_sw_fail;

	err = nitrox_pf_hw_init(ndev);
	if (err)
		goto pf_hw_fail;

	nitrox_debugfs_init(ndev);

	/* clear the statistics */
	atomic64_set(&ndev->stats.posted, 0);
	atomic64_set(&ndev->stats.completed, 0);
	atomic64_set(&ndev->stats.dropped, 0);

	atomic_set(&ndev->state, __NDEV_READY);
	/* barrier to sync with other cpus */
	smp_mb__after_atomic();

	err = nitrox_crypto_register();
	if (err)
		goto crypto_fail;

	return 0;

crypto_fail:
	nitrox_debugfs_exit(ndev);
	atomic_set(&ndev->state, __NDEV_NOT_READY);
	/* barrier to sync with other cpus */
	smp_mb__after_atomic();
pf_hw_fail:
	nitrox_pf_sw_cleanup(ndev);
pf_sw_fail:
	iounmap(ndev->bar_addr);
ioremap_err:
	nitrox_remove_from_devlist(ndev);
	kfree(ndev);
	pci_set_drvdata(pdev, NULL);
ndev_fail:
	pci_release_mem_regions(pdev);
flr_fail:
	pci_disable_device(pdev);
	return err;
}

/**
 * nitrox_remove - Unbind the driver from the device.
 * @pdev: PCI device information struct
 */
static void nitrox_remove(struct pci_dev *pdev)
{
	struct nitrox_device *ndev = pci_get_drvdata(pdev);

	if (!ndev)
		return;

	if (!refcount_dec_and_test(&ndev->refcnt)) {
		dev_err(DEV(ndev), "Device refcnt not zero (%d)\n",
			refcount_read(&ndev->refcnt));
		return;
	}

	dev_info(DEV(ndev), "Removing Device %x:%x\n",
		 ndev->hw.vendor_id, ndev->hw.device_id);

	atomic_set(&ndev->state, __NDEV_NOT_READY);
	/* barrier to sync with other cpus */
	smp_mb__after_atomic();

	nitrox_remove_from_devlist(ndev);

	/* disable SR-IOV */
	nitrox_sriov_configure(pdev, 0);
	nitrox_crypto_unregister();
	nitrox_debugfs_exit(ndev);
	nitrox_pf_sw_cleanup(ndev);

	iounmap(ndev->bar_addr);
	kfree(ndev);

	pci_set_drvdata(pdev, NULL);
	pci_release_mem_regions(pdev);
	pci_disable_device(pdev);
}

static void nitrox_shutdown(struct pci_dev *pdev)
{
	pci_set_drvdata(pdev, NULL);
	pci_release_mem_regions(pdev);
	pci_disable_device(pdev);
}

static struct pci_driver nitrox_driver = {
	.name = nitrox_driver_name,
	.id_table = nitrox_pci_tbl,
	.probe = nitrox_probe,
	.remove	= nitrox_remove,
	.shutdown = nitrox_shutdown,
	.sriov_configure = nitrox_sriov_configure,
};

module_pci_driver(nitrox_driver);

MODULE_AUTHOR("Srikanth Jampala <Jampala.Srikanth@cavium.com>");
MODULE_DESCRIPTION("Cavium CNN55XX PF Driver" DRIVER_VERSION " ");
MODULE_LICENSE("GPL");
MODULE_VERSION(DRIVER_VERSION);
MODULE_FIRMWARE(SE_FW);<|MERGE_RESOLUTION|>--- conflicted
+++ resolved
@@ -438,15 +438,8 @@
 	}
 
 	err = pci_request_mem_regions(pdev, nitrox_driver_name);
-<<<<<<< HEAD
-	if (err) {
-		pci_disable_device(pdev);
-		return err;
-	}
-=======
 	if (err)
 		goto flr_fail;
->>>>>>> 9f38b678
 	pci_set_master(pdev);
 
 	ndev = kzalloc(sizeof(*ndev), GFP_KERNEL);
