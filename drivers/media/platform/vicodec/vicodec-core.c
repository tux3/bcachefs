--- conflicted
+++ resolved
@@ -117,12 +117,9 @@
 	struct vicodec_dev	*dev;
 	bool			is_enc;
 	bool			is_stateless;
-<<<<<<< HEAD
-=======
 	bool			is_draining;
 	bool			next_is_last;
 	bool			has_stopped;
->>>>>>> 4ff96fb5
 	spinlock_t		*lock;
 
 	struct v4l2_ctrl_handler hdl;
@@ -417,10 +414,6 @@
 	struct vicodec_q_data *q_src, *q_dst;
 	u32 state;
 	struct media_request *src_req;
-<<<<<<< HEAD
-
-=======
->>>>>>> 4ff96fb5
 
 	src_buf = v4l2_m2m_next_src_buf(ctx->fh.m2m_ctx);
 	dst_buf = v4l2_m2m_dst_buf_remove(ctx->fh.m2m_ctx);
@@ -435,13 +428,7 @@
 	else
 		dst_buf->sequence = q_dst->sequence++;
 	dst_buf->flags &= ~V4L2_BUF_FLAG_LAST;
-<<<<<<< HEAD
-	v4l2_m2m_buf_copy_metadata(src_buf, dst_buf, !ctx->is_enc);
-
-	ctx->last_dst_buf = dst_buf;
-=======
 	v4l2_m2m_buf_copy_metadata(src_buf, dst_buf, false);
->>>>>>> 4ff96fb5
 
 	spin_lock(ctx->lock);
 	if (!ctx->comp_has_next_frame && src_buf == ctx->last_src_buf) {
@@ -462,11 +449,6 @@
 		ctx->comp_has_next_frame = false;
 	}
 	v4l2_m2m_buf_done(dst_buf, state);
-<<<<<<< HEAD
-	if (ctx->is_stateless && src_req)
-		v4l2_ctrl_request_complete(src_req, &ctx->hdl);
-=======
->>>>>>> 4ff96fb5
 
 	ctx->comp_size = 0;
 	ctx->header_size = 0;
@@ -1448,14 +1430,6 @@
 	return 0;
 }
 
-static int vicodec_buf_out_validate(struct vb2_buffer *vb)
-{
-	struct vb2_v4l2_buffer *vbuf = to_vb2_v4l2_buffer(vb);
-
-	vbuf->field = V4L2_FIELD_NONE;
-	return 0;
-}
-
 static int vicodec_buf_prepare(struct vb2_buffer *vb)
 {
 	struct vb2_v4l2_buffer *vbuf = to_vb2_v4l2_buffer(vb);
@@ -1628,23 +1602,12 @@
 	unsigned int chroma_div;
 	unsigned int total_planes_size;
 	u8 *new_comp_frame = NULL;
-<<<<<<< HEAD
-
-	if (!info)
-		return -EINVAL;
-=======
->>>>>>> 4ff96fb5
 
 	chroma_div = info->width_div * info->height_div;
 	q_data->sequence = 0;
 
 	if (V4L2_TYPE_IS_OUTPUT(q->type))
 		ctx->last_src_buf = NULL;
-<<<<<<< HEAD
-	else
-		ctx->last_dst_buf = NULL;
-=======
->>>>>>> 4ff96fb5
 
 	state->gop_cnt = 0;
 
@@ -1946,12 +1909,9 @@
 			  1, 31, 1, 20);
 	v4l2_ctrl_new_std(hdl, &vicodec_ctrl_ops, V4L2_CID_FWHT_P_FRAME_QP,
 			  1, 31, 1, 20);
-<<<<<<< HEAD
-=======
 	if (ctx->is_enc)
 		v4l2_ctrl_new_std(hdl, &vicodec_ctrl_ops,
 				  V4L2_CID_MIN_BUFFERS_FOR_OUTPUT, 1, 1, 1, 1);
->>>>>>> 4ff96fb5
 	if (ctx->is_stateless)
 		v4l2_ctrl_new_custom(hdl, &vicodec_ctrl_stateless_state, NULL);
 	if (hdl->error) {
@@ -1964,11 +1924,7 @@
 	v4l2_ctrl_handler_setup(hdl);
 
 	if (ctx->is_enc)
-<<<<<<< HEAD
-		ctx->q_data[V4L2_M2M_SRC].info = v4l2_fwht_get_pixfmt(0);
-=======
 		ctx->q_data[V4L2_M2M_SRC].info = info;
->>>>>>> 4ff96fb5
 	else if (ctx->is_stateless)
 		ctx->q_data[V4L2_M2M_SRC].info = &pixfmt_stateless_fwht;
 	else
@@ -1977,12 +1933,6 @@
 	ctx->q_data[V4L2_M2M_SRC].coded_height = 720;
 	ctx->q_data[V4L2_M2M_SRC].visible_width = 1280;
 	ctx->q_data[V4L2_M2M_SRC].visible_height = 720;
-<<<<<<< HEAD
-	size = 1280 * 720 * ctx->q_data[V4L2_M2M_SRC].info->sizeimage_mult /
-		ctx->q_data[V4L2_M2M_SRC].info->sizeimage_div;
-	if (ctx->is_enc || ctx->is_stateless)
-		ctx->q_data[V4L2_M2M_SRC].sizeimage = size;
-=======
 	raw_size = 1280 * 720 * info->sizeimage_mult / info->sizeimage_div;
 	comp_size = 1280 * 720 * pixfmt_fwht.sizeimage_mult /
 				 pixfmt_fwht.sizeimage_div;
@@ -1990,7 +1940,6 @@
 		ctx->q_data[V4L2_M2M_SRC].sizeimage = raw_size;
 	else if (ctx->is_stateless)
 		ctx->q_data[V4L2_M2M_SRC].sizeimage = comp_size;
->>>>>>> 4ff96fb5
 	else
 		ctx->q_data[V4L2_M2M_SRC].sizeimage =
 			comp_size + sizeof(struct fwht_cframe_hdr);
@@ -2176,8 +2125,6 @@
 	return 0;
 }
 
-<<<<<<< HEAD
-=======
 static void vicodec_v4l2_dev_release(struct v4l2_device *v4l2_dev)
 {
 	struct vicodec_dev *dev = container_of(v4l2_dev, struct vicodec_dev, v4l2_dev);
@@ -2189,7 +2136,6 @@
 	kfree(dev);
 }
 
->>>>>>> 4ff96fb5
 static int vicodec_probe(struct platform_device *pdev)
 {
 	struct vicodec_dev *dev;
@@ -2224,19 +2170,11 @@
 	if (register_instance(dev, &dev->stateful_dec,
 			      "stateful-decoder", false))
 		goto unreg_sf_enc;
-<<<<<<< HEAD
 
 	if (register_instance(dev, &dev->stateless_dec,
 			      "stateless-decoder", false))
 		goto unreg_sf_dec;
 
-=======
-
-	if (register_instance(dev, &dev->stateless_dec,
-			      "stateless-decoder", false))
-		goto unreg_sf_dec;
-
->>>>>>> 4ff96fb5
 #ifdef CONFIG_MEDIA_CONTROLLER
 	ret = v4l2_m2m_register_media_controller(dev->stateful_enc.m2m_dev,
 						 &dev->stateful_enc.vfd,
@@ -2309,19 +2247,10 @@
 	media_device_cleanup(&dev->mdev);
 #endif
 
-<<<<<<< HEAD
-	v4l2_m2m_release(dev->stateful_enc.m2m_dev);
-	v4l2_m2m_release(dev->stateful_dec.m2m_dev);
-	video_unregister_device(&dev->stateful_enc.vfd);
-	video_unregister_device(&dev->stateful_dec.vfd);
-	video_unregister_device(&dev->stateless_dec.vfd);
-	v4l2_device_unregister(&dev->v4l2_dev);
-=======
 	video_unregister_device(&dev->stateful_enc.vfd);
 	video_unregister_device(&dev->stateful_dec.vfd);
 	video_unregister_device(&dev->stateless_dec.vfd);
 	v4l2_device_put(&dev->v4l2_dev);
->>>>>>> 4ff96fb5
 
 	return 0;
 }
