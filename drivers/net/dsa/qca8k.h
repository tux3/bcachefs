/* SPDX-License-Identifier: GPL-2.0-only */
/*
 * Copyright (C) 2009 Felix Fietkau <nbd@nbd.name>
 * Copyright (C) 2011-2012 Gabor Juhos <juhosg@openwrt.org>
 * Copyright (c) 2015, The Linux Foundation. All rights reserved.
 */

#ifndef __QCA8K_H
#define __QCA8K_H

#include <linux/delay.h>
#include <linux/regmap.h>
#include <linux/gpio.h>

#define QCA8K_NUM_PORTS					7
#define QCA8K_NUM_CPU_PORTS				2
#define QCA8K_MAX_MTU					9000
#define QCA8K_NUM_LAGS					4
#define QCA8K_NUM_PORTS_FOR_LAG				4

#define PHY_ID_QCA8327					0x004dd034
#define QCA8K_ID_QCA8327				0x12
#define PHY_ID_QCA8337					0x004dd036
#define QCA8K_ID_QCA8337				0x13

#define QCA8K_QCA832X_MIB_COUNT				39
#define QCA8K_QCA833X_MIB_COUNT				41

#define QCA8K_BUSY_WAIT_TIMEOUT				2000

#define QCA8K_NUM_FDB_RECORDS				2048

#define QCA8K_PORT_VID_DEF				1

/* Global control registers */
#define QCA8K_REG_MASK_CTRL				0x000
#define   QCA8K_MASK_CTRL_REV_ID_MASK			GENMASK(7, 0)
#define   QCA8K_MASK_CTRL_REV_ID(x)			FIELD_GET(QCA8K_MASK_CTRL_REV_ID_MASK, x)
#define   QCA8K_MASK_CTRL_DEVICE_ID_MASK		GENMASK(15, 8)
#define   QCA8K_MASK_CTRL_DEVICE_ID(x)			FIELD_GET(QCA8K_MASK_CTRL_DEVICE_ID_MASK, x)
#define QCA8K_REG_PORT0_PAD_CTRL			0x004
#define   QCA8K_PORT0_PAD_MAC06_EXCHANGE_EN		BIT(31)
#define   QCA8K_PORT0_PAD_SGMII_RXCLK_FALLING_EDGE	BIT(19)
#define   QCA8K_PORT0_PAD_SGMII_TXCLK_FALLING_EDGE	BIT(18)
#define QCA8K_REG_PORT5_PAD_CTRL			0x008
#define QCA8K_REG_PORT6_PAD_CTRL			0x00c
#define   QCA8K_PORT_PAD_RGMII_EN			BIT(26)
#define   QCA8K_PORT_PAD_RGMII_TX_DELAY_MASK		GENMASK(23, 22)
<<<<<<< HEAD
#define   QCA8K_PORT_PAD_RGMII_TX_DELAY(x)		((x) << 22)
#define   QCA8K_PORT_PAD_RGMII_RX_DELAY_MASK		GENMASK(21, 20)
#define   QCA8K_PORT_PAD_RGMII_RX_DELAY(x)		((x) << 20)
=======
#define   QCA8K_PORT_PAD_RGMII_TX_DELAY(x)		FIELD_PREP(QCA8K_PORT_PAD_RGMII_TX_DELAY_MASK, x)
#define   QCA8K_PORT_PAD_RGMII_RX_DELAY_MASK		GENMASK(21, 20)
#define   QCA8K_PORT_PAD_RGMII_RX_DELAY(x)		FIELD_PREP(QCA8K_PORT_PAD_RGMII_RX_DELAY_MASK, x)
>>>>>>> 754e0b0e
#define	  QCA8K_PORT_PAD_RGMII_TX_DELAY_EN		BIT(25)
#define   QCA8K_PORT_PAD_RGMII_RX_DELAY_EN		BIT(24)
#define   QCA8K_PORT_PAD_SGMII_EN			BIT(7)
#define QCA8K_REG_PWS					0x010
#define   QCA8K_PWS_POWER_ON_SEL			BIT(31)
/* This reg is only valid for QCA832x and toggle the package
 * type from 176 pin (by default) to 148 pin used on QCA8327
 */
#define   QCA8327_PWS_PACKAGE148_EN			BIT(30)
#define   QCA8K_PWS_LED_OPEN_EN_CSR			BIT(24)
#define   QCA8K_PWS_SERDES_AEN_DIS			BIT(7)
#define QCA8K_REG_MODULE_EN				0x030
#define   QCA8K_MODULE_EN_MIB				BIT(0)
#define QCA8K_REG_MIB					0x034
#define   QCA8K_MIB_FLUSH				BIT(24)
#define   QCA8K_MIB_CPU_KEEP				BIT(20)
#define   QCA8K_MIB_BUSY				BIT(17)
#define QCA8K_MDIO_MASTER_CTRL				0x3c
#define   QCA8K_MDIO_MASTER_BUSY			BIT(31)
#define   QCA8K_MDIO_MASTER_EN				BIT(30)
#define   QCA8K_MDIO_MASTER_READ			BIT(27)
#define   QCA8K_MDIO_MASTER_WRITE			0
#define   QCA8K_MDIO_MASTER_SUP_PRE			BIT(26)
#define   QCA8K_MDIO_MASTER_PHY_ADDR_MASK		GENMASK(25, 21)
#define   QCA8K_MDIO_MASTER_PHY_ADDR(x)			FIELD_PREP(QCA8K_MDIO_MASTER_PHY_ADDR_MASK, x)
#define   QCA8K_MDIO_MASTER_REG_ADDR_MASK		GENMASK(20, 16)
#define   QCA8K_MDIO_MASTER_REG_ADDR(x)			FIELD_PREP(QCA8K_MDIO_MASTER_REG_ADDR_MASK, x)
#define   QCA8K_MDIO_MASTER_DATA_MASK			GENMASK(15, 0)
#define   QCA8K_MDIO_MASTER_DATA(x)			FIELD_PREP(QCA8K_MDIO_MASTER_DATA_MASK, x)
#define   QCA8K_MDIO_MASTER_MAX_PORTS			5
#define   QCA8K_MDIO_MASTER_MAX_REG			32
#define QCA8K_GOL_MAC_ADDR0				0x60
#define QCA8K_GOL_MAC_ADDR1				0x64
#define QCA8K_MAX_FRAME_SIZE				0x78
#define QCA8K_REG_PORT_STATUS(_i)			(0x07c + (_i) * 4)
#define   QCA8K_PORT_STATUS_SPEED			GENMASK(1, 0)
#define   QCA8K_PORT_STATUS_SPEED_10			0
#define   QCA8K_PORT_STATUS_SPEED_100			0x1
#define   QCA8K_PORT_STATUS_SPEED_1000			0x2
#define   QCA8K_PORT_STATUS_TXMAC			BIT(2)
#define   QCA8K_PORT_STATUS_RXMAC			BIT(3)
#define   QCA8K_PORT_STATUS_TXFLOW			BIT(4)
#define   QCA8K_PORT_STATUS_RXFLOW			BIT(5)
#define   QCA8K_PORT_STATUS_DUPLEX			BIT(6)
#define   QCA8K_PORT_STATUS_LINK_UP			BIT(8)
#define   QCA8K_PORT_STATUS_LINK_AUTO			BIT(9)
#define   QCA8K_PORT_STATUS_LINK_PAUSE			BIT(10)
#define   QCA8K_PORT_STATUS_FLOW_AUTO			BIT(12)
#define QCA8K_REG_PORT_HDR_CTRL(_i)			(0x9c + (_i * 4))
#define   QCA8K_PORT_HDR_CTRL_RX_MASK			GENMASK(3, 2)
#define   QCA8K_PORT_HDR_CTRL_TX_MASK			GENMASK(1, 0)
#define   QCA8K_PORT_HDR_CTRL_ALL			2
#define   QCA8K_PORT_HDR_CTRL_MGMT			1
#define   QCA8K_PORT_HDR_CTRL_NONE			0
#define QCA8K_REG_SGMII_CTRL				0x0e0
#define   QCA8K_SGMII_EN_PLL				BIT(1)
#define   QCA8K_SGMII_EN_RX				BIT(2)
#define   QCA8K_SGMII_EN_TX				BIT(3)
#define   QCA8K_SGMII_EN_SD				BIT(4)
#define   QCA8K_SGMII_CLK125M_DELAY			BIT(7)
#define   QCA8K_SGMII_MODE_CTRL_MASK			GENMASK(23, 22)
#define   QCA8K_SGMII_MODE_CTRL(x)			FIELD_PREP(QCA8K_SGMII_MODE_CTRL_MASK, x)
#define   QCA8K_SGMII_MODE_CTRL_BASEX			QCA8K_SGMII_MODE_CTRL(0x0)
#define   QCA8K_SGMII_MODE_CTRL_PHY			QCA8K_SGMII_MODE_CTRL(0x1)
#define   QCA8K_SGMII_MODE_CTRL_MAC			QCA8K_SGMII_MODE_CTRL(0x2)

/* MAC_PWR_SEL registers */
#define QCA8K_REG_MAC_PWR_SEL				0x0e4
#define   QCA8K_MAC_PWR_RGMII1_1_8V			BIT(18)
#define   QCA8K_MAC_PWR_RGMII0_1_8V			BIT(19)

/* MAC_PWR_SEL registers */
#define QCA8K_REG_MAC_PWR_SEL				0x0e4
#define   QCA8K_MAC_PWR_RGMII1_1_8V			BIT(18)
#define   QCA8K_MAC_PWR_RGMII0_1_8V			BIT(19)

/* EEE control registers */
#define QCA8K_REG_EEE_CTRL				0x100
#define  QCA8K_REG_EEE_CTRL_LPI_EN(_i)			((_i + 1) * 2)

/* TRUNK_HASH_EN registers */
#define QCA8K_TRUNK_HASH_EN_CTRL			0x270
#define   QCA8K_TRUNK_HASH_SIP_EN			BIT(3)
#define   QCA8K_TRUNK_HASH_DIP_EN			BIT(2)
#define   QCA8K_TRUNK_HASH_SA_EN			BIT(1)
#define   QCA8K_TRUNK_HASH_DA_EN			BIT(0)
#define   QCA8K_TRUNK_HASH_MASK				GENMASK(3, 0)

/* ACL registers */
#define QCA8K_REG_PORT_VLAN_CTRL0(_i)			(0x420 + (_i * 8))
#define   QCA8K_PORT_VLAN_CVID_MASK			GENMASK(27, 16)
#define   QCA8K_PORT_VLAN_CVID(x)			FIELD_PREP(QCA8K_PORT_VLAN_CVID_MASK, x)
#define   QCA8K_PORT_VLAN_SVID_MASK			GENMASK(11, 0)
#define   QCA8K_PORT_VLAN_SVID(x)			FIELD_PREP(QCA8K_PORT_VLAN_SVID_MASK, x)
#define QCA8K_REG_PORT_VLAN_CTRL1(_i)			(0x424 + (_i * 8))
#define QCA8K_REG_IPV4_PRI_BASE_ADDR			0x470
#define QCA8K_REG_IPV4_PRI_ADDR_MASK			0x474

/* Lookup registers */
#define QCA8K_REG_ATU_DATA0				0x600
#define   QCA8K_ATU_ADDR2_MASK				GENMASK(31, 24)
#define   QCA8K_ATU_ADDR3_MASK				GENMASK(23, 16)
#define   QCA8K_ATU_ADDR4_MASK				GENMASK(15, 8)
#define   QCA8K_ATU_ADDR5_MASK				GENMASK(7, 0)
#define QCA8K_REG_ATU_DATA1				0x604
#define   QCA8K_ATU_PORT_MASK				GENMASK(22, 16)
#define   QCA8K_ATU_ADDR0_MASK				GENMASK(15, 8)
#define   QCA8K_ATU_ADDR1_MASK				GENMASK(7, 0)
#define QCA8K_REG_ATU_DATA2				0x608
#define   QCA8K_ATU_VID_MASK				GENMASK(19, 8)
#define   QCA8K_ATU_STATUS_MASK				GENMASK(3, 0)
#define   QCA8K_ATU_STATUS_STATIC			0xf
#define QCA8K_REG_ATU_FUNC				0x60c
#define   QCA8K_ATU_FUNC_BUSY				BIT(31)
#define   QCA8K_ATU_FUNC_PORT_EN			BIT(14)
#define   QCA8K_ATU_FUNC_MULTI_EN			BIT(13)
#define   QCA8K_ATU_FUNC_FULL				BIT(12)
#define   QCA8K_ATU_FUNC_PORT_MASK			GENMASK(11, 8)
#define QCA8K_REG_VTU_FUNC0				0x610
#define   QCA8K_VTU_FUNC0_VALID				BIT(20)
#define   QCA8K_VTU_FUNC0_IVL_EN			BIT(19)
/*        QCA8K_VTU_FUNC0_EG_MODE_MASK			GENMASK(17, 4)
 *          It does contain VLAN_MODE for each port [5:4] for port0,
 *          [7:6] for port1 ... [17:16] for port6. Use virtual port
 *          define to handle this.
 */
#define   QCA8K_VTU_FUNC0_EG_MODE_PORT_SHIFT(_i)	(4 + (_i) * 2)
#define   QCA8K_VTU_FUNC0_EG_MODE_MASK			GENMASK(1, 0)
#define   QCA8K_VTU_FUNC0_EG_MODE_PORT_MASK(_i)		(GENMASK(1, 0) << QCA8K_VTU_FUNC0_EG_MODE_PORT_SHIFT(_i))
#define   QCA8K_VTU_FUNC0_EG_MODE_UNMOD			FIELD_PREP(QCA8K_VTU_FUNC0_EG_MODE_MASK, 0x0)
#define   QCA8K_VTU_FUNC0_EG_MODE_PORT_UNMOD(_i)	(QCA8K_VTU_FUNC0_EG_MODE_UNMOD << QCA8K_VTU_FUNC0_EG_MODE_PORT_SHIFT(_i))
#define   QCA8K_VTU_FUNC0_EG_MODE_UNTAG			FIELD_PREP(QCA8K_VTU_FUNC0_EG_MODE_MASK, 0x1)
#define   QCA8K_VTU_FUNC0_EG_MODE_PORT_UNTAG(_i)	(QCA8K_VTU_FUNC0_EG_MODE_UNTAG << QCA8K_VTU_FUNC0_EG_MODE_PORT_SHIFT(_i))
#define   QCA8K_VTU_FUNC0_EG_MODE_TAG			FIELD_PREP(QCA8K_VTU_FUNC0_EG_MODE_MASK, 0x2)
#define   QCA8K_VTU_FUNC0_EG_MODE_PORT_TAG(_i)		(QCA8K_VTU_FUNC0_EG_MODE_TAG << QCA8K_VTU_FUNC0_EG_MODE_PORT_SHIFT(_i))
#define   QCA8K_VTU_FUNC0_EG_MODE_NOT			FIELD_PREP(QCA8K_VTU_FUNC0_EG_MODE_MASK, 0x3)
#define   QCA8K_VTU_FUNC0_EG_MODE_PORT_NOT(_i)		(QCA8K_VTU_FUNC0_EG_MODE_NOT << QCA8K_VTU_FUNC0_EG_MODE_PORT_SHIFT(_i))
#define QCA8K_REG_VTU_FUNC1				0x614
#define   QCA8K_VTU_FUNC1_BUSY				BIT(31)
#define   QCA8K_VTU_FUNC1_VID_MASK			GENMASK(27, 16)
#define   QCA8K_VTU_FUNC1_FULL				BIT(4)
#define QCA8K_REG_ATU_CTRL				0x618
#define   QCA8K_ATU_AGE_TIME_MASK			GENMASK(15, 0)
#define   QCA8K_ATU_AGE_TIME(x)				FIELD_PREP(QCA8K_ATU_AGE_TIME_MASK, (x))
#define QCA8K_REG_GLOBAL_FW_CTRL0			0x620
#define   QCA8K_GLOBAL_FW_CTRL0_CPU_PORT_EN		BIT(10)
#define   QCA8K_GLOBAL_FW_CTRL0_MIRROR_PORT_NUM		GENMASK(7, 4)
#define QCA8K_REG_GLOBAL_FW_CTRL1			0x624
#define   QCA8K_GLOBAL_FW_CTRL1_IGMP_DP_MASK		GENMASK(30, 24)
#define   QCA8K_GLOBAL_FW_CTRL1_BC_DP_MASK		GENMASK(22, 16)
#define   QCA8K_GLOBAL_FW_CTRL1_MC_DP_MASK		GENMASK(14, 8)
#define   QCA8K_GLOBAL_FW_CTRL1_UC_DP_MASK		GENMASK(6, 0)
#define QCA8K_PORT_LOOKUP_CTRL(_i)			(0x660 + (_i) * 0xc)
#define   QCA8K_PORT_LOOKUP_MEMBER			GENMASK(6, 0)
#define   QCA8K_PORT_LOOKUP_VLAN_MODE_MASK		GENMASK(9, 8)
#define   QCA8K_PORT_LOOKUP_VLAN_MODE(x)		FIELD_PREP(QCA8K_PORT_LOOKUP_VLAN_MODE_MASK, x)
#define   QCA8K_PORT_LOOKUP_VLAN_MODE_NONE		QCA8K_PORT_LOOKUP_VLAN_MODE(0x0)
#define   QCA8K_PORT_LOOKUP_VLAN_MODE_FALLBACK		QCA8K_PORT_LOOKUP_VLAN_MODE(0x1)
#define   QCA8K_PORT_LOOKUP_VLAN_MODE_CHECK		QCA8K_PORT_LOOKUP_VLAN_MODE(0x2)
#define   QCA8K_PORT_LOOKUP_VLAN_MODE_SECURE		QCA8K_PORT_LOOKUP_VLAN_MODE(0x3)
#define   QCA8K_PORT_LOOKUP_STATE_MASK			GENMASK(18, 16)
#define   QCA8K_PORT_LOOKUP_STATE(x)			FIELD_PREP(QCA8K_PORT_LOOKUP_STATE_MASK, x)
#define   QCA8K_PORT_LOOKUP_STATE_DISABLED		QCA8K_PORT_LOOKUP_STATE(0x0)
#define   QCA8K_PORT_LOOKUP_STATE_BLOCKING		QCA8K_PORT_LOOKUP_STATE(0x1)
#define   QCA8K_PORT_LOOKUP_STATE_LISTENING		QCA8K_PORT_LOOKUP_STATE(0x2)
#define   QCA8K_PORT_LOOKUP_STATE_LEARNING		QCA8K_PORT_LOOKUP_STATE(0x3)
#define   QCA8K_PORT_LOOKUP_STATE_FORWARD		QCA8K_PORT_LOOKUP_STATE(0x4)
#define   QCA8K_PORT_LOOKUP_LEARN			BIT(20)
#define   QCA8K_PORT_LOOKUP_ING_MIRROR_EN		BIT(25)

#define QCA8K_REG_GOL_TRUNK_CTRL0			0x700
/* 4 max trunk first
 * first 6 bit for member bitmap
 * 7th bit is to enable trunk port
 */
#define QCA8K_REG_GOL_TRUNK_SHIFT(_i)			((_i) * 8)
#define QCA8K_REG_GOL_TRUNK_EN_MASK			BIT(7)
#define QCA8K_REG_GOL_TRUNK_EN(_i)			(QCA8K_REG_GOL_TRUNK_EN_MASK << QCA8K_REG_GOL_TRUNK_SHIFT(_i))
#define QCA8K_REG_GOL_TRUNK_MEMBER_MASK			GENMASK(6, 0)
#define QCA8K_REG_GOL_TRUNK_MEMBER(_i)			(QCA8K_REG_GOL_TRUNK_MEMBER_MASK << QCA8K_REG_GOL_TRUNK_SHIFT(_i))
/* 0x704 for TRUNK 0-1 --- 0x708 for TRUNK 2-3 */
#define QCA8K_REG_GOL_TRUNK_CTRL(_i)			(0x704 + (((_i) / 2) * 4))
#define QCA8K_REG_GOL_TRUNK_ID_MEM_ID_MASK		GENMASK(3, 0)
#define QCA8K_REG_GOL_TRUNK_ID_MEM_ID_EN_MASK		BIT(3)
#define QCA8K_REG_GOL_TRUNK_ID_MEM_ID_PORT_MASK		GENMASK(2, 0)
#define QCA8K_REG_GOL_TRUNK_ID_SHIFT(_i)		(((_i) / 2) * 16)
#define QCA8K_REG_GOL_MEM_ID_SHIFT(_i)			((_i) * 4)
/* Complex shift: FIRST shift for port THEN shift for trunk */
#define QCA8K_REG_GOL_TRUNK_ID_MEM_ID_SHIFT(_i, _j)	(QCA8K_REG_GOL_MEM_ID_SHIFT(_j) + QCA8K_REG_GOL_TRUNK_ID_SHIFT(_i))
#define QCA8K_REG_GOL_TRUNK_ID_MEM_ID_EN(_i, _j)	(QCA8K_REG_GOL_TRUNK_ID_MEM_ID_EN_MASK << QCA8K_REG_GOL_TRUNK_ID_MEM_ID_SHIFT(_i, _j))
#define QCA8K_REG_GOL_TRUNK_ID_MEM_ID_PORT(_i, _j)	(QCA8K_REG_GOL_TRUNK_ID_MEM_ID_PORT_MASK << QCA8K_REG_GOL_TRUNK_ID_MEM_ID_SHIFT(_i, _j))

#define QCA8K_REG_GLOBAL_FC_THRESH			0x800
#define   QCA8K_GLOBAL_FC_GOL_XON_THRES_MASK		GENMASK(24, 16)
#define   QCA8K_GLOBAL_FC_GOL_XON_THRES(x)		FIELD_PREP(QCA8K_GLOBAL_FC_GOL_XON_THRES_MASK, x)
#define   QCA8K_GLOBAL_FC_GOL_XOFF_THRES_MASK		GENMASK(8, 0)
#define   QCA8K_GLOBAL_FC_GOL_XOFF_THRES(x)		FIELD_PREP(QCA8K_GLOBAL_FC_GOL_XOFF_THRES_MASK, x)

#define QCA8K_REG_PORT_HOL_CTRL0(_i)			(0x970 + (_i) * 0x8)
#define   QCA8K_PORT_HOL_CTRL0_EG_PRI0_BUF_MASK		GENMASK(3, 0)
#define   QCA8K_PORT_HOL_CTRL0_EG_PRI0(x)		FIELD_PREP(QCA8K_PORT_HOL_CTRL0_EG_PRI0_BUF_MASK, x)
#define   QCA8K_PORT_HOL_CTRL0_EG_PRI1_BUF_MASK		GENMASK(7, 4)
#define   QCA8K_PORT_HOL_CTRL0_EG_PRI1(x)		FIELD_PREP(QCA8K_PORT_HOL_CTRL0_EG_PRI1_BUF_MASK, x)
#define   QCA8K_PORT_HOL_CTRL0_EG_PRI2_BUF_MASK		GENMASK(11, 8)
#define   QCA8K_PORT_HOL_CTRL0_EG_PRI2(x)		FIELD_PREP(QCA8K_PORT_HOL_CTRL0_EG_PRI2_BUF_MASK, x)
#define   QCA8K_PORT_HOL_CTRL0_EG_PRI3_BUF_MASK		GENMASK(15, 12)
#define   QCA8K_PORT_HOL_CTRL0_EG_PRI3(x)		FIELD_PREP(QCA8K_PORT_HOL_CTRL0_EG_PRI3_BUF_MASK, x)
#define   QCA8K_PORT_HOL_CTRL0_EG_PRI4_BUF_MASK		GENMASK(19, 16)
#define   QCA8K_PORT_HOL_CTRL0_EG_PRI4(x)		FIELD_PREP(QCA8K_PORT_HOL_CTRL0_EG_PRI4_BUF_MASK, x)
#define   QCA8K_PORT_HOL_CTRL0_EG_PRI5_BUF_MASK		GENMASK(23, 20)
#define   QCA8K_PORT_HOL_CTRL0_EG_PRI5(x)		FIELD_PREP(QCA8K_PORT_HOL_CTRL0_EG_PRI5_BUF_MASK, x)
#define   QCA8K_PORT_HOL_CTRL0_EG_PORT_BUF_MASK		GENMASK(29, 24)
#define   QCA8K_PORT_HOL_CTRL0_EG_PORT(x)		FIELD_PREP(QCA8K_PORT_HOL_CTRL0_EG_PORT_BUF_MASK, x)

#define QCA8K_REG_PORT_HOL_CTRL1(_i)			(0x974 + (_i) * 0x8)
#define   QCA8K_PORT_HOL_CTRL1_ING_BUF_MASK		GENMASK(3, 0)
#define   QCA8K_PORT_HOL_CTRL1_ING(x)			FIELD_PREP(QCA8K_PORT_HOL_CTRL1_ING_BUF_MASK, x)
#define   QCA8K_PORT_HOL_CTRL1_EG_PRI_BUF_EN		BIT(6)
#define   QCA8K_PORT_HOL_CTRL1_EG_PORT_BUF_EN		BIT(7)
#define   QCA8K_PORT_HOL_CTRL1_WRED_EN			BIT(8)
#define   QCA8K_PORT_HOL_CTRL1_EG_MIRROR_EN		BIT(16)

/* Pkt edit registers */
#define QCA8K_EGREES_VLAN_PORT_SHIFT(_i)		(16 * ((_i) % 2))
#define QCA8K_EGREES_VLAN_PORT_MASK(_i)			(GENMASK(11, 0) << QCA8K_EGREES_VLAN_PORT_SHIFT(_i))
#define QCA8K_EGREES_VLAN_PORT(_i, x)			((x) << QCA8K_EGREES_VLAN_PORT_SHIFT(_i))
#define QCA8K_EGRESS_VLAN(x)				(0x0c70 + (4 * (x / 2)))

/* L3 registers */
#define QCA8K_HROUTER_CONTROL				0xe00
#define   QCA8K_HROUTER_CONTROL_GLB_LOCKTIME_M		GENMASK(17, 16)
#define   QCA8K_HROUTER_CONTROL_GLB_LOCKTIME_S		16
#define   QCA8K_HROUTER_CONTROL_ARP_AGE_MODE		1
#define QCA8K_HROUTER_PBASED_CONTROL1			0xe08
#define QCA8K_HROUTER_PBASED_CONTROL2			0xe0c
#define QCA8K_HNAT_CONTROL				0xe38

/* MIB registers */
#define QCA8K_PORT_MIB_COUNTER(_i)			(0x1000 + (_i) * 0x100)

/* QCA specific MII registers */
#define MII_ATH_MMD_ADDR				0x0d
#define MII_ATH_MMD_DATA				0x0e

enum {
	QCA8K_PORT_SPEED_10M = 0,
	QCA8K_PORT_SPEED_100M = 1,
	QCA8K_PORT_SPEED_1000M = 2,
	QCA8K_PORT_SPEED_ERR = 3,
};

enum qca8k_fdb_cmd {
	QCA8K_FDB_FLUSH	= 1,
	QCA8K_FDB_LOAD = 2,
	QCA8K_FDB_PURGE = 3,
	QCA8K_FDB_FLUSH_PORT = 5,
	QCA8K_FDB_NEXT = 6,
	QCA8K_FDB_SEARCH = 7,
};

enum qca8k_vlan_cmd {
	QCA8K_VLAN_FLUSH = 1,
	QCA8K_VLAN_LOAD = 2,
	QCA8K_VLAN_PURGE = 3,
	QCA8K_VLAN_REMOVE_PORT = 4,
	QCA8K_VLAN_NEXT = 5,
	QCA8K_VLAN_READ = 6,
};

struct ar8xxx_port_status {
	int enabled;
};

struct qca8k_match_data {
	u8 id;
	bool reduced_package;
<<<<<<< HEAD
=======
	u8 mib_count;
>>>>>>> 754e0b0e
};

enum {
	QCA8K_CPU_PORT0,
	QCA8K_CPU_PORT6,
};

struct qca8k_ports_config {
	bool sgmii_rx_clk_falling_edge;
	bool sgmii_tx_clk_falling_edge;
	bool sgmii_enable_pll;
	u8 rgmii_rx_delay[QCA8K_NUM_CPU_PORTS]; /* 0: CPU port0, 1: CPU port6 */
	u8 rgmii_tx_delay[QCA8K_NUM_CPU_PORTS]; /* 0: CPU port0, 1: CPU port6 */
};

struct qca8k_priv {
	u8 switch_id;
	u8 switch_revision;
<<<<<<< HEAD
=======
	u8 mirror_rx;
	u8 mirror_tx;
	u8 lag_hash_mode;
>>>>>>> 754e0b0e
	bool legacy_phy_port_mapping;
	struct qca8k_ports_config ports_config;
	struct regmap *regmap;
	struct mii_bus *bus;
	struct ar8xxx_port_status port_sts[QCA8K_NUM_PORTS];
	struct dsa_switch *ds;
	struct mutex reg_mutex;
	struct device *dev;
	struct dsa_switch_ops ops;
	struct gpio_desc *reset_gpio;
	unsigned int port_mtu[QCA8K_NUM_PORTS];
};

struct qca8k_mib_desc {
	unsigned int size;
	unsigned int offset;
	const char *name;
};

struct qca8k_fdb {
	u16 vid;
	u8 port_mask;
	u8 aging;
	u8 mac[6];
};

#endif /* __QCA8K_H */<|MERGE_RESOLUTION|>--- conflicted
+++ resolved
@@ -46,15 +46,9 @@
 #define QCA8K_REG_PORT6_PAD_CTRL			0x00c
 #define   QCA8K_PORT_PAD_RGMII_EN			BIT(26)
 #define   QCA8K_PORT_PAD_RGMII_TX_DELAY_MASK		GENMASK(23, 22)
-<<<<<<< HEAD
-#define   QCA8K_PORT_PAD_RGMII_TX_DELAY(x)		((x) << 22)
-#define   QCA8K_PORT_PAD_RGMII_RX_DELAY_MASK		GENMASK(21, 20)
-#define   QCA8K_PORT_PAD_RGMII_RX_DELAY(x)		((x) << 20)
-=======
 #define   QCA8K_PORT_PAD_RGMII_TX_DELAY(x)		FIELD_PREP(QCA8K_PORT_PAD_RGMII_TX_DELAY_MASK, x)
 #define   QCA8K_PORT_PAD_RGMII_RX_DELAY_MASK		GENMASK(21, 20)
 #define   QCA8K_PORT_PAD_RGMII_RX_DELAY(x)		FIELD_PREP(QCA8K_PORT_PAD_RGMII_RX_DELAY_MASK, x)
->>>>>>> 754e0b0e
 #define	  QCA8K_PORT_PAD_RGMII_TX_DELAY_EN		BIT(25)
 #define   QCA8K_PORT_PAD_RGMII_RX_DELAY_EN		BIT(24)
 #define   QCA8K_PORT_PAD_SGMII_EN			BIT(7)
@@ -120,11 +114,6 @@
 #define   QCA8K_SGMII_MODE_CTRL_BASEX			QCA8K_SGMII_MODE_CTRL(0x0)
 #define   QCA8K_SGMII_MODE_CTRL_PHY			QCA8K_SGMII_MODE_CTRL(0x1)
 #define   QCA8K_SGMII_MODE_CTRL_MAC			QCA8K_SGMII_MODE_CTRL(0x2)
-
-/* MAC_PWR_SEL registers */
-#define QCA8K_REG_MAC_PWR_SEL				0x0e4
-#define   QCA8K_MAC_PWR_RGMII1_1_8V			BIT(18)
-#define   QCA8K_MAC_PWR_RGMII0_1_8V			BIT(19)
 
 /* MAC_PWR_SEL registers */
 #define QCA8K_REG_MAC_PWR_SEL				0x0e4
@@ -331,10 +320,7 @@
 struct qca8k_match_data {
 	u8 id;
 	bool reduced_package;
-<<<<<<< HEAD
-=======
 	u8 mib_count;
->>>>>>> 754e0b0e
 };
 
 enum {
@@ -353,12 +339,9 @@
 struct qca8k_priv {
 	u8 switch_id;
 	u8 switch_revision;
-<<<<<<< HEAD
-=======
 	u8 mirror_rx;
 	u8 mirror_tx;
 	u8 lag_hash_mode;
->>>>>>> 754e0b0e
 	bool legacy_phy_port_mapping;
 	struct qca8k_ports_config ports_config;
 	struct regmap *regmap;
