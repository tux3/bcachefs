--- conflicted
+++ resolved
@@ -2748,10 +2748,7 @@
 	.pwr_track_tbl = &rtw8723d_rtw_pwr_track_tbl,
 	.iqk_threshold = 8,
 	.ampdu_density = IEEE80211_HT_MPDU_DENSITY_16,
-<<<<<<< HEAD
-=======
 	.max_scan_ie_len = IEEE80211_MAX_DATA_LEN,
->>>>>>> 7365df19
 
 	.coex_para_ver = 0x2007022f,
 	.bt_desired_ver = 0x2f,
