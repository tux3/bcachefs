--- conflicted
+++ resolved
@@ -1242,12 +1242,7 @@
 
 static void ath10k_snoc_init_napi(struct ath10k *ar)
 {
-<<<<<<< HEAD
-	netif_napi_add(&ar->napi_dev, &ar->napi, ath10k_snoc_napi_poll,
-		       NAPI_POLL_WEIGHT);
-=======
 	netif_napi_add(&ar->napi_dev, &ar->napi, ath10k_snoc_napi_poll);
->>>>>>> 7365df19
 }
 
 static int ath10k_snoc_request_irq(struct ath10k *ar)
