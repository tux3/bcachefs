--- conflicted
+++ resolved
@@ -79,13 +79,8 @@
 		return "WMI_TX_STATS_CMDID";
 	case WMI_RX_STATS_CMDID:
 		return "WMI_RX_STATS_CMDID";
-<<<<<<< HEAD
-	case WMI_AGGR_LIMIT_CMD:
-		return "WMI_AGGR_LIMIT_CMD";
-=======
 	case WMI_BITRATE_MASK_CMDID:
 		return "WMI_BITRATE_MASK_CMDID";
->>>>>>> eaef6a93
 	}
 
 	return "Bogus";
