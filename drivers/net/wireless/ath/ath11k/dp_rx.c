// SPDX-License-Identifier: BSD-3-Clause-Clear
/*
 * Copyright (c) 2018-2019 The Linux Foundation. All rights reserved.
 */

#include <linux/ieee80211.h>
#include <linux/kernel.h>
#include <linux/skbuff.h>
#include <crypto/hash.h>
#include "core.h"
#include "debug.h"
#include "debugfs_htt_stats.h"
#include "debugfs_sta.h"
#include "hal_desc.h"
#include "hw.h"
#include "dp_rx.h"
#include "hal_rx.h"
#include "dp_tx.h"
#include "peer.h"

#define ATH11K_DP_RX_FRAGMENT_TIMEOUT_MS (2 * HZ)

static u8 *ath11k_dp_rx_h_80211_hdr(struct ath11k_base *ab, struct hal_rx_desc *desc)
{
	return ab->hw_params.hw_ops->rx_desc_get_hdr_status(desc);
}

static enum hal_encrypt_type ath11k_dp_rx_h_mpdu_start_enctype(struct ath11k_base *ab,
							       struct hal_rx_desc *desc)
{
	if (!ab->hw_params.hw_ops->rx_desc_encrypt_valid(desc))
		return HAL_ENCRYPT_TYPE_OPEN;

	return ab->hw_params.hw_ops->rx_desc_get_encrypt_type(desc);
}

static u8 ath11k_dp_rx_h_msdu_start_decap_type(struct ath11k_base *ab,
					       struct hal_rx_desc *desc)
{
	return ab->hw_params.hw_ops->rx_desc_get_decap_type(desc);
}

static u8 ath11k_dp_rx_h_msdu_start_mesh_ctl_present(struct ath11k_base *ab,
						     struct hal_rx_desc *desc)
{
	return ab->hw_params.hw_ops->rx_desc_get_mesh_ctl(desc);
}

static bool ath11k_dp_rx_h_mpdu_start_seq_ctrl_valid(struct ath11k_base *ab,
						     struct hal_rx_desc *desc)
{
	return ab->hw_params.hw_ops->rx_desc_get_mpdu_seq_ctl_vld(desc);
}

static bool ath11k_dp_rx_h_mpdu_start_fc_valid(struct ath11k_base *ab,
					       struct hal_rx_desc *desc)
{
	return ab->hw_params.hw_ops->rx_desc_get_mpdu_fc_valid(desc);
}

static bool ath11k_dp_rx_h_mpdu_start_more_frags(struct ath11k_base *ab,
						 struct sk_buff *skb)
{
	struct ieee80211_hdr *hdr;

	hdr = (struct ieee80211_hdr *)(skb->data + ab->hw_params.hal_desc_sz);
	return ieee80211_has_morefrags(hdr->frame_control);
}

static u16 ath11k_dp_rx_h_mpdu_start_frag_no(struct ath11k_base *ab,
					     struct sk_buff *skb)
{
	struct ieee80211_hdr *hdr;

	hdr = (struct ieee80211_hdr *)(skb->data + ab->hw_params.hal_desc_sz);
	return le16_to_cpu(hdr->seq_ctrl) & IEEE80211_SCTL_FRAG;
}

static u16 ath11k_dp_rx_h_mpdu_start_seq_no(struct ath11k_base *ab,
					    struct hal_rx_desc *desc)
{
	return ab->hw_params.hw_ops->rx_desc_get_mpdu_start_seq_no(desc);
}

static void *ath11k_dp_rx_get_attention(struct ath11k_base *ab,
					struct hal_rx_desc *desc)
{
	return ab->hw_params.hw_ops->rx_desc_get_attention(desc);
}

static bool ath11k_dp_rx_h_attn_msdu_done(struct rx_attention *attn)
{
	return !!FIELD_GET(RX_ATTENTION_INFO2_MSDU_DONE,
			   __le32_to_cpu(attn->info2));
}

static bool ath11k_dp_rx_h_attn_l4_cksum_fail(struct rx_attention *attn)
{
	return !!FIELD_GET(RX_ATTENTION_INFO1_TCP_UDP_CKSUM_FAIL,
			   __le32_to_cpu(attn->info1));
}

static bool ath11k_dp_rx_h_attn_ip_cksum_fail(struct rx_attention *attn)
{
	return !!FIELD_GET(RX_ATTENTION_INFO1_IP_CKSUM_FAIL,
			   __le32_to_cpu(attn->info1));
}

static bool ath11k_dp_rx_h_attn_is_decrypted(struct rx_attention *attn)
{
	return (FIELD_GET(RX_ATTENTION_INFO2_DCRYPT_STATUS_CODE,
			  __le32_to_cpu(attn->info2)) ==
		RX_DESC_DECRYPT_STATUS_CODE_OK);
}

static u32 ath11k_dp_rx_h_attn_mpdu_err(struct rx_attention *attn)
{
	u32 info = __le32_to_cpu(attn->info1);
	u32 errmap = 0;

	if (info & RX_ATTENTION_INFO1_FCS_ERR)
		errmap |= DP_RX_MPDU_ERR_FCS;

	if (info & RX_ATTENTION_INFO1_DECRYPT_ERR)
		errmap |= DP_RX_MPDU_ERR_DECRYPT;

	if (info & RX_ATTENTION_INFO1_TKIP_MIC_ERR)
		errmap |= DP_RX_MPDU_ERR_TKIP_MIC;

	if (info & RX_ATTENTION_INFO1_A_MSDU_ERROR)
		errmap |= DP_RX_MPDU_ERR_AMSDU_ERR;

	if (info & RX_ATTENTION_INFO1_OVERFLOW_ERR)
		errmap |= DP_RX_MPDU_ERR_OVERFLOW;

	if (info & RX_ATTENTION_INFO1_MSDU_LEN_ERR)
		errmap |= DP_RX_MPDU_ERR_MSDU_LEN;

	if (info & RX_ATTENTION_INFO1_MPDU_LEN_ERR)
		errmap |= DP_RX_MPDU_ERR_MPDU_LEN;

	return errmap;
}

static u16 ath11k_dp_rx_h_msdu_start_msdu_len(struct ath11k_base *ab,
					      struct hal_rx_desc *desc)
{
	return ab->hw_params.hw_ops->rx_desc_get_msdu_len(desc);
}

static u8 ath11k_dp_rx_h_msdu_start_sgi(struct ath11k_base *ab,
					struct hal_rx_desc *desc)
{
	return ab->hw_params.hw_ops->rx_desc_get_msdu_sgi(desc);
}

static u8 ath11k_dp_rx_h_msdu_start_rate_mcs(struct ath11k_base *ab,
					     struct hal_rx_desc *desc)
{
	return ab->hw_params.hw_ops->rx_desc_get_msdu_rate_mcs(desc);
}

static u8 ath11k_dp_rx_h_msdu_start_rx_bw(struct ath11k_base *ab,
					  struct hal_rx_desc *desc)
{
	return ab->hw_params.hw_ops->rx_desc_get_msdu_rx_bw(desc);
}

static u32 ath11k_dp_rx_h_msdu_start_freq(struct ath11k_base *ab,
					  struct hal_rx_desc *desc)
{
	return ab->hw_params.hw_ops->rx_desc_get_msdu_freq(desc);
}

static u8 ath11k_dp_rx_h_msdu_start_pkt_type(struct ath11k_base *ab,
					     struct hal_rx_desc *desc)
{
	return ab->hw_params.hw_ops->rx_desc_get_msdu_pkt_type(desc);
}

static u8 ath11k_dp_rx_h_msdu_start_nss(struct ath11k_base *ab,
					struct hal_rx_desc *desc)
{
	return hweight8(ab->hw_params.hw_ops->rx_desc_get_msdu_nss(desc));
}

static u8 ath11k_dp_rx_h_mpdu_start_tid(struct ath11k_base *ab,
					struct hal_rx_desc *desc)
{
	return ab->hw_params.hw_ops->rx_desc_get_mpdu_tid(desc);
}

static u16 ath11k_dp_rx_h_mpdu_start_peer_id(struct ath11k_base *ab,
					     struct hal_rx_desc *desc)
{
	return ab->hw_params.hw_ops->rx_desc_get_mpdu_peer_id(desc);
}

static u8 ath11k_dp_rx_h_msdu_end_l3pad(struct ath11k_base *ab,
					struct hal_rx_desc *desc)
{
	return ab->hw_params.hw_ops->rx_desc_get_l3_pad_bytes(desc);
}

static bool ath11k_dp_rx_h_msdu_end_first_msdu(struct ath11k_base *ab,
					       struct hal_rx_desc *desc)
{
	return ab->hw_params.hw_ops->rx_desc_get_first_msdu(desc);
}

static bool ath11k_dp_rx_h_msdu_end_last_msdu(struct ath11k_base *ab,
					      struct hal_rx_desc *desc)
{
	return ab->hw_params.hw_ops->rx_desc_get_last_msdu(desc);
}

static void ath11k_dp_rx_desc_end_tlv_copy(struct ath11k_base *ab,
					   struct hal_rx_desc *fdesc,
					   struct hal_rx_desc *ldesc)
{
	ab->hw_params.hw_ops->rx_desc_copy_attn_end_tlv(fdesc, ldesc);
}

static u32 ath11k_dp_rxdesc_get_mpdulen_err(struct rx_attention *attn)
{
	return FIELD_GET(RX_ATTENTION_INFO1_MPDU_LEN_ERR,
			 __le32_to_cpu(attn->info1));
}

static u8 *ath11k_dp_rxdesc_get_80211hdr(struct ath11k_base *ab,
					 struct hal_rx_desc *rx_desc)
{
	u8 *rx_pkt_hdr;

	rx_pkt_hdr = ab->hw_params.hw_ops->rx_desc_get_msdu_payload(rx_desc);

	return rx_pkt_hdr;
}

static bool ath11k_dp_rxdesc_mpdu_valid(struct ath11k_base *ab,
					struct hal_rx_desc *rx_desc)
{
	u32 tlv_tag;

	tlv_tag = ab->hw_params.hw_ops->rx_desc_get_mpdu_start_tag(rx_desc);

	return tlv_tag == HAL_RX_MPDU_START;
}

static u32 ath11k_dp_rxdesc_get_ppduid(struct ath11k_base *ab,
				       struct hal_rx_desc *rx_desc)
{
	return ab->hw_params.hw_ops->rx_desc_get_mpdu_ppdu_id(rx_desc);
}

static void ath11k_dp_rxdesc_set_msdu_len(struct ath11k_base *ab,
					  struct hal_rx_desc *desc,
					  u16 len)
<<<<<<< HEAD
{
	ab->hw_params.hw_ops->rx_desc_set_msdu_len(desc, len);
=======
{
	ab->hw_params.hw_ops->rx_desc_set_msdu_len(desc, len);
}

static bool ath11k_dp_rx_h_attn_is_mcbc(struct ath11k_base *ab,
					struct hal_rx_desc *desc)
{
	struct rx_attention *attn = ath11k_dp_rx_get_attention(ab, desc);

	return ath11k_dp_rx_h_msdu_end_first_msdu(ab, desc) &&
		(!!FIELD_GET(RX_ATTENTION_INFO1_MCAST_BCAST,
		 __le32_to_cpu(attn->info1)));
>>>>>>> 8e0eb2fb
}

static void ath11k_dp_service_mon_ring(struct timer_list *t)
{
	struct ath11k_base *ab = from_timer(ab, t, mon_reap_timer);
	int i;

	for (i = 0; i < ab->hw_params.num_rxmda_per_pdev; i++)
		ath11k_dp_rx_process_mon_rings(ab, i, NULL, DP_MON_SERVICE_BUDGET);

	mod_timer(&ab->mon_reap_timer, jiffies +
		  msecs_to_jiffies(ATH11K_MON_TIMER_INTERVAL));
}

static int ath11k_dp_purge_mon_ring(struct ath11k_base *ab)
{
	int i, reaped = 0;
	unsigned long timeout = jiffies + msecs_to_jiffies(DP_MON_PURGE_TIMEOUT_MS);

	do {
		for (i = 0; i < ab->hw_params.num_rxmda_per_pdev; i++)
			reaped += ath11k_dp_rx_process_mon_rings(ab, i,
								 NULL,
								 DP_MON_SERVICE_BUDGET);

		/* nothing more to reap */
		if (reaped < DP_MON_SERVICE_BUDGET)
			return 0;

	} while (time_before(jiffies, timeout));

	ath11k_warn(ab, "dp mon ring purge timeout");

	return -ETIMEDOUT;
}

/* Returns number of Rx buffers replenished */
int ath11k_dp_rxbufs_replenish(struct ath11k_base *ab, int mac_id,
			       struct dp_rxdma_ring *rx_ring,
			       int req_entries,
			       enum hal_rx_buf_return_buf_manager mgr)
{
	struct hal_srng *srng;
	u32 *desc;
	struct sk_buff *skb;
	int num_free;
	int num_remain;
	int buf_id;
	u32 cookie;
	dma_addr_t paddr;

	req_entries = min(req_entries, rx_ring->bufs_max);

	srng = &ab->hal.srng_list[rx_ring->refill_buf_ring.ring_id];

	spin_lock_bh(&srng->lock);

	ath11k_hal_srng_access_begin(ab, srng);

	num_free = ath11k_hal_srng_src_num_free(ab, srng, true);
	if (!req_entries && (num_free > (rx_ring->bufs_max * 3) / 4))
		req_entries = num_free;

	req_entries = min(num_free, req_entries);
	num_remain = req_entries;

	while (num_remain > 0) {
		skb = dev_alloc_skb(DP_RX_BUFFER_SIZE +
				    DP_RX_BUFFER_ALIGN_SIZE);
		if (!skb)
			break;

		if (!IS_ALIGNED((unsigned long)skb->data,
				DP_RX_BUFFER_ALIGN_SIZE)) {
			skb_pull(skb,
				 PTR_ALIGN(skb->data, DP_RX_BUFFER_ALIGN_SIZE) -
				 skb->data);
		}

		paddr = dma_map_single(ab->dev, skb->data,
				       skb->len + skb_tailroom(skb),
				       DMA_FROM_DEVICE);
		if (dma_mapping_error(ab->dev, paddr))
			goto fail_free_skb;

		spin_lock_bh(&rx_ring->idr_lock);
		buf_id = idr_alloc(&rx_ring->bufs_idr, skb, 0,
				   rx_ring->bufs_max * 3, GFP_ATOMIC);
		spin_unlock_bh(&rx_ring->idr_lock);
		if (buf_id < 0)
			goto fail_dma_unmap;

		desc = ath11k_hal_srng_src_get_next_entry(ab, srng);
		if (!desc)
			goto fail_idr_remove;

		ATH11K_SKB_RXCB(skb)->paddr = paddr;

		cookie = FIELD_PREP(DP_RXDMA_BUF_COOKIE_PDEV_ID, mac_id) |
			 FIELD_PREP(DP_RXDMA_BUF_COOKIE_BUF_ID, buf_id);

		num_remain--;

		ath11k_hal_rx_buf_addr_info_set(desc, paddr, cookie, mgr);
	}

	ath11k_hal_srng_access_end(ab, srng);

	spin_unlock_bh(&srng->lock);

	return req_entries - num_remain;

fail_idr_remove:
	spin_lock_bh(&rx_ring->idr_lock);
	idr_remove(&rx_ring->bufs_idr, buf_id);
	spin_unlock_bh(&rx_ring->idr_lock);
fail_dma_unmap:
	dma_unmap_single(ab->dev, paddr, skb->len + skb_tailroom(skb),
			 DMA_FROM_DEVICE);
fail_free_skb:
	dev_kfree_skb_any(skb);

	ath11k_hal_srng_access_end(ab, srng);

	spin_unlock_bh(&srng->lock);

	return req_entries - num_remain;
}

static int ath11k_dp_rxdma_buf_ring_free(struct ath11k *ar,
					 struct dp_rxdma_ring *rx_ring)
{
	struct ath11k_pdev_dp *dp = &ar->dp;
	struct sk_buff *skb;
	int buf_id;

	spin_lock_bh(&rx_ring->idr_lock);
	idr_for_each_entry(&rx_ring->bufs_idr, skb, buf_id) {
		idr_remove(&rx_ring->bufs_idr, buf_id);
		/* TODO: Understand where internal driver does this dma_unmap
		 * of rxdma_buffer.
		 */
		dma_unmap_single(ar->ab->dev, ATH11K_SKB_RXCB(skb)->paddr,
				 skb->len + skb_tailroom(skb), DMA_FROM_DEVICE);
		dev_kfree_skb_any(skb);
	}

	idr_destroy(&rx_ring->bufs_idr);
	spin_unlock_bh(&rx_ring->idr_lock);

	/* if rxdma1_enable is false, mon_status_refill_ring
	 * isn't setup, so don't clean.
	 */
	if (!ar->ab->hw_params.rxdma1_enable)
		return 0;

	rx_ring = &dp->rx_mon_status_refill_ring[0];

	spin_lock_bh(&rx_ring->idr_lock);
	idr_for_each_entry(&rx_ring->bufs_idr, skb, buf_id) {
		idr_remove(&rx_ring->bufs_idr, buf_id);
		/* XXX: Understand where internal driver does this dma_unmap
		 * of rxdma_buffer.
		 */
		dma_unmap_single(ar->ab->dev, ATH11K_SKB_RXCB(skb)->paddr,
				 skb->len + skb_tailroom(skb), DMA_BIDIRECTIONAL);
		dev_kfree_skb_any(skb);
	}

	idr_destroy(&rx_ring->bufs_idr);
	spin_unlock_bh(&rx_ring->idr_lock);

	return 0;
}

static int ath11k_dp_rxdma_pdev_buf_free(struct ath11k *ar)
{
	struct ath11k_pdev_dp *dp = &ar->dp;
	struct ath11k_base *ab = ar->ab;
	struct dp_rxdma_ring *rx_ring = &dp->rx_refill_buf_ring;
	int i;

	ath11k_dp_rxdma_buf_ring_free(ar, rx_ring);

	rx_ring = &dp->rxdma_mon_buf_ring;
	ath11k_dp_rxdma_buf_ring_free(ar, rx_ring);

	for (i = 0; i < ab->hw_params.num_rxmda_per_pdev; i++) {
		rx_ring = &dp->rx_mon_status_refill_ring[i];
		ath11k_dp_rxdma_buf_ring_free(ar, rx_ring);
	}

	return 0;
}

static int ath11k_dp_rxdma_ring_buf_setup(struct ath11k *ar,
					  struct dp_rxdma_ring *rx_ring,
					  u32 ringtype)
{
	struct ath11k_pdev_dp *dp = &ar->dp;
	int num_entries;

	num_entries = rx_ring->refill_buf_ring.size /
		ath11k_hal_srng_get_entrysize(ar->ab, ringtype);

	rx_ring->bufs_max = num_entries;
	ath11k_dp_rxbufs_replenish(ar->ab, dp->mac_id, rx_ring, num_entries,
				   HAL_RX_BUF_RBM_SW3_BM);
	return 0;
}

static int ath11k_dp_rxdma_pdev_buf_setup(struct ath11k *ar)
{
	struct ath11k_pdev_dp *dp = &ar->dp;
	struct ath11k_base *ab = ar->ab;
	struct dp_rxdma_ring *rx_ring = &dp->rx_refill_buf_ring;
	int i;

	ath11k_dp_rxdma_ring_buf_setup(ar, rx_ring, HAL_RXDMA_BUF);

	if (ar->ab->hw_params.rxdma1_enable) {
		rx_ring = &dp->rxdma_mon_buf_ring;
		ath11k_dp_rxdma_ring_buf_setup(ar, rx_ring, HAL_RXDMA_MONITOR_BUF);
	}

	for (i = 0; i < ab->hw_params.num_rxmda_per_pdev; i++) {
		rx_ring = &dp->rx_mon_status_refill_ring[i];
		ath11k_dp_rxdma_ring_buf_setup(ar, rx_ring, HAL_RXDMA_MONITOR_STATUS);
	}

	return 0;
}

static void ath11k_dp_rx_pdev_srng_free(struct ath11k *ar)
{
	struct ath11k_pdev_dp *dp = &ar->dp;
	struct ath11k_base *ab = ar->ab;
	int i;

	ath11k_dp_srng_cleanup(ab, &dp->rx_refill_buf_ring.refill_buf_ring);

	for (i = 0; i < ab->hw_params.num_rxmda_per_pdev; i++) {
		if (ab->hw_params.rx_mac_buf_ring)
			ath11k_dp_srng_cleanup(ab, &dp->rx_mac_buf_ring[i]);

		ath11k_dp_srng_cleanup(ab, &dp->rxdma_err_dst_ring[i]);
		ath11k_dp_srng_cleanup(ab,
				       &dp->rx_mon_status_refill_ring[i].refill_buf_ring);
	}

	ath11k_dp_srng_cleanup(ab, &dp->rxdma_mon_buf_ring.refill_buf_ring);
}

void ath11k_dp_pdev_reo_cleanup(struct ath11k_base *ab)
{
	struct ath11k_dp *dp = &ab->dp;
	int i;

	for (i = 0; i < DP_REO_DST_RING_MAX; i++)
		ath11k_dp_srng_cleanup(ab, &dp->reo_dst_ring[i]);
}

int ath11k_dp_pdev_reo_setup(struct ath11k_base *ab)
{
	struct ath11k_dp *dp = &ab->dp;
	int ret;
	int i;

	for (i = 0; i < DP_REO_DST_RING_MAX; i++) {
		ret = ath11k_dp_srng_setup(ab, &dp->reo_dst_ring[i],
					   HAL_REO_DST, i, 0,
					   DP_REO_DST_RING_SIZE);
		if (ret) {
			ath11k_warn(ab, "failed to setup reo_dst_ring\n");
			goto err_reo_cleanup;
		}
	}

	return 0;

err_reo_cleanup:
	ath11k_dp_pdev_reo_cleanup(ab);

	return ret;
}

static int ath11k_dp_rx_pdev_srng_alloc(struct ath11k *ar)
{
	struct ath11k_pdev_dp *dp = &ar->dp;
	struct ath11k_base *ab = ar->ab;
	struct dp_srng *srng = NULL;
	int i;
	int ret;

	ret = ath11k_dp_srng_setup(ar->ab,
				   &dp->rx_refill_buf_ring.refill_buf_ring,
				   HAL_RXDMA_BUF, 0,
				   dp->mac_id, DP_RXDMA_BUF_RING_SIZE);
	if (ret) {
		ath11k_warn(ar->ab, "failed to setup rx_refill_buf_ring\n");
		return ret;
	}

	if (ar->ab->hw_params.rx_mac_buf_ring) {
		for (i = 0; i < ab->hw_params.num_rxmda_per_pdev; i++) {
			ret = ath11k_dp_srng_setup(ar->ab,
						   &dp->rx_mac_buf_ring[i],
						   HAL_RXDMA_BUF, 1,
						   dp->mac_id + i, 1024);
			if (ret) {
				ath11k_warn(ar->ab, "failed to setup rx_mac_buf_ring %d\n",
					    i);
				return ret;
			}
		}
	}

	for (i = 0; i < ab->hw_params.num_rxmda_per_pdev; i++) {
		ret = ath11k_dp_srng_setup(ar->ab, &dp->rxdma_err_dst_ring[i],
					   HAL_RXDMA_DST, 0, dp->mac_id + i,
					   DP_RXDMA_ERR_DST_RING_SIZE);
		if (ret) {
			ath11k_warn(ar->ab, "failed to setup rxdma_err_dst_ring %d\n", i);
			return ret;
		}
	}

	for (i = 0; i < ab->hw_params.num_rxmda_per_pdev; i++) {
		srng = &dp->rx_mon_status_refill_ring[i].refill_buf_ring;
		ret = ath11k_dp_srng_setup(ar->ab,
					   srng,
					   HAL_RXDMA_MONITOR_STATUS, 0, dp->mac_id + i,
					   DP_RXDMA_MON_STATUS_RING_SIZE);
		if (ret) {
			ath11k_warn(ar->ab,
				    "failed to setup rx_mon_status_refill_ring %d\n", i);
			return ret;
		}
	}

	/* if rxdma1_enable is false, then it doesn't need
	 * to setup rxdam_mon_buf_ring, rxdma_mon_dst_ring
	 * and rxdma_mon_desc_ring.
	 * init reap timer for QCA6390.
	 */
	if (!ar->ab->hw_params.rxdma1_enable) {
		//init mon status buffer reap timer
		timer_setup(&ar->ab->mon_reap_timer,
			    ath11k_dp_service_mon_ring, 0);
		return 0;
	}

	ret = ath11k_dp_srng_setup(ar->ab,
				   &dp->rxdma_mon_buf_ring.refill_buf_ring,
				   HAL_RXDMA_MONITOR_BUF, 0, dp->mac_id,
				   DP_RXDMA_MONITOR_BUF_RING_SIZE);
	if (ret) {
		ath11k_warn(ar->ab,
			    "failed to setup HAL_RXDMA_MONITOR_BUF\n");
		return ret;
	}

	ret = ath11k_dp_srng_setup(ar->ab, &dp->rxdma_mon_dst_ring,
				   HAL_RXDMA_MONITOR_DST, 0, dp->mac_id,
				   DP_RXDMA_MONITOR_DST_RING_SIZE);
	if (ret) {
		ath11k_warn(ar->ab,
			    "failed to setup HAL_RXDMA_MONITOR_DST\n");
		return ret;
	}

	ret = ath11k_dp_srng_setup(ar->ab, &dp->rxdma_mon_desc_ring,
				   HAL_RXDMA_MONITOR_DESC, 0, dp->mac_id,
				   DP_RXDMA_MONITOR_DESC_RING_SIZE);
	if (ret) {
		ath11k_warn(ar->ab,
			    "failed to setup HAL_RXDMA_MONITOR_DESC\n");
		return ret;
	}

	return 0;
}

void ath11k_dp_reo_cmd_list_cleanup(struct ath11k_base *ab)
{
	struct ath11k_dp *dp = &ab->dp;
	struct dp_reo_cmd *cmd, *tmp;
	struct dp_reo_cache_flush_elem *cmd_cache, *tmp_cache;

	spin_lock_bh(&dp->reo_cmd_lock);
	list_for_each_entry_safe(cmd, tmp, &dp->reo_cmd_list, list) {
		list_del(&cmd->list);
		dma_unmap_single(ab->dev, cmd->data.paddr,
				 cmd->data.size, DMA_BIDIRECTIONAL);
		kfree(cmd->data.vaddr);
		kfree(cmd);
	}

	list_for_each_entry_safe(cmd_cache, tmp_cache,
				 &dp->reo_cmd_cache_flush_list, list) {
		list_del(&cmd_cache->list);
		dp->reo_cmd_cache_flush_count--;
		dma_unmap_single(ab->dev, cmd_cache->data.paddr,
				 cmd_cache->data.size, DMA_BIDIRECTIONAL);
		kfree(cmd_cache->data.vaddr);
		kfree(cmd_cache);
	}
	spin_unlock_bh(&dp->reo_cmd_lock);
}

static void ath11k_dp_reo_cmd_free(struct ath11k_dp *dp, void *ctx,
				   enum hal_reo_cmd_status status)
{
	struct dp_rx_tid *rx_tid = ctx;

	if (status != HAL_REO_CMD_SUCCESS)
		ath11k_warn(dp->ab, "failed to flush rx tid hw desc, tid %d status %d\n",
			    rx_tid->tid, status);

	dma_unmap_single(dp->ab->dev, rx_tid->paddr, rx_tid->size,
			 DMA_BIDIRECTIONAL);
	kfree(rx_tid->vaddr);
}

static void ath11k_dp_reo_cache_flush(struct ath11k_base *ab,
				      struct dp_rx_tid *rx_tid)
{
	struct ath11k_hal_reo_cmd cmd = {0};
	unsigned long tot_desc_sz, desc_sz;
	int ret;

	tot_desc_sz = rx_tid->size;
	desc_sz = ath11k_hal_reo_qdesc_size(0, HAL_DESC_REO_NON_QOS_TID);

	while (tot_desc_sz > desc_sz) {
		tot_desc_sz -= desc_sz;
		cmd.addr_lo = lower_32_bits(rx_tid->paddr + tot_desc_sz);
		cmd.addr_hi = upper_32_bits(rx_tid->paddr);
		ret = ath11k_dp_tx_send_reo_cmd(ab, rx_tid,
						HAL_REO_CMD_FLUSH_CACHE, &cmd,
						NULL);
		if (ret)
			ath11k_warn(ab,
				    "failed to send HAL_REO_CMD_FLUSH_CACHE, tid %d (%d)\n",
				    rx_tid->tid, ret);
	}

	memset(&cmd, 0, sizeof(cmd));
	cmd.addr_lo = lower_32_bits(rx_tid->paddr);
	cmd.addr_hi = upper_32_bits(rx_tid->paddr);
	cmd.flag |= HAL_REO_CMD_FLG_NEED_STATUS;
	ret = ath11k_dp_tx_send_reo_cmd(ab, rx_tid,
					HAL_REO_CMD_FLUSH_CACHE,
					&cmd, ath11k_dp_reo_cmd_free);
	if (ret) {
		ath11k_err(ab, "failed to send HAL_REO_CMD_FLUSH_CACHE cmd, tid %d (%d)\n",
			   rx_tid->tid, ret);
		dma_unmap_single(ab->dev, rx_tid->paddr, rx_tid->size,
				 DMA_BIDIRECTIONAL);
		kfree(rx_tid->vaddr);
	}
}

static void ath11k_dp_rx_tid_del_func(struct ath11k_dp *dp, void *ctx,
				      enum hal_reo_cmd_status status)
{
	struct ath11k_base *ab = dp->ab;
	struct dp_rx_tid *rx_tid = ctx;
	struct dp_reo_cache_flush_elem *elem, *tmp;

	if (status == HAL_REO_CMD_DRAIN) {
		goto free_desc;
	} else if (status != HAL_REO_CMD_SUCCESS) {
		/* Shouldn't happen! Cleanup in case of other failure? */
		ath11k_warn(ab, "failed to delete rx tid %d hw descriptor %d\n",
			    rx_tid->tid, status);
		return;
	}

	elem = kzalloc(sizeof(*elem), GFP_ATOMIC);
	if (!elem)
		goto free_desc;

	elem->ts = jiffies;
	memcpy(&elem->data, rx_tid, sizeof(*rx_tid));

	spin_lock_bh(&dp->reo_cmd_lock);
	list_add_tail(&elem->list, &dp->reo_cmd_cache_flush_list);
	dp->reo_cmd_cache_flush_count++;

	/* Flush and invalidate aged REO desc from HW cache */
	list_for_each_entry_safe(elem, tmp, &dp->reo_cmd_cache_flush_list,
				 list) {
		if (dp->reo_cmd_cache_flush_count > DP_REO_DESC_FREE_THRESHOLD ||
		    time_after(jiffies, elem->ts +
			       msecs_to_jiffies(DP_REO_DESC_FREE_TIMEOUT_MS))) {
			list_del(&elem->list);
			dp->reo_cmd_cache_flush_count--;
			spin_unlock_bh(&dp->reo_cmd_lock);

			ath11k_dp_reo_cache_flush(ab, &elem->data);
			kfree(elem);
			spin_lock_bh(&dp->reo_cmd_lock);
		}
	}
	spin_unlock_bh(&dp->reo_cmd_lock);

	return;
free_desc:
	dma_unmap_single(ab->dev, rx_tid->paddr, rx_tid->size,
			 DMA_BIDIRECTIONAL);
	kfree(rx_tid->vaddr);
}

void ath11k_peer_rx_tid_delete(struct ath11k *ar,
			       struct ath11k_peer *peer, u8 tid)
{
	struct ath11k_hal_reo_cmd cmd = {0};
	struct dp_rx_tid *rx_tid = &peer->rx_tid[tid];
	int ret;

	if (!rx_tid->active)
		return;

	cmd.flag = HAL_REO_CMD_FLG_NEED_STATUS;
	cmd.addr_lo = lower_32_bits(rx_tid->paddr);
	cmd.addr_hi = upper_32_bits(rx_tid->paddr);
	cmd.upd0 |= HAL_REO_CMD_UPD0_VLD;
	ret = ath11k_dp_tx_send_reo_cmd(ar->ab, rx_tid,
					HAL_REO_CMD_UPDATE_RX_QUEUE, &cmd,
					ath11k_dp_rx_tid_del_func);
	if (ret) {
		ath11k_err(ar->ab, "failed to send HAL_REO_CMD_UPDATE_RX_QUEUE cmd, tid %d (%d)\n",
			   tid, ret);
		dma_unmap_single(ar->ab->dev, rx_tid->paddr, rx_tid->size,
				 DMA_BIDIRECTIONAL);
		kfree(rx_tid->vaddr);
	}

	rx_tid->active = false;
}

static int ath11k_dp_rx_link_desc_return(struct ath11k_base *ab,
					 u32 *link_desc,
					 enum hal_wbm_rel_bm_act action)
{
	struct ath11k_dp *dp = &ab->dp;
	struct hal_srng *srng;
	u32 *desc;
	int ret = 0;

	srng = &ab->hal.srng_list[dp->wbm_desc_rel_ring.ring_id];

	spin_lock_bh(&srng->lock);

	ath11k_hal_srng_access_begin(ab, srng);

	desc = ath11k_hal_srng_src_get_next_entry(ab, srng);
	if (!desc) {
		ret = -ENOBUFS;
		goto exit;
	}

	ath11k_hal_rx_msdu_link_desc_set(ab, (void *)desc, (void *)link_desc,
					 action);

exit:
	ath11k_hal_srng_access_end(ab, srng);

	spin_unlock_bh(&srng->lock);

	return ret;
}

static void ath11k_dp_rx_frags_cleanup(struct dp_rx_tid *rx_tid, bool rel_link_desc)
{
	struct ath11k_base *ab = rx_tid->ab;

	lockdep_assert_held(&ab->base_lock);

	if (rx_tid->dst_ring_desc) {
		if (rel_link_desc)
			ath11k_dp_rx_link_desc_return(ab, (u32 *)rx_tid->dst_ring_desc,
						      HAL_WBM_REL_BM_ACT_PUT_IN_IDLE);
		kfree(rx_tid->dst_ring_desc);
		rx_tid->dst_ring_desc = NULL;
	}

	rx_tid->cur_sn = 0;
	rx_tid->last_frag_no = 0;
	rx_tid->rx_frag_bitmap = 0;
	__skb_queue_purge(&rx_tid->rx_frags);
}

void ath11k_peer_frags_flush(struct ath11k *ar, struct ath11k_peer *peer)
{
	struct dp_rx_tid *rx_tid;
	int i;

	lockdep_assert_held(&ar->ab->base_lock);

	for (i = 0; i <= IEEE80211_NUM_TIDS; i++) {
		rx_tid = &peer->rx_tid[i];

		spin_unlock_bh(&ar->ab->base_lock);
		del_timer_sync(&rx_tid->frag_timer);
		spin_lock_bh(&ar->ab->base_lock);

		ath11k_dp_rx_frags_cleanup(rx_tid, true);
	}
}

void ath11k_peer_rx_tid_cleanup(struct ath11k *ar, struct ath11k_peer *peer)
{
	struct dp_rx_tid *rx_tid;
	int i;

	lockdep_assert_held(&ar->ab->base_lock);

	for (i = 0; i <= IEEE80211_NUM_TIDS; i++) {
		rx_tid = &peer->rx_tid[i];

		ath11k_peer_rx_tid_delete(ar, peer, i);
		ath11k_dp_rx_frags_cleanup(rx_tid, true);

		spin_unlock_bh(&ar->ab->base_lock);
		del_timer_sync(&rx_tid->frag_timer);
		spin_lock_bh(&ar->ab->base_lock);
	}
}

static int ath11k_peer_rx_tid_reo_update(struct ath11k *ar,
					 struct ath11k_peer *peer,
					 struct dp_rx_tid *rx_tid,
					 u32 ba_win_sz, u16 ssn,
					 bool update_ssn)
{
	struct ath11k_hal_reo_cmd cmd = {0};
	int ret;

	cmd.addr_lo = lower_32_bits(rx_tid->paddr);
	cmd.addr_hi = upper_32_bits(rx_tid->paddr);
	cmd.flag = HAL_REO_CMD_FLG_NEED_STATUS;
	cmd.upd0 = HAL_REO_CMD_UPD0_BA_WINDOW_SIZE;
	cmd.ba_window_size = ba_win_sz;

	if (update_ssn) {
		cmd.upd0 |= HAL_REO_CMD_UPD0_SSN;
		cmd.upd2 = FIELD_PREP(HAL_REO_CMD_UPD2_SSN, ssn);
	}

	ret = ath11k_dp_tx_send_reo_cmd(ar->ab, rx_tid,
					HAL_REO_CMD_UPDATE_RX_QUEUE, &cmd,
					NULL);
	if (ret) {
		ath11k_warn(ar->ab, "failed to update rx tid queue, tid %d (%d)\n",
			    rx_tid->tid, ret);
		return ret;
	}

	rx_tid->ba_win_sz = ba_win_sz;

	return 0;
}

static void ath11k_dp_rx_tid_mem_free(struct ath11k_base *ab,
				      const u8 *peer_mac, int vdev_id, u8 tid)
{
	struct ath11k_peer *peer;
	struct dp_rx_tid *rx_tid;

	spin_lock_bh(&ab->base_lock);

	peer = ath11k_peer_find(ab, vdev_id, peer_mac);
	if (!peer) {
		ath11k_warn(ab, "failed to find the peer to free up rx tid mem\n");
		goto unlock_exit;
	}

	rx_tid = &peer->rx_tid[tid];
	if (!rx_tid->active)
		goto unlock_exit;

	dma_unmap_single(ab->dev, rx_tid->paddr, rx_tid->size,
			 DMA_BIDIRECTIONAL);
	kfree(rx_tid->vaddr);

	rx_tid->active = false;

unlock_exit:
	spin_unlock_bh(&ab->base_lock);
}

int ath11k_peer_rx_tid_setup(struct ath11k *ar, const u8 *peer_mac, int vdev_id,
			     u8 tid, u32 ba_win_sz, u16 ssn,
			     enum hal_pn_type pn_type)
{
	struct ath11k_base *ab = ar->ab;
	struct ath11k_peer *peer;
	struct dp_rx_tid *rx_tid;
	u32 hw_desc_sz;
	u32 *addr_aligned;
	void *vaddr;
	dma_addr_t paddr;
	int ret;

	spin_lock_bh(&ab->base_lock);

	peer = ath11k_peer_find(ab, vdev_id, peer_mac);
	if (!peer) {
		ath11k_warn(ab, "failed to find the peer to set up rx tid\n");
		spin_unlock_bh(&ab->base_lock);
		return -ENOENT;
	}

	rx_tid = &peer->rx_tid[tid];
	/* Update the tid queue if it is already setup */
	if (rx_tid->active) {
		paddr = rx_tid->paddr;
		ret = ath11k_peer_rx_tid_reo_update(ar, peer, rx_tid,
						    ba_win_sz, ssn, true);
		spin_unlock_bh(&ab->base_lock);
		if (ret) {
			ath11k_warn(ab, "failed to update reo for rx tid %d\n", tid);
			return ret;
		}

		ret = ath11k_wmi_peer_rx_reorder_queue_setup(ar, vdev_id,
							     peer_mac, paddr,
							     tid, 1, ba_win_sz);
		if (ret)
			ath11k_warn(ab, "failed to send wmi command to update rx reorder queue, tid :%d (%d)\n",
				    tid, ret);
		return ret;
	}

	rx_tid->tid = tid;

	rx_tid->ba_win_sz = ba_win_sz;

	/* TODO: Optimize the memory allocation for qos tid based on
	 * the actual BA window size in REO tid update path.
	 */
	if (tid == HAL_DESC_REO_NON_QOS_TID)
		hw_desc_sz = ath11k_hal_reo_qdesc_size(ba_win_sz, tid);
	else
		hw_desc_sz = ath11k_hal_reo_qdesc_size(DP_BA_WIN_SZ_MAX, tid);

	vaddr = kzalloc(hw_desc_sz + HAL_LINK_DESC_ALIGN - 1, GFP_ATOMIC);
	if (!vaddr) {
		spin_unlock_bh(&ab->base_lock);
		return -ENOMEM;
	}

	addr_aligned = PTR_ALIGN(vaddr, HAL_LINK_DESC_ALIGN);

	ath11k_hal_reo_qdesc_setup(addr_aligned, tid, ba_win_sz,
				   ssn, pn_type);

	paddr = dma_map_single(ab->dev, addr_aligned, hw_desc_sz,
			       DMA_BIDIRECTIONAL);

	ret = dma_mapping_error(ab->dev, paddr);
	if (ret) {
		spin_unlock_bh(&ab->base_lock);
		goto err_mem_free;
	}

	rx_tid->vaddr = vaddr;
	rx_tid->paddr = paddr;
	rx_tid->size = hw_desc_sz;
	rx_tid->active = true;

	spin_unlock_bh(&ab->base_lock);

	ret = ath11k_wmi_peer_rx_reorder_queue_setup(ar, vdev_id, peer_mac,
						     paddr, tid, 1, ba_win_sz);
	if (ret) {
		ath11k_warn(ar->ab, "failed to setup rx reorder queue, tid :%d (%d)\n",
			    tid, ret);
		ath11k_dp_rx_tid_mem_free(ab, peer_mac, vdev_id, tid);
	}

	return ret;

err_mem_free:
	kfree(vaddr);

	return ret;
}

int ath11k_dp_rx_ampdu_start(struct ath11k *ar,
			     struct ieee80211_ampdu_params *params)
{
	struct ath11k_base *ab = ar->ab;
	struct ath11k_sta *arsta = (void *)params->sta->drv_priv;
	int vdev_id = arsta->arvif->vdev_id;
	int ret;

	ret = ath11k_peer_rx_tid_setup(ar, params->sta->addr, vdev_id,
				       params->tid, params->buf_size,
				       params->ssn, arsta->pn_type);
	if (ret)
		ath11k_warn(ab, "failed to setup rx tid %d\n", ret);

	return ret;
}

int ath11k_dp_rx_ampdu_stop(struct ath11k *ar,
			    struct ieee80211_ampdu_params *params)
{
	struct ath11k_base *ab = ar->ab;
	struct ath11k_peer *peer;
	struct ath11k_sta *arsta = (void *)params->sta->drv_priv;
	int vdev_id = arsta->arvif->vdev_id;
	dma_addr_t paddr;
	bool active;
	int ret;

	spin_lock_bh(&ab->base_lock);

	peer = ath11k_peer_find(ab, vdev_id, params->sta->addr);
	if (!peer) {
		ath11k_warn(ab, "failed to find the peer to stop rx aggregation\n");
		spin_unlock_bh(&ab->base_lock);
		return -ENOENT;
	}

	paddr = peer->rx_tid[params->tid].paddr;
	active = peer->rx_tid[params->tid].active;

	if (!active) {
		spin_unlock_bh(&ab->base_lock);
		return 0;
	}

	ret = ath11k_peer_rx_tid_reo_update(ar, peer, peer->rx_tid, 1, 0, false);
	spin_unlock_bh(&ab->base_lock);
	if (ret) {
		ath11k_warn(ab, "failed to update reo for rx tid %d: %d\n",
			    params->tid, ret);
		return ret;
	}

	ret = ath11k_wmi_peer_rx_reorder_queue_setup(ar, vdev_id,
						     params->sta->addr, paddr,
						     params->tid, 1, 1);
	if (ret)
		ath11k_warn(ab, "failed to send wmi to delete rx tid %d\n",
			    ret);

	return ret;
}

int ath11k_dp_peer_rx_pn_replay_config(struct ath11k_vif *arvif,
				       const u8 *peer_addr,
				       enum set_key_cmd key_cmd,
				       struct ieee80211_key_conf *key)
{
	struct ath11k *ar = arvif->ar;
	struct ath11k_base *ab = ar->ab;
	struct ath11k_hal_reo_cmd cmd = {0};
	struct ath11k_peer *peer;
	struct dp_rx_tid *rx_tid;
	u8 tid;
	int ret = 0;

	/* NOTE: Enable PN/TSC replay check offload only for unicast frames.
	 * We use mac80211 PN/TSC replay check functionality for bcast/mcast
	 * for now.
	 */
	if (!(key->flags & IEEE80211_KEY_FLAG_PAIRWISE))
		return 0;

	cmd.flag |= HAL_REO_CMD_FLG_NEED_STATUS;
	cmd.upd0 |= HAL_REO_CMD_UPD0_PN |
		    HAL_REO_CMD_UPD0_PN_SIZE |
		    HAL_REO_CMD_UPD0_PN_VALID |
		    HAL_REO_CMD_UPD0_PN_CHECK |
		    HAL_REO_CMD_UPD0_SVLD;

	switch (key->cipher) {
	case WLAN_CIPHER_SUITE_TKIP:
	case WLAN_CIPHER_SUITE_CCMP:
	case WLAN_CIPHER_SUITE_CCMP_256:
	case WLAN_CIPHER_SUITE_GCMP:
	case WLAN_CIPHER_SUITE_GCMP_256:
		if (key_cmd == SET_KEY) {
			cmd.upd1 |= HAL_REO_CMD_UPD1_PN_CHECK;
			cmd.pn_size = 48;
		}
		break;
	default:
		break;
	}

	spin_lock_bh(&ab->base_lock);

	peer = ath11k_peer_find(ab, arvif->vdev_id, peer_addr);
	if (!peer) {
		ath11k_warn(ab, "failed to find the peer to configure pn replay detection\n");
		spin_unlock_bh(&ab->base_lock);
		return -ENOENT;
	}

	for (tid = 0; tid <= IEEE80211_NUM_TIDS; tid++) {
		rx_tid = &peer->rx_tid[tid];
		if (!rx_tid->active)
			continue;
		cmd.addr_lo = lower_32_bits(rx_tid->paddr);
		cmd.addr_hi = upper_32_bits(rx_tid->paddr);
		ret = ath11k_dp_tx_send_reo_cmd(ab, rx_tid,
						HAL_REO_CMD_UPDATE_RX_QUEUE,
						&cmd, NULL);
		if (ret) {
			ath11k_warn(ab, "failed to configure rx tid %d queue for pn replay detection %d\n",
				    tid, ret);
			break;
		}
	}

	spin_unlock_bh(&ab->base_lock);

	return ret;
}

static inline int ath11k_get_ppdu_user_index(struct htt_ppdu_stats *ppdu_stats,
					     u16 peer_id)
{
	int i;

	for (i = 0; i < HTT_PPDU_STATS_MAX_USERS - 1; i++) {
		if (ppdu_stats->user_stats[i].is_valid_peer_id) {
			if (peer_id == ppdu_stats->user_stats[i].peer_id)
				return i;
		} else {
			return i;
		}
	}

	return -EINVAL;
}

static int ath11k_htt_tlv_ppdu_stats_parse(struct ath11k_base *ab,
					   u16 tag, u16 len, const void *ptr,
					   void *data)
{
	struct htt_ppdu_stats_info *ppdu_info;
	struct htt_ppdu_user_stats *user_stats;
	int cur_user;
	u16 peer_id;

	ppdu_info = (struct htt_ppdu_stats_info *)data;

	switch (tag) {
	case HTT_PPDU_STATS_TAG_COMMON:
		if (len < sizeof(struct htt_ppdu_stats_common)) {
			ath11k_warn(ab, "Invalid len %d for the tag 0x%x\n",
				    len, tag);
			return -EINVAL;
		}
		memcpy((void *)&ppdu_info->ppdu_stats.common, ptr,
		       sizeof(struct htt_ppdu_stats_common));
		break;
	case HTT_PPDU_STATS_TAG_USR_RATE:
		if (len < sizeof(struct htt_ppdu_stats_user_rate)) {
			ath11k_warn(ab, "Invalid len %d for the tag 0x%x\n",
				    len, tag);
			return -EINVAL;
		}

		peer_id = ((struct htt_ppdu_stats_user_rate *)ptr)->sw_peer_id;
		cur_user = ath11k_get_ppdu_user_index(&ppdu_info->ppdu_stats,
						      peer_id);
		if (cur_user < 0)
			return -EINVAL;
		user_stats = &ppdu_info->ppdu_stats.user_stats[cur_user];
		user_stats->peer_id = peer_id;
		user_stats->is_valid_peer_id = true;
		memcpy((void *)&user_stats->rate, ptr,
		       sizeof(struct htt_ppdu_stats_user_rate));
		user_stats->tlv_flags |= BIT(tag);
		break;
	case HTT_PPDU_STATS_TAG_USR_COMPLTN_COMMON:
		if (len < sizeof(struct htt_ppdu_stats_usr_cmpltn_cmn)) {
			ath11k_warn(ab, "Invalid len %d for the tag 0x%x\n",
				    len, tag);
			return -EINVAL;
		}

		peer_id = ((struct htt_ppdu_stats_usr_cmpltn_cmn *)ptr)->sw_peer_id;
		cur_user = ath11k_get_ppdu_user_index(&ppdu_info->ppdu_stats,
						      peer_id);
		if (cur_user < 0)
			return -EINVAL;
		user_stats = &ppdu_info->ppdu_stats.user_stats[cur_user];
		user_stats->peer_id = peer_id;
		user_stats->is_valid_peer_id = true;
		memcpy((void *)&user_stats->cmpltn_cmn, ptr,
		       sizeof(struct htt_ppdu_stats_usr_cmpltn_cmn));
		user_stats->tlv_flags |= BIT(tag);
		break;
	case HTT_PPDU_STATS_TAG_USR_COMPLTN_ACK_BA_STATUS:
		if (len <
		    sizeof(struct htt_ppdu_stats_usr_cmpltn_ack_ba_status)) {
			ath11k_warn(ab, "Invalid len %d for the tag 0x%x\n",
				    len, tag);
			return -EINVAL;
		}

		peer_id =
		((struct htt_ppdu_stats_usr_cmpltn_ack_ba_status *)ptr)->sw_peer_id;
		cur_user = ath11k_get_ppdu_user_index(&ppdu_info->ppdu_stats,
						      peer_id);
		if (cur_user < 0)
			return -EINVAL;
		user_stats = &ppdu_info->ppdu_stats.user_stats[cur_user];
		user_stats->peer_id = peer_id;
		user_stats->is_valid_peer_id = true;
		memcpy((void *)&user_stats->ack_ba, ptr,
		       sizeof(struct htt_ppdu_stats_usr_cmpltn_ack_ba_status));
		user_stats->tlv_flags |= BIT(tag);
		break;
	}
	return 0;
}

int ath11k_dp_htt_tlv_iter(struct ath11k_base *ab, const void *ptr, size_t len,
			   int (*iter)(struct ath11k_base *ar, u16 tag, u16 len,
				       const void *ptr, void *data),
			   void *data)
{
	const struct htt_tlv *tlv;
	const void *begin = ptr;
	u16 tlv_tag, tlv_len;
	int ret = -EINVAL;

	while (len > 0) {
		if (len < sizeof(*tlv)) {
			ath11k_err(ab, "htt tlv parse failure at byte %zd (%zu bytes left, %zu expected)\n",
				   ptr - begin, len, sizeof(*tlv));
			return -EINVAL;
		}
		tlv = (struct htt_tlv *)ptr;
		tlv_tag = FIELD_GET(HTT_TLV_TAG, tlv->header);
		tlv_len = FIELD_GET(HTT_TLV_LEN, tlv->header);
		ptr += sizeof(*tlv);
		len -= sizeof(*tlv);

		if (tlv_len > len) {
			ath11k_err(ab, "htt tlv parse failure of tag %u at byte %zd (%zu bytes left, %u expected)\n",
				   tlv_tag, ptr - begin, len, tlv_len);
			return -EINVAL;
		}
		ret = iter(ab, tlv_tag, tlv_len, ptr, data);
		if (ret == -ENOMEM)
			return ret;

		ptr += tlv_len;
		len -= tlv_len;
	}
	return 0;
}

static inline u32 ath11k_he_gi_to_nl80211_he_gi(u8 sgi)
{
	u32 ret = 0;

	switch (sgi) {
	case RX_MSDU_START_SGI_0_8_US:
		ret = NL80211_RATE_INFO_HE_GI_0_8;
		break;
	case RX_MSDU_START_SGI_1_6_US:
		ret = NL80211_RATE_INFO_HE_GI_1_6;
		break;
	case RX_MSDU_START_SGI_3_2_US:
		ret = NL80211_RATE_INFO_HE_GI_3_2;
		break;
	}

	return ret;
}

static void
ath11k_update_per_peer_tx_stats(struct ath11k *ar,
				struct htt_ppdu_stats *ppdu_stats, u8 user)
{
	struct ath11k_base *ab = ar->ab;
	struct ath11k_peer *peer;
	struct ieee80211_sta *sta;
	struct ath11k_sta *arsta;
	struct htt_ppdu_stats_user_rate *user_rate;
	struct ath11k_per_peer_tx_stats *peer_stats = &ar->peer_tx_stats;
	struct htt_ppdu_user_stats *usr_stats = &ppdu_stats->user_stats[user];
	struct htt_ppdu_stats_common *common = &ppdu_stats->common;
	int ret;
	u8 flags, mcs, nss, bw, sgi, dcm, rate_idx = 0;
	u32 succ_bytes = 0;
	u16 rate = 0, succ_pkts = 0;
	u32 tx_duration = 0;
	u8 tid = HTT_PPDU_STATS_NON_QOS_TID;
	bool is_ampdu = false;

	if (!usr_stats)
		return;

	if (!(usr_stats->tlv_flags & BIT(HTT_PPDU_STATS_TAG_USR_RATE)))
		return;

	if (usr_stats->tlv_flags & BIT(HTT_PPDU_STATS_TAG_USR_COMPLTN_COMMON))
		is_ampdu =
			HTT_USR_CMPLTN_IS_AMPDU(usr_stats->cmpltn_cmn.flags);

	if (usr_stats->tlv_flags &
	    BIT(HTT_PPDU_STATS_TAG_USR_COMPLTN_ACK_BA_STATUS)) {
		succ_bytes = usr_stats->ack_ba.success_bytes;
		succ_pkts = FIELD_GET(HTT_PPDU_STATS_ACK_BA_INFO_NUM_MSDU_M,
				      usr_stats->ack_ba.info);
		tid = FIELD_GET(HTT_PPDU_STATS_ACK_BA_INFO_TID_NUM,
				usr_stats->ack_ba.info);
	}

	if (common->fes_duration_us)
		tx_duration = common->fes_duration_us;

	user_rate = &usr_stats->rate;
	flags = HTT_USR_RATE_PREAMBLE(user_rate->rate_flags);
	bw = HTT_USR_RATE_BW(user_rate->rate_flags) - 2;
	nss = HTT_USR_RATE_NSS(user_rate->rate_flags) + 1;
	mcs = HTT_USR_RATE_MCS(user_rate->rate_flags);
	sgi = HTT_USR_RATE_GI(user_rate->rate_flags);
	dcm = HTT_USR_RATE_DCM(user_rate->rate_flags);

	/* Note: If host configured fixed rates and in some other special
	 * cases, the broadcast/management frames are sent in different rates.
	 * Firmware rate's control to be skipped for this?
	 */

	if (flags == WMI_RATE_PREAMBLE_HE && mcs > 11) {
		ath11k_warn(ab, "Invalid HE mcs %d peer stats",  mcs);
		return;
	}

	if (flags == WMI_RATE_PREAMBLE_HE && mcs > ATH11K_HE_MCS_MAX) {
		ath11k_warn(ab, "Invalid HE mcs %d peer stats",  mcs);
		return;
	}

	if (flags == WMI_RATE_PREAMBLE_VHT && mcs > ATH11K_VHT_MCS_MAX) {
		ath11k_warn(ab, "Invalid VHT mcs %d peer stats",  mcs);
		return;
	}

	if (flags == WMI_RATE_PREAMBLE_HT && (mcs > ATH11K_HT_MCS_MAX || nss < 1)) {
		ath11k_warn(ab, "Invalid HT mcs %d nss %d peer stats",
			    mcs, nss);
		return;
	}

	if (flags == WMI_RATE_PREAMBLE_CCK || flags == WMI_RATE_PREAMBLE_OFDM) {
		ret = ath11k_mac_hw_ratecode_to_legacy_rate(mcs,
							    flags,
							    &rate_idx,
							    &rate);
		if (ret < 0)
			return;
	}

	rcu_read_lock();
	spin_lock_bh(&ab->base_lock);
	peer = ath11k_peer_find_by_id(ab, usr_stats->peer_id);

	if (!peer || !peer->sta) {
		spin_unlock_bh(&ab->base_lock);
		rcu_read_unlock();
		return;
	}

	sta = peer->sta;
	arsta = (struct ath11k_sta *)sta->drv_priv;

	memset(&arsta->txrate, 0, sizeof(arsta->txrate));

	switch (flags) {
	case WMI_RATE_PREAMBLE_OFDM:
		arsta->txrate.legacy = rate;
		break;
	case WMI_RATE_PREAMBLE_CCK:
		arsta->txrate.legacy = rate;
		break;
	case WMI_RATE_PREAMBLE_HT:
		arsta->txrate.mcs = mcs + 8 * (nss - 1);
		arsta->txrate.flags = RATE_INFO_FLAGS_MCS;
		if (sgi)
			arsta->txrate.flags |= RATE_INFO_FLAGS_SHORT_GI;
		break;
	case WMI_RATE_PREAMBLE_VHT:
		arsta->txrate.mcs = mcs;
		arsta->txrate.flags = RATE_INFO_FLAGS_VHT_MCS;
		if (sgi)
			arsta->txrate.flags |= RATE_INFO_FLAGS_SHORT_GI;
		break;
	case WMI_RATE_PREAMBLE_HE:
		arsta->txrate.mcs = mcs;
		arsta->txrate.flags = RATE_INFO_FLAGS_HE_MCS;
		arsta->txrate.he_dcm = dcm;
		arsta->txrate.he_gi = ath11k_he_gi_to_nl80211_he_gi(sgi);
		arsta->txrate.he_ru_alloc = ath11k_he_ru_tones_to_nl80211_he_ru_alloc(
						(user_rate->ru_end -
						 user_rate->ru_start) + 1);
		break;
	}

	arsta->txrate.nss = nss;
	arsta->txrate.bw = ath11k_mac_bw_to_mac80211_bw(bw);
	arsta->tx_duration += tx_duration;
	memcpy(&arsta->last_txrate, &arsta->txrate, sizeof(struct rate_info));

	/* PPDU stats reported for mgmt packet doesn't have valid tx bytes.
	 * So skip peer stats update for mgmt packets.
	 */
	if (tid < HTT_PPDU_STATS_NON_QOS_TID) {
		memset(peer_stats, 0, sizeof(*peer_stats));
		peer_stats->succ_pkts = succ_pkts;
		peer_stats->succ_bytes = succ_bytes;
		peer_stats->is_ampdu = is_ampdu;
		peer_stats->duration = tx_duration;
		peer_stats->ba_fails =
			HTT_USR_CMPLTN_LONG_RETRY(usr_stats->cmpltn_cmn.flags) +
			HTT_USR_CMPLTN_SHORT_RETRY(usr_stats->cmpltn_cmn.flags);

		if (ath11k_debugfs_is_extd_tx_stats_enabled(ar))
			ath11k_debugfs_sta_add_tx_stats(arsta, peer_stats, rate_idx);
	}

	spin_unlock_bh(&ab->base_lock);
	rcu_read_unlock();
}

static void ath11k_htt_update_ppdu_stats(struct ath11k *ar,
					 struct htt_ppdu_stats *ppdu_stats)
{
	u8 user;

	for (user = 0; user < HTT_PPDU_STATS_MAX_USERS - 1; user++)
		ath11k_update_per_peer_tx_stats(ar, ppdu_stats, user);
}

static
struct htt_ppdu_stats_info *ath11k_dp_htt_get_ppdu_desc(struct ath11k *ar,
							u32 ppdu_id)
{
	struct htt_ppdu_stats_info *ppdu_info;

	spin_lock_bh(&ar->data_lock);
	if (!list_empty(&ar->ppdu_stats_info)) {
		list_for_each_entry(ppdu_info, &ar->ppdu_stats_info, list) {
			if (ppdu_info->ppdu_id == ppdu_id) {
				spin_unlock_bh(&ar->data_lock);
				return ppdu_info;
			}
		}

		if (ar->ppdu_stat_list_depth > HTT_PPDU_DESC_MAX_DEPTH) {
			ppdu_info = list_first_entry(&ar->ppdu_stats_info,
						     typeof(*ppdu_info), list);
			list_del(&ppdu_info->list);
			ar->ppdu_stat_list_depth--;
			ath11k_htt_update_ppdu_stats(ar, &ppdu_info->ppdu_stats);
			kfree(ppdu_info);
		}
	}
	spin_unlock_bh(&ar->data_lock);

	ppdu_info = kzalloc(sizeof(*ppdu_info), GFP_ATOMIC);
	if (!ppdu_info)
		return NULL;

	spin_lock_bh(&ar->data_lock);
	list_add_tail(&ppdu_info->list, &ar->ppdu_stats_info);
	ar->ppdu_stat_list_depth++;
	spin_unlock_bh(&ar->data_lock);

	return ppdu_info;
}

static int ath11k_htt_pull_ppdu_stats(struct ath11k_base *ab,
				      struct sk_buff *skb)
{
	struct ath11k_htt_ppdu_stats_msg *msg;
	struct htt_ppdu_stats_info *ppdu_info;
	struct ath11k *ar;
	int ret;
	u8 pdev_id;
	u32 ppdu_id, len;

	msg = (struct ath11k_htt_ppdu_stats_msg *)skb->data;
	len = FIELD_GET(HTT_T2H_PPDU_STATS_INFO_PAYLOAD_SIZE, msg->info);
	pdev_id = FIELD_GET(HTT_T2H_PPDU_STATS_INFO_PDEV_ID, msg->info);
	ppdu_id = msg->ppdu_id;

	rcu_read_lock();
	ar = ath11k_mac_get_ar_by_pdev_id(ab, pdev_id);
	if (!ar) {
		ret = -EINVAL;
		goto exit;
	}

	if (ath11k_debugfs_is_pktlog_lite_mode_enabled(ar))
		trace_ath11k_htt_ppdu_stats(ar, skb->data, len);

	ppdu_info = ath11k_dp_htt_get_ppdu_desc(ar, ppdu_id);
	if (!ppdu_info) {
		ret = -EINVAL;
		goto exit;
	}

	ppdu_info->ppdu_id = ppdu_id;
	ret = ath11k_dp_htt_tlv_iter(ab, msg->data, len,
				     ath11k_htt_tlv_ppdu_stats_parse,
				     (void *)ppdu_info);
	if (ret) {
		ath11k_warn(ab, "Failed to parse tlv %d\n", ret);
		goto exit;
	}

exit:
	rcu_read_unlock();

	return ret;
}

static void ath11k_htt_pktlog(struct ath11k_base *ab, struct sk_buff *skb)
{
	struct htt_pktlog_msg *data = (struct htt_pktlog_msg *)skb->data;
	struct ath_pktlog_hdr *hdr = (struct ath_pktlog_hdr *)data;
	struct ath11k *ar;
	u8 pdev_id;

	pdev_id = FIELD_GET(HTT_T2H_PPDU_STATS_INFO_PDEV_ID, data->hdr);
	ar = ath11k_mac_get_ar_by_pdev_id(ab, pdev_id);
	if (!ar) {
		ath11k_warn(ab, "invalid pdev id %d on htt pktlog\n", pdev_id);
		return;
	}

	trace_ath11k_htt_pktlog(ar, data->payload, hdr->size,
				ar->ab->pktlog_defs_checksum);
}

static void ath11k_htt_backpressure_event_handler(struct ath11k_base *ab,
						  struct sk_buff *skb)
{
	u32 *data = (u32 *)skb->data;
	u8 pdev_id, ring_type, ring_id, pdev_idx;
	u16 hp, tp;
	u32 backpressure_time;
	struct ath11k_bp_stats *bp_stats;

	pdev_id = FIELD_GET(HTT_BACKPRESSURE_EVENT_PDEV_ID_M, *data);
	ring_type = FIELD_GET(HTT_BACKPRESSURE_EVENT_RING_TYPE_M, *data);
	ring_id = FIELD_GET(HTT_BACKPRESSURE_EVENT_RING_ID_M, *data);
	++data;

	hp = FIELD_GET(HTT_BACKPRESSURE_EVENT_HP_M, *data);
	tp = FIELD_GET(HTT_BACKPRESSURE_EVENT_TP_M, *data);
	++data;

	backpressure_time = *data;

	ath11k_dbg(ab, ATH11K_DBG_DP_HTT, "htt backpressure event, pdev %d, ring type %d,ring id %d, hp %d tp %d, backpressure time %d\n",
		   pdev_id, ring_type, ring_id, hp, tp, backpressure_time);

	if (ring_type == HTT_BACKPRESSURE_UMAC_RING_TYPE) {
		if (ring_id >= HTT_SW_UMAC_RING_IDX_MAX)
			return;

		bp_stats = &ab->soc_stats.bp_stats.umac_ring_bp_stats[ring_id];
	} else if (ring_type == HTT_BACKPRESSURE_LMAC_RING_TYPE) {
		pdev_idx = DP_HW2SW_MACID(pdev_id);

		if (ring_id >= HTT_SW_LMAC_RING_IDX_MAX || pdev_idx >= MAX_RADIOS)
			return;

		bp_stats = &ab->soc_stats.bp_stats.lmac_ring_bp_stats[ring_id][pdev_idx];
	} else {
		ath11k_warn(ab, "unknown ring type received in htt bp event %d\n",
			    ring_type);
		return;
	}

	spin_lock_bh(&ab->base_lock);
	bp_stats->hp = hp;
	bp_stats->tp = tp;
	bp_stats->count++;
	bp_stats->jiffies = jiffies;
	spin_unlock_bh(&ab->base_lock);
}

void ath11k_dp_htt_htc_t2h_msg_handler(struct ath11k_base *ab,
				       struct sk_buff *skb)
{
	struct ath11k_dp *dp = &ab->dp;
	struct htt_resp_msg *resp = (struct htt_resp_msg *)skb->data;
	enum htt_t2h_msg_type type = FIELD_GET(HTT_T2H_MSG_TYPE, *(u32 *)resp);
	u16 peer_id;
	u8 vdev_id;
	u8 mac_addr[ETH_ALEN];
	u16 peer_mac_h16;
	u16 ast_hash;
	u16 hw_peer_id;

	ath11k_dbg(ab, ATH11K_DBG_DP_HTT, "dp_htt rx msg type :0x%0x\n", type);

	switch (type) {
	case HTT_T2H_MSG_TYPE_VERSION_CONF:
		dp->htt_tgt_ver_major = FIELD_GET(HTT_T2H_VERSION_CONF_MAJOR,
						  resp->version_msg.version);
		dp->htt_tgt_ver_minor = FIELD_GET(HTT_T2H_VERSION_CONF_MINOR,
						  resp->version_msg.version);
		complete(&dp->htt_tgt_version_received);
		break;
	case HTT_T2H_MSG_TYPE_PEER_MAP:
		vdev_id = FIELD_GET(HTT_T2H_PEER_MAP_INFO_VDEV_ID,
				    resp->peer_map_ev.info);
		peer_id = FIELD_GET(HTT_T2H_PEER_MAP_INFO_PEER_ID,
				    resp->peer_map_ev.info);
		peer_mac_h16 = FIELD_GET(HTT_T2H_PEER_MAP_INFO1_MAC_ADDR_H16,
					 resp->peer_map_ev.info1);
		ath11k_dp_get_mac_addr(resp->peer_map_ev.mac_addr_l32,
				       peer_mac_h16, mac_addr);
		ath11k_peer_map_event(ab, vdev_id, peer_id, mac_addr, 0, 0);
		break;
	case HTT_T2H_MSG_TYPE_PEER_MAP2:
		vdev_id = FIELD_GET(HTT_T2H_PEER_MAP_INFO_VDEV_ID,
				    resp->peer_map_ev.info);
		peer_id = FIELD_GET(HTT_T2H_PEER_MAP_INFO_PEER_ID,
				    resp->peer_map_ev.info);
		peer_mac_h16 = FIELD_GET(HTT_T2H_PEER_MAP_INFO1_MAC_ADDR_H16,
					 resp->peer_map_ev.info1);
		ath11k_dp_get_mac_addr(resp->peer_map_ev.mac_addr_l32,
				       peer_mac_h16, mac_addr);
		ast_hash = FIELD_GET(HTT_T2H_PEER_MAP_INFO2_AST_HASH_VAL,
				     resp->peer_map_ev.info2);
		hw_peer_id = FIELD_GET(HTT_T2H_PEER_MAP_INFO1_HW_PEER_ID,
				       resp->peer_map_ev.info1);
		ath11k_peer_map_event(ab, vdev_id, peer_id, mac_addr, ast_hash,
				      hw_peer_id);
		break;
	case HTT_T2H_MSG_TYPE_PEER_UNMAP:
	case HTT_T2H_MSG_TYPE_PEER_UNMAP2:
		peer_id = FIELD_GET(HTT_T2H_PEER_UNMAP_INFO_PEER_ID,
				    resp->peer_unmap_ev.info);
		ath11k_peer_unmap_event(ab, peer_id);
		break;
	case HTT_T2H_MSG_TYPE_PPDU_STATS_IND:
		ath11k_htt_pull_ppdu_stats(ab, skb);
		break;
	case HTT_T2H_MSG_TYPE_EXT_STATS_CONF:
		ath11k_debugfs_htt_ext_stats_handler(ab, skb);
		break;
	case HTT_T2H_MSG_TYPE_PKTLOG:
		ath11k_htt_pktlog(ab, skb);
		break;
	case HTT_T2H_MSG_TYPE_BKPRESSURE_EVENT_IND:
		ath11k_htt_backpressure_event_handler(ab, skb);
		break;
	default:
		ath11k_warn(ab, "htt event %d not handled\n", type);
		break;
	}

	dev_kfree_skb_any(skb);
}

static int ath11k_dp_rx_msdu_coalesce(struct ath11k *ar,
				      struct sk_buff_head *msdu_list,
				      struct sk_buff *first, struct sk_buff *last,
				      u8 l3pad_bytes, int msdu_len)
{
	struct ath11k_base *ab = ar->ab;
	struct sk_buff *skb;
	struct ath11k_skb_rxcb *rxcb = ATH11K_SKB_RXCB(first);
	int buf_first_hdr_len, buf_first_len;
	struct hal_rx_desc *ldesc;
	int space_extra, rem_len, buf_len;
	u32 hal_rx_desc_sz = ar->ab->hw_params.hal_desc_sz;

	/* As the msdu is spread across multiple rx buffers,
	 * find the offset to the start of msdu for computing
	 * the length of the msdu in the first buffer.
	 */
	buf_first_hdr_len = hal_rx_desc_sz + l3pad_bytes;
	buf_first_len = DP_RX_BUFFER_SIZE - buf_first_hdr_len;

	if (WARN_ON_ONCE(msdu_len <= buf_first_len)) {
		skb_put(first, buf_first_hdr_len + msdu_len);
		skb_pull(first, buf_first_hdr_len);
		return 0;
	}

	ldesc = (struct hal_rx_desc *)last->data;
	rxcb->is_first_msdu = ath11k_dp_rx_h_msdu_end_first_msdu(ab, ldesc);
	rxcb->is_last_msdu = ath11k_dp_rx_h_msdu_end_last_msdu(ab, ldesc);

	/* MSDU spans over multiple buffers because the length of the MSDU
	 * exceeds DP_RX_BUFFER_SIZE - HAL_RX_DESC_SIZE. So assume the data
	 * in the first buf is of length DP_RX_BUFFER_SIZE - HAL_RX_DESC_SIZE.
	 */
	skb_put(first, DP_RX_BUFFER_SIZE);
	skb_pull(first, buf_first_hdr_len);

	/* When an MSDU spread over multiple buffers attention, MSDU_END and
	 * MPDU_END tlvs are valid only in the last buffer. Copy those tlvs.
	 */
	ath11k_dp_rx_desc_end_tlv_copy(ab, rxcb->rx_desc, ldesc);

	space_extra = msdu_len - (buf_first_len + skb_tailroom(first));
	if (space_extra > 0 &&
	    (pskb_expand_head(first, 0, space_extra, GFP_ATOMIC) < 0)) {
		/* Free up all buffers of the MSDU */
		while ((skb = __skb_dequeue(msdu_list)) != NULL) {
			rxcb = ATH11K_SKB_RXCB(skb);
			if (!rxcb->is_continuation) {
				dev_kfree_skb_any(skb);
				break;
			}
			dev_kfree_skb_any(skb);
		}
		return -ENOMEM;
	}

	rem_len = msdu_len - buf_first_len;
	while ((skb = __skb_dequeue(msdu_list)) != NULL && rem_len > 0) {
		rxcb = ATH11K_SKB_RXCB(skb);
		if (rxcb->is_continuation)
			buf_len = DP_RX_BUFFER_SIZE - hal_rx_desc_sz;
		else
			buf_len = rem_len;

		if (buf_len > (DP_RX_BUFFER_SIZE - hal_rx_desc_sz)) {
			WARN_ON_ONCE(1);
			dev_kfree_skb_any(skb);
			return -EINVAL;
		}

		skb_put(skb, buf_len + hal_rx_desc_sz);
		skb_pull(skb, hal_rx_desc_sz);
		skb_copy_from_linear_data(skb, skb_put(first, buf_len),
					  buf_len);
		dev_kfree_skb_any(skb);

		rem_len -= buf_len;
		if (!rxcb->is_continuation)
			break;
	}

	return 0;
}

static struct sk_buff *ath11k_dp_rx_get_msdu_last_buf(struct sk_buff_head *msdu_list,
						      struct sk_buff *first)
{
	struct sk_buff *skb;
	struct ath11k_skb_rxcb *rxcb = ATH11K_SKB_RXCB(first);

	if (!rxcb->is_continuation)
		return first;

	skb_queue_walk(msdu_list, skb) {
		rxcb = ATH11K_SKB_RXCB(skb);
		if (!rxcb->is_continuation)
			return skb;
	}

	return NULL;
}

static void ath11k_dp_rx_h_csum_offload(struct ath11k *ar, struct sk_buff *msdu)
{
	struct ath11k_skb_rxcb *rxcb = ATH11K_SKB_RXCB(msdu);
	struct rx_attention *rx_attention;
	bool ip_csum_fail, l4_csum_fail;

	rx_attention = ath11k_dp_rx_get_attention(ar->ab, rxcb->rx_desc);
	ip_csum_fail = ath11k_dp_rx_h_attn_ip_cksum_fail(rx_attention);
	l4_csum_fail = ath11k_dp_rx_h_attn_l4_cksum_fail(rx_attention);

	msdu->ip_summed = (ip_csum_fail || l4_csum_fail) ?
			  CHECKSUM_NONE : CHECKSUM_UNNECESSARY;
}

static int ath11k_dp_rx_crypto_mic_len(struct ath11k *ar,
				       enum hal_encrypt_type enctype)
{
	switch (enctype) {
	case HAL_ENCRYPT_TYPE_OPEN:
	case HAL_ENCRYPT_TYPE_TKIP_NO_MIC:
	case HAL_ENCRYPT_TYPE_TKIP_MIC:
		return 0;
	case HAL_ENCRYPT_TYPE_CCMP_128:
		return IEEE80211_CCMP_MIC_LEN;
	case HAL_ENCRYPT_TYPE_CCMP_256:
		return IEEE80211_CCMP_256_MIC_LEN;
	case HAL_ENCRYPT_TYPE_GCMP_128:
	case HAL_ENCRYPT_TYPE_AES_GCMP_256:
		return IEEE80211_GCMP_MIC_LEN;
	case HAL_ENCRYPT_TYPE_WEP_40:
	case HAL_ENCRYPT_TYPE_WEP_104:
	case HAL_ENCRYPT_TYPE_WEP_128:
	case HAL_ENCRYPT_TYPE_WAPI_GCM_SM4:
	case HAL_ENCRYPT_TYPE_WAPI:
		break;
	}

	ath11k_warn(ar->ab, "unsupported encryption type %d for mic len\n", enctype);
	return 0;
}

static int ath11k_dp_rx_crypto_param_len(struct ath11k *ar,
					 enum hal_encrypt_type enctype)
{
	switch (enctype) {
	case HAL_ENCRYPT_TYPE_OPEN:
		return 0;
	case HAL_ENCRYPT_TYPE_TKIP_NO_MIC:
	case HAL_ENCRYPT_TYPE_TKIP_MIC:
		return IEEE80211_TKIP_IV_LEN;
	case HAL_ENCRYPT_TYPE_CCMP_128:
		return IEEE80211_CCMP_HDR_LEN;
	case HAL_ENCRYPT_TYPE_CCMP_256:
		return IEEE80211_CCMP_256_HDR_LEN;
	case HAL_ENCRYPT_TYPE_GCMP_128:
	case HAL_ENCRYPT_TYPE_AES_GCMP_256:
		return IEEE80211_GCMP_HDR_LEN;
	case HAL_ENCRYPT_TYPE_WEP_40:
	case HAL_ENCRYPT_TYPE_WEP_104:
	case HAL_ENCRYPT_TYPE_WEP_128:
	case HAL_ENCRYPT_TYPE_WAPI_GCM_SM4:
	case HAL_ENCRYPT_TYPE_WAPI:
		break;
	}

	ath11k_warn(ar->ab, "unsupported encryption type %d\n", enctype);
	return 0;
}

static int ath11k_dp_rx_crypto_icv_len(struct ath11k *ar,
				       enum hal_encrypt_type enctype)
{
	switch (enctype) {
	case HAL_ENCRYPT_TYPE_OPEN:
	case HAL_ENCRYPT_TYPE_CCMP_128:
	case HAL_ENCRYPT_TYPE_CCMP_256:
	case HAL_ENCRYPT_TYPE_GCMP_128:
	case HAL_ENCRYPT_TYPE_AES_GCMP_256:
		return 0;
	case HAL_ENCRYPT_TYPE_TKIP_NO_MIC:
	case HAL_ENCRYPT_TYPE_TKIP_MIC:
		return IEEE80211_TKIP_ICV_LEN;
	case HAL_ENCRYPT_TYPE_WEP_40:
	case HAL_ENCRYPT_TYPE_WEP_104:
	case HAL_ENCRYPT_TYPE_WEP_128:
	case HAL_ENCRYPT_TYPE_WAPI_GCM_SM4:
	case HAL_ENCRYPT_TYPE_WAPI:
		break;
	}

	ath11k_warn(ar->ab, "unsupported encryption type %d\n", enctype);
	return 0;
}

static void ath11k_dp_rx_h_undecap_nwifi(struct ath11k *ar,
					 struct sk_buff *msdu,
					 u8 *first_hdr,
					 enum hal_encrypt_type enctype,
					 struct ieee80211_rx_status *status)
{
	struct ath11k_skb_rxcb *rxcb = ATH11K_SKB_RXCB(msdu);
	u8 decap_hdr[DP_MAX_NWIFI_HDR_LEN];
	struct ieee80211_hdr *hdr;
	size_t hdr_len;
	u8 da[ETH_ALEN];
	u8 sa[ETH_ALEN];
	u16 qos_ctl = 0;
	u8 *qos;

	/* copy SA & DA and pull decapped header */
	hdr = (struct ieee80211_hdr *)msdu->data;
	hdr_len = ieee80211_hdrlen(hdr->frame_control);
	ether_addr_copy(da, ieee80211_get_DA(hdr));
	ether_addr_copy(sa, ieee80211_get_SA(hdr));
	skb_pull(msdu, ieee80211_hdrlen(hdr->frame_control));

	if (rxcb->is_first_msdu) {
		/* original 802.11 header is valid for the first msdu
		 * hence we can reuse the same header
		 */
		hdr = (struct ieee80211_hdr *)first_hdr;
		hdr_len = ieee80211_hdrlen(hdr->frame_control);

		/* Each A-MSDU subframe will be reported as a separate MSDU,
		 * so strip the A-MSDU bit from QoS Ctl.
		 */
		if (ieee80211_is_data_qos(hdr->frame_control)) {
			qos = ieee80211_get_qos_ctl(hdr);
			qos[0] &= ~IEEE80211_QOS_CTL_A_MSDU_PRESENT;
		}
	} else {
		/*  Rebuild qos header if this is a middle/last msdu */
		hdr->frame_control |= __cpu_to_le16(IEEE80211_STYPE_QOS_DATA);

		/* Reset the order bit as the HT_Control header is stripped */
		hdr->frame_control &= ~(__cpu_to_le16(IEEE80211_FCTL_ORDER));

		qos_ctl = rxcb->tid;

		if (ath11k_dp_rx_h_msdu_start_mesh_ctl_present(ar->ab, rxcb->rx_desc))
			qos_ctl |= IEEE80211_QOS_CTL_MESH_CONTROL_PRESENT;

		/* TODO Add other QoS ctl fields when required */

		/* copy decap header before overwriting for reuse below */
		memcpy(decap_hdr, (uint8_t *)hdr, hdr_len);
	}

	if (!(status->flag & RX_FLAG_IV_STRIPPED)) {
		memcpy(skb_push(msdu,
				ath11k_dp_rx_crypto_param_len(ar, enctype)),
		       (void *)hdr + hdr_len,
		       ath11k_dp_rx_crypto_param_len(ar, enctype));
	}

	if (!rxcb->is_first_msdu) {
		memcpy(skb_push(msdu,
				IEEE80211_QOS_CTL_LEN), &qos_ctl,
				IEEE80211_QOS_CTL_LEN);
		memcpy(skb_push(msdu, hdr_len), decap_hdr, hdr_len);
		return;
	}

	memcpy(skb_push(msdu, hdr_len), hdr, hdr_len);

	/* original 802.11 header has a different DA and in
	 * case of 4addr it may also have different SA
	 */
	hdr = (struct ieee80211_hdr *)msdu->data;
	ether_addr_copy(ieee80211_get_DA(hdr), da);
	ether_addr_copy(ieee80211_get_SA(hdr), sa);
}

static void ath11k_dp_rx_h_undecap_raw(struct ath11k *ar, struct sk_buff *msdu,
				       enum hal_encrypt_type enctype,
				       struct ieee80211_rx_status *status,
				       bool decrypted)
{
	struct ath11k_skb_rxcb *rxcb = ATH11K_SKB_RXCB(msdu);
	struct ieee80211_hdr *hdr;
	size_t hdr_len;
	size_t crypto_len;

	if (!rxcb->is_first_msdu ||
	    !(rxcb->is_first_msdu && rxcb->is_last_msdu)) {
		WARN_ON_ONCE(1);
		return;
	}

	skb_trim(msdu, msdu->len - FCS_LEN);

	if (!decrypted)
		return;

	hdr = (void *)msdu->data;

	/* Tail */
	if (status->flag & RX_FLAG_IV_STRIPPED) {
		skb_trim(msdu, msdu->len -
			 ath11k_dp_rx_crypto_mic_len(ar, enctype));

		skb_trim(msdu, msdu->len -
			 ath11k_dp_rx_crypto_icv_len(ar, enctype));
	} else {
		/* MIC */
		if (status->flag & RX_FLAG_MIC_STRIPPED)
			skb_trim(msdu, msdu->len -
				 ath11k_dp_rx_crypto_mic_len(ar, enctype));

		/* ICV */
		if (status->flag & RX_FLAG_ICV_STRIPPED)
			skb_trim(msdu, msdu->len -
				 ath11k_dp_rx_crypto_icv_len(ar, enctype));
	}

	/* MMIC */
	if ((status->flag & RX_FLAG_MMIC_STRIPPED) &&
	    !ieee80211_has_morefrags(hdr->frame_control) &&
	    enctype == HAL_ENCRYPT_TYPE_TKIP_MIC)
		skb_trim(msdu, msdu->len - IEEE80211_CCMP_MIC_LEN);

	/* Head */
	if (status->flag & RX_FLAG_IV_STRIPPED) {
		hdr_len = ieee80211_hdrlen(hdr->frame_control);
		crypto_len = ath11k_dp_rx_crypto_param_len(ar, enctype);

		memmove((void *)msdu->data + crypto_len,
			(void *)msdu->data, hdr_len);
		skb_pull(msdu, crypto_len);
	}
}

static void *ath11k_dp_rx_h_find_rfc1042(struct ath11k *ar,
					 struct sk_buff *msdu,
					 enum hal_encrypt_type enctype)
{
	struct ath11k_skb_rxcb *rxcb = ATH11K_SKB_RXCB(msdu);
	struct ieee80211_hdr *hdr;
	size_t hdr_len, crypto_len;
	void *rfc1042;
	bool is_amsdu;

	is_amsdu = !(rxcb->is_first_msdu && rxcb->is_last_msdu);
	hdr = (struct ieee80211_hdr *)ath11k_dp_rx_h_80211_hdr(ar->ab, rxcb->rx_desc);
	rfc1042 = hdr;

	if (rxcb->is_first_msdu) {
		hdr_len = ieee80211_hdrlen(hdr->frame_control);
		crypto_len = ath11k_dp_rx_crypto_param_len(ar, enctype);

		rfc1042 += hdr_len + crypto_len;
	}

	if (is_amsdu)
		rfc1042 += sizeof(struct ath11k_dp_amsdu_subframe_hdr);

	return rfc1042;
}

static void ath11k_dp_rx_h_undecap_eth(struct ath11k *ar,
				       struct sk_buff *msdu,
				       u8 *first_hdr,
				       enum hal_encrypt_type enctype,
				       struct ieee80211_rx_status *status)
{
	struct ieee80211_hdr *hdr;
	struct ethhdr *eth;
	size_t hdr_len;
	u8 da[ETH_ALEN];
	u8 sa[ETH_ALEN];
	void *rfc1042;

	rfc1042 = ath11k_dp_rx_h_find_rfc1042(ar, msdu, enctype);
	if (WARN_ON_ONCE(!rfc1042))
		return;

	/* pull decapped header and copy SA & DA */
	eth = (struct ethhdr *)msdu->data;
	ether_addr_copy(da, eth->h_dest);
	ether_addr_copy(sa, eth->h_source);
	skb_pull(msdu, sizeof(struct ethhdr));

	/* push rfc1042/llc/snap */
	memcpy(skb_push(msdu, sizeof(struct ath11k_dp_rfc1042_hdr)), rfc1042,
	       sizeof(struct ath11k_dp_rfc1042_hdr));

	/* push original 802.11 header */
	hdr = (struct ieee80211_hdr *)first_hdr;
	hdr_len = ieee80211_hdrlen(hdr->frame_control);

	if (!(status->flag & RX_FLAG_IV_STRIPPED)) {
		memcpy(skb_push(msdu,
				ath11k_dp_rx_crypto_param_len(ar, enctype)),
		       (void *)hdr + hdr_len,
		       ath11k_dp_rx_crypto_param_len(ar, enctype));
	}

	memcpy(skb_push(msdu, hdr_len), hdr, hdr_len);

	/* original 802.11 header has a different DA and in
	 * case of 4addr it may also have different SA
	 */
	hdr = (struct ieee80211_hdr *)msdu->data;
	ether_addr_copy(ieee80211_get_DA(hdr), da);
	ether_addr_copy(ieee80211_get_SA(hdr), sa);
}

static void ath11k_dp_rx_h_undecap(struct ath11k *ar, struct sk_buff *msdu,
				   struct hal_rx_desc *rx_desc,
				   enum hal_encrypt_type enctype,
				   struct ieee80211_rx_status *status,
				   bool decrypted)
{
	u8 *first_hdr;
	u8 decap;

	first_hdr = ath11k_dp_rx_h_80211_hdr(ar->ab, rx_desc);
	decap = ath11k_dp_rx_h_msdu_start_decap_type(ar->ab, rx_desc);

	switch (decap) {
	case DP_RX_DECAP_TYPE_NATIVE_WIFI:
		ath11k_dp_rx_h_undecap_nwifi(ar, msdu, first_hdr,
					     enctype, status);
		break;
	case DP_RX_DECAP_TYPE_RAW:
		ath11k_dp_rx_h_undecap_raw(ar, msdu, enctype, status,
					   decrypted);
		break;
	case DP_RX_DECAP_TYPE_ETHERNET2_DIX:
		/* TODO undecap support for middle/last msdu's of amsdu */
		ath11k_dp_rx_h_undecap_eth(ar, msdu, first_hdr,
					   enctype, status);
		break;
	case DP_RX_DECAP_TYPE_8023:
		/* TODO: Handle undecap for these formats */
		break;
	}
}

static void ath11k_dp_rx_h_mpdu(struct ath11k *ar,
				struct sk_buff *msdu,
				struct hal_rx_desc *rx_desc,
				struct ieee80211_rx_status *rx_status)
{
	bool  fill_crypto_hdr, mcast;
	enum hal_encrypt_type enctype;
	bool is_decrypted = false;
	struct ieee80211_hdr *hdr;
	struct ath11k_peer *peer;
	struct rx_attention *rx_attention;
	u32 err_bitmap;

	hdr = (struct ieee80211_hdr *)msdu->data;

	/* PN for multicast packets will be checked in mac80211 */

	mcast = is_multicast_ether_addr(hdr->addr1);
	fill_crypto_hdr = mcast;

	spin_lock_bh(&ar->ab->base_lock);
	peer = ath11k_peer_find_by_addr(ar->ab, hdr->addr2);
	if (peer) {
		if (mcast)
			enctype = peer->sec_type_grp;
		else
			enctype = peer->sec_type;
	} else {
		enctype = HAL_ENCRYPT_TYPE_OPEN;
	}
	spin_unlock_bh(&ar->ab->base_lock);

	rx_attention = ath11k_dp_rx_get_attention(ar->ab, rx_desc);
	err_bitmap = ath11k_dp_rx_h_attn_mpdu_err(rx_attention);
	if (enctype != HAL_ENCRYPT_TYPE_OPEN && !err_bitmap)
		is_decrypted = ath11k_dp_rx_h_attn_is_decrypted(rx_attention);

	/* Clear per-MPDU flags while leaving per-PPDU flags intact */
	rx_status->flag &= ~(RX_FLAG_FAILED_FCS_CRC |
			     RX_FLAG_MMIC_ERROR |
			     RX_FLAG_DECRYPTED |
			     RX_FLAG_IV_STRIPPED |
			     RX_FLAG_MMIC_STRIPPED);

	if (err_bitmap & DP_RX_MPDU_ERR_FCS)
		rx_status->flag |= RX_FLAG_FAILED_FCS_CRC;
	if (err_bitmap & DP_RX_MPDU_ERR_TKIP_MIC)
		rx_status->flag |= RX_FLAG_MMIC_ERROR;

	if (is_decrypted) {
		rx_status->flag |= RX_FLAG_DECRYPTED | RX_FLAG_MMIC_STRIPPED;

		if (fill_crypto_hdr)
			rx_status->flag |= RX_FLAG_MIC_STRIPPED |
					RX_FLAG_ICV_STRIPPED;
		else
			rx_status->flag |= RX_FLAG_IV_STRIPPED |
					   RX_FLAG_PN_VALIDATED;
	}

	ath11k_dp_rx_h_csum_offload(ar, msdu);
	ath11k_dp_rx_h_undecap(ar, msdu, rx_desc,
			       enctype, rx_status, is_decrypted);

	if (!is_decrypted || fill_crypto_hdr)
		return;

	hdr = (void *)msdu->data;
	hdr->frame_control &= ~__cpu_to_le16(IEEE80211_FCTL_PROTECTED);
}

static void ath11k_dp_rx_h_rate(struct ath11k *ar, struct hal_rx_desc *rx_desc,
				struct ieee80211_rx_status *rx_status)
{
	struct ieee80211_supported_band *sband;
	enum rx_msdu_start_pkt_type pkt_type;
	u8 bw;
	u8 rate_mcs, nss;
	u8 sgi;
	bool is_cck;

	pkt_type = ath11k_dp_rx_h_msdu_start_pkt_type(ar->ab, rx_desc);
	bw = ath11k_dp_rx_h_msdu_start_rx_bw(ar->ab, rx_desc);
	rate_mcs = ath11k_dp_rx_h_msdu_start_rate_mcs(ar->ab, rx_desc);
	nss = ath11k_dp_rx_h_msdu_start_nss(ar->ab, rx_desc);
	sgi = ath11k_dp_rx_h_msdu_start_sgi(ar->ab, rx_desc);

	switch (pkt_type) {
	case RX_MSDU_START_PKT_TYPE_11A:
	case RX_MSDU_START_PKT_TYPE_11B:
		is_cck = (pkt_type == RX_MSDU_START_PKT_TYPE_11B);
		sband = &ar->mac.sbands[rx_status->band];
		rx_status->rate_idx = ath11k_mac_hw_rate_to_idx(sband, rate_mcs,
								is_cck);
		break;
	case RX_MSDU_START_PKT_TYPE_11N:
		rx_status->encoding = RX_ENC_HT;
		if (rate_mcs > ATH11K_HT_MCS_MAX) {
			ath11k_warn(ar->ab,
				    "Received with invalid mcs in HT mode %d\n",
				     rate_mcs);
			break;
		}
		rx_status->rate_idx = rate_mcs + (8 * (nss - 1));
		if (sgi)
			rx_status->enc_flags |= RX_ENC_FLAG_SHORT_GI;
		rx_status->bw = ath11k_mac_bw_to_mac80211_bw(bw);
		break;
	case RX_MSDU_START_PKT_TYPE_11AC:
		rx_status->encoding = RX_ENC_VHT;
		rx_status->rate_idx = rate_mcs;
		if (rate_mcs > ATH11K_VHT_MCS_MAX) {
			ath11k_warn(ar->ab,
				    "Received with invalid mcs in VHT mode %d\n",
				     rate_mcs);
			break;
		}
		rx_status->nss = nss;
		if (sgi)
			rx_status->enc_flags |= RX_ENC_FLAG_SHORT_GI;
		rx_status->bw = ath11k_mac_bw_to_mac80211_bw(bw);
		break;
	case RX_MSDU_START_PKT_TYPE_11AX:
		rx_status->rate_idx = rate_mcs;
		if (rate_mcs > ATH11K_HE_MCS_MAX) {
			ath11k_warn(ar->ab,
				    "Received with invalid mcs in HE mode %d\n",
				    rate_mcs);
			break;
		}
		rx_status->encoding = RX_ENC_HE;
		rx_status->nss = nss;
		rx_status->he_gi = ath11k_he_gi_to_nl80211_he_gi(sgi);
		rx_status->bw = ath11k_mac_bw_to_mac80211_bw(bw);
		break;
	}
}

static void ath11k_dp_rx_h_ppdu(struct ath11k *ar, struct hal_rx_desc *rx_desc,
				struct ieee80211_rx_status *rx_status)
{
	u8 channel_num;
	u32 center_freq, meta_data;
	struct ieee80211_channel *channel;

	rx_status->freq = 0;
	rx_status->rate_idx = 0;
	rx_status->nss = 0;
	rx_status->encoding = RX_ENC_LEGACY;
	rx_status->bw = RATE_INFO_BW_20;

	rx_status->flag |= RX_FLAG_NO_SIGNAL_VAL;

	meta_data = ath11k_dp_rx_h_msdu_start_freq(ar->ab, rx_desc);
	channel_num = meta_data;
	center_freq = meta_data >> 16;

	if (center_freq >= 5935 && center_freq <= 7105) {
		rx_status->band = NL80211_BAND_6GHZ;
	} else if (channel_num >= 1 && channel_num <= 14) {
		rx_status->band = NL80211_BAND_2GHZ;
	} else if (channel_num >= 36 && channel_num <= 173) {
		rx_status->band = NL80211_BAND_5GHZ;
	} else {
		spin_lock_bh(&ar->data_lock);
		channel = ar->rx_channel;
		if (channel) {
			rx_status->band = channel->band;
			channel_num =
				ieee80211_frequency_to_channel(channel->center_freq);
		}
		spin_unlock_bh(&ar->data_lock);
		ath11k_dbg_dump(ar->ab, ATH11K_DBG_DATA, NULL, "rx_desc: ",
				rx_desc, sizeof(struct hal_rx_desc));
	}

	rx_status->freq = ieee80211_channel_to_frequency(channel_num,
							 rx_status->band);

	ath11k_dp_rx_h_rate(ar, rx_desc, rx_status);
}

static char *ath11k_print_get_tid(struct ieee80211_hdr *hdr, char *out,
				  size_t size)
{
	u8 *qc;
	int tid;

	if (!ieee80211_is_data_qos(hdr->frame_control))
		return "";

	qc = ieee80211_get_qos_ctl(hdr);
	tid = *qc & IEEE80211_QOS_CTL_TID_MASK;
	snprintf(out, size, "tid %d", tid);

	return out;
}

static void ath11k_dp_rx_deliver_msdu(struct ath11k *ar, struct napi_struct *napi,
				      struct sk_buff *msdu)
{
	static const struct ieee80211_radiotap_he known = {
		.data1 = cpu_to_le16(IEEE80211_RADIOTAP_HE_DATA1_DATA_MCS_KNOWN |
				     IEEE80211_RADIOTAP_HE_DATA1_BW_RU_ALLOC_KNOWN),
		.data2 = cpu_to_le16(IEEE80211_RADIOTAP_HE_DATA2_GI_KNOWN),
	};
	struct ieee80211_rx_status *status;
	struct ieee80211_hdr *hdr = (struct ieee80211_hdr *)msdu->data;
	struct ieee80211_radiotap_he *he = NULL;
	char tid[32];

	status = IEEE80211_SKB_RXCB(msdu);
	if (status->encoding == RX_ENC_HE) {
		he = skb_push(msdu, sizeof(known));
		memcpy(he, &known, sizeof(known));
		status->flag |= RX_FLAG_RADIOTAP_HE;
	}

	ath11k_dbg(ar->ab, ATH11K_DBG_DATA,
		   "rx skb %pK len %u peer %pM %s %s sn %u %s%s%s%s%s%s%s %srate_idx %u vht_nss %u freq %u band %u flag 0x%x fcs-err %i mic-err %i amsdu-more %i\n",
		   msdu,
		   msdu->len,
		   ieee80211_get_SA(hdr),
		   ath11k_print_get_tid(hdr, tid, sizeof(tid)),
		   is_multicast_ether_addr(ieee80211_get_DA(hdr)) ?
							"mcast" : "ucast",
		   (__le16_to_cpu(hdr->seq_ctrl) & IEEE80211_SCTL_SEQ) >> 4,
		   (status->encoding == RX_ENC_LEGACY) ? "legacy" : "",
		   (status->encoding == RX_ENC_HT) ? "ht" : "",
		   (status->encoding == RX_ENC_VHT) ? "vht" : "",
		   (status->encoding == RX_ENC_HE) ? "he" : "",
		   (status->bw == RATE_INFO_BW_40) ? "40" : "",
		   (status->bw == RATE_INFO_BW_80) ? "80" : "",
		   (status->bw == RATE_INFO_BW_160) ? "160" : "",
		   status->enc_flags & RX_ENC_FLAG_SHORT_GI ? "sgi " : "",
		   status->rate_idx,
		   status->nss,
		   status->freq,
		   status->band, status->flag,
		   !!(status->flag & RX_FLAG_FAILED_FCS_CRC),
		   !!(status->flag & RX_FLAG_MMIC_ERROR),
		   !!(status->flag & RX_FLAG_AMSDU_MORE));

	ath11k_dbg_dump(ar->ab, ATH11K_DBG_DP_RX, NULL, "dp rx msdu: ",
			msdu->data, msdu->len);

	/* TODO: trace rx packet */

	ieee80211_rx_napi(ar->hw, NULL, msdu, napi);
}

static int ath11k_dp_rx_process_msdu(struct ath11k *ar,
				     struct sk_buff *msdu,
				     struct sk_buff_head *msdu_list)
{
	struct ath11k_base *ab = ar->ab;
	struct hal_rx_desc *rx_desc, *lrx_desc;
	struct rx_attention *rx_attention;
	struct ieee80211_rx_status rx_status = {0};
	struct ieee80211_rx_status *status;
	struct ath11k_skb_rxcb *rxcb;
	struct ieee80211_hdr *hdr;
	struct sk_buff *last_buf;
	u8 l3_pad_bytes;
	u8 *hdr_status;
	u16 msdu_len;
	int ret;
	u32 hal_rx_desc_sz = ar->ab->hw_params.hal_desc_sz;

	last_buf = ath11k_dp_rx_get_msdu_last_buf(msdu_list, msdu);
	if (!last_buf) {
		ath11k_warn(ab,
			    "No valid Rx buffer to access Atten/MSDU_END/MPDU_END tlvs\n");
		ret = -EIO;
		goto free_out;
	}

	rx_desc = (struct hal_rx_desc *)msdu->data;
	lrx_desc = (struct hal_rx_desc *)last_buf->data;
	rx_attention = ath11k_dp_rx_get_attention(ab, lrx_desc);
	if (!ath11k_dp_rx_h_attn_msdu_done(rx_attention)) {
		ath11k_warn(ab, "msdu_done bit in attention is not set\n");
		ret = -EIO;
		goto free_out;
	}

	rxcb = ATH11K_SKB_RXCB(msdu);
	rxcb->rx_desc = rx_desc;
	msdu_len = ath11k_dp_rx_h_msdu_start_msdu_len(ab, rx_desc);
	l3_pad_bytes = ath11k_dp_rx_h_msdu_end_l3pad(ab, lrx_desc);

	if (rxcb->is_frag) {
		skb_pull(msdu, hal_rx_desc_sz);
	} else if (!rxcb->is_continuation) {
		if ((msdu_len + hal_rx_desc_sz) > DP_RX_BUFFER_SIZE) {
			hdr_status = ath11k_dp_rx_h_80211_hdr(ab, rx_desc);
			ret = -EINVAL;
			ath11k_warn(ab, "invalid msdu len %u\n", msdu_len);
			ath11k_dbg_dump(ab, ATH11K_DBG_DATA, NULL, "", hdr_status,
					sizeof(struct ieee80211_hdr));
			ath11k_dbg_dump(ab, ATH11K_DBG_DATA, NULL, "", rx_desc,
					sizeof(struct hal_rx_desc));
			goto free_out;
		}
		skb_put(msdu, hal_rx_desc_sz + l3_pad_bytes + msdu_len);
		skb_pull(msdu, hal_rx_desc_sz + l3_pad_bytes);
	} else {
		ret = ath11k_dp_rx_msdu_coalesce(ar, msdu_list,
						 msdu, last_buf,
						 l3_pad_bytes, msdu_len);
		if (ret) {
			ath11k_warn(ab,
				    "failed to coalesce msdu rx buffer%d\n", ret);
			goto free_out;
		}
	}

	hdr = (struct ieee80211_hdr *)msdu->data;

	/* Process only data frames */
	if (!ieee80211_is_data(hdr->frame_control))
		return -EINVAL;

	ath11k_dp_rx_h_ppdu(ar, rx_desc, &rx_status);
	ath11k_dp_rx_h_mpdu(ar, msdu, rx_desc, &rx_status);

	rx_status.flag |= RX_FLAG_SKIP_MONITOR | RX_FLAG_DUP_VALIDATED;

	status = IEEE80211_SKB_RXCB(msdu);
	*status = rx_status;
	return 0;

free_out:
	return ret;
}

static void ath11k_dp_rx_process_received_packets(struct ath11k_base *ab,
						  struct napi_struct *napi,
						  struct sk_buff_head *msdu_list,
						  int *quota, int ring_id)
{
	struct ath11k_skb_rxcb *rxcb;
	struct sk_buff *msdu;
	struct ath11k *ar;
	u8 mac_id;
	int ret;

	if (skb_queue_empty(msdu_list))
		return;

	rcu_read_lock();

	while (*quota && (msdu = __skb_dequeue(msdu_list))) {
		rxcb = ATH11K_SKB_RXCB(msdu);
		mac_id = rxcb->mac_id;
		ar = ab->pdevs[mac_id].ar;
		if (!rcu_dereference(ab->pdevs_active[mac_id])) {
			dev_kfree_skb_any(msdu);
			continue;
		}

		if (test_bit(ATH11K_CAC_RUNNING, &ar->dev_flags)) {
			dev_kfree_skb_any(msdu);
			continue;
		}

		ret = ath11k_dp_rx_process_msdu(ar, msdu, msdu_list);
		if (ret) {
			ath11k_dbg(ab, ATH11K_DBG_DATA,
				   "Unable to process msdu %d", ret);
			dev_kfree_skb_any(msdu);
			continue;
		}

		ath11k_dp_rx_deliver_msdu(ar, napi, msdu);
		(*quota)--;
	}

	rcu_read_unlock();
}

int ath11k_dp_process_rx(struct ath11k_base *ab, int ring_id,
			 struct napi_struct *napi, int budget)
{
	struct ath11k_dp *dp = &ab->dp;
	struct dp_rxdma_ring *rx_ring;
	int num_buffs_reaped[MAX_RADIOS] = {0};
	struct sk_buff_head msdu_list;
	struct ath11k_skb_rxcb *rxcb;
	int total_msdu_reaped = 0;
	struct hal_srng *srng;
	struct sk_buff *msdu;
	int quota = budget;
	bool done = false;
	int buf_id, mac_id;
	struct ath11k *ar;
	u32 *rx_desc;
	int i;

	__skb_queue_head_init(&msdu_list);

	srng = &ab->hal.srng_list[dp->reo_dst_ring[ring_id].ring_id];

	spin_lock_bh(&srng->lock);

	ath11k_hal_srng_access_begin(ab, srng);

try_again:
	while ((rx_desc = ath11k_hal_srng_dst_get_next_entry(ab, srng))) {
		struct hal_reo_dest_ring desc = *(struct hal_reo_dest_ring *)rx_desc;
		enum hal_reo_dest_ring_push_reason push_reason;
		u32 cookie;

		cookie = FIELD_GET(BUFFER_ADDR_INFO1_SW_COOKIE,
				   desc.buf_addr_info.info1);
		buf_id = FIELD_GET(DP_RXDMA_BUF_COOKIE_BUF_ID,
				   cookie);
		mac_id = FIELD_GET(DP_RXDMA_BUF_COOKIE_PDEV_ID, cookie);

		ar = ab->pdevs[mac_id].ar;
		rx_ring = &ar->dp.rx_refill_buf_ring;
		spin_lock_bh(&rx_ring->idr_lock);
		msdu = idr_find(&rx_ring->bufs_idr, buf_id);
		if (!msdu) {
			ath11k_warn(ab, "frame rx with invalid buf_id %d\n",
				    buf_id);
			spin_unlock_bh(&rx_ring->idr_lock);
			continue;
		}

		idr_remove(&rx_ring->bufs_idr, buf_id);
		spin_unlock_bh(&rx_ring->idr_lock);

		rxcb = ATH11K_SKB_RXCB(msdu);
		dma_unmap_single(ab->dev, rxcb->paddr,
				 msdu->len + skb_tailroom(msdu),
				 DMA_FROM_DEVICE);

		num_buffs_reaped[mac_id]++;
		total_msdu_reaped++;

		push_reason = FIELD_GET(HAL_REO_DEST_RING_INFO0_PUSH_REASON,
					desc.info0);
		if (push_reason !=
		    HAL_REO_DEST_RING_PUSH_REASON_ROUTING_INSTRUCTION) {
			dev_kfree_skb_any(msdu);
			ab->soc_stats.hal_reo_error[dp->reo_dst_ring[ring_id].ring_id]++;
			continue;
		}

		rxcb->is_first_msdu = !!(desc.rx_msdu_info.info0 &
					 RX_MSDU_DESC_INFO0_FIRST_MSDU_IN_MPDU);
		rxcb->is_last_msdu = !!(desc.rx_msdu_info.info0 &
					RX_MSDU_DESC_INFO0_LAST_MSDU_IN_MPDU);
		rxcb->is_continuation = !!(desc.rx_msdu_info.info0 &
					   RX_MSDU_DESC_INFO0_MSDU_CONTINUATION);
		rxcb->mac_id = mac_id;
		rxcb->tid = FIELD_GET(HAL_REO_DEST_RING_INFO0_RX_QUEUE_NUM,
				      desc.info0);

		__skb_queue_tail(&msdu_list, msdu);

		if (total_msdu_reaped >= quota && !rxcb->is_continuation) {
			done = true;
			break;
		}
	}

	/* Hw might have updated the head pointer after we cached it.
	 * In this case, even though there are entries in the ring we'll
	 * get rx_desc NULL. Give the read another try with updated cached
	 * head pointer so that we can reap complete MPDU in the current
	 * rx processing.
	 */
	if (!done && ath11k_hal_srng_dst_num_free(ab, srng, true)) {
		ath11k_hal_srng_access_end(ab, srng);
		goto try_again;
	}

	ath11k_hal_srng_access_end(ab, srng);

	spin_unlock_bh(&srng->lock);

	if (!total_msdu_reaped)
		goto exit;

	for (i = 0; i < ab->num_radios; i++) {
		if (!num_buffs_reaped[i])
			continue;

		ar = ab->pdevs[i].ar;
		rx_ring = &ar->dp.rx_refill_buf_ring;

		ath11k_dp_rxbufs_replenish(ab, i, rx_ring, num_buffs_reaped[i],
					   HAL_RX_BUF_RBM_SW3_BM);
	}

	ath11k_dp_rx_process_received_packets(ab, napi, &msdu_list,
					      &quota, ring_id);

exit:
	return budget - quota;
}

static void ath11k_dp_rx_update_peer_stats(struct ath11k_sta *arsta,
					   struct hal_rx_mon_ppdu_info *ppdu_info)
{
	struct ath11k_rx_peer_stats *rx_stats = arsta->rx_stats;
	u32 num_msdu;

	if (!rx_stats)
		return;

	num_msdu = ppdu_info->tcp_msdu_count + ppdu_info->tcp_ack_msdu_count +
		   ppdu_info->udp_msdu_count + ppdu_info->other_msdu_count;

	rx_stats->num_msdu += num_msdu;
	rx_stats->tcp_msdu_count += ppdu_info->tcp_msdu_count +
				    ppdu_info->tcp_ack_msdu_count;
	rx_stats->udp_msdu_count += ppdu_info->udp_msdu_count;
	rx_stats->other_msdu_count += ppdu_info->other_msdu_count;

	if (ppdu_info->preamble_type == HAL_RX_PREAMBLE_11A ||
	    ppdu_info->preamble_type == HAL_RX_PREAMBLE_11B) {
		ppdu_info->nss = 1;
		ppdu_info->mcs = HAL_RX_MAX_MCS;
		ppdu_info->tid = IEEE80211_NUM_TIDS;
	}

	if (ppdu_info->nss > 0 && ppdu_info->nss <= HAL_RX_MAX_NSS)
		rx_stats->nss_count[ppdu_info->nss - 1] += num_msdu;

	if (ppdu_info->mcs <= HAL_RX_MAX_MCS)
		rx_stats->mcs_count[ppdu_info->mcs] += num_msdu;

	if (ppdu_info->gi < HAL_RX_GI_MAX)
		rx_stats->gi_count[ppdu_info->gi] += num_msdu;

	if (ppdu_info->bw < HAL_RX_BW_MAX)
		rx_stats->bw_count[ppdu_info->bw] += num_msdu;

	if (ppdu_info->ldpc < HAL_RX_SU_MU_CODING_MAX)
		rx_stats->coding_count[ppdu_info->ldpc] += num_msdu;

	if (ppdu_info->tid <= IEEE80211_NUM_TIDS)
		rx_stats->tid_count[ppdu_info->tid] += num_msdu;

	if (ppdu_info->preamble_type < HAL_RX_PREAMBLE_MAX)
		rx_stats->pream_cnt[ppdu_info->preamble_type] += num_msdu;

	if (ppdu_info->reception_type < HAL_RX_RECEPTION_TYPE_MAX)
		rx_stats->reception_type[ppdu_info->reception_type] += num_msdu;

	if (ppdu_info->is_stbc)
		rx_stats->stbc_count += num_msdu;

	if (ppdu_info->beamformed)
		rx_stats->beamformed_count += num_msdu;

	if (ppdu_info->num_mpdu_fcs_ok > 1)
		rx_stats->ampdu_msdu_count += num_msdu;
	else
		rx_stats->non_ampdu_msdu_count += num_msdu;

	rx_stats->num_mpdu_fcs_ok += ppdu_info->num_mpdu_fcs_ok;
	rx_stats->num_mpdu_fcs_err += ppdu_info->num_mpdu_fcs_err;
	rx_stats->dcm_count += ppdu_info->dcm;
	rx_stats->ru_alloc_cnt[ppdu_info->ru_alloc] += num_msdu;

	arsta->rssi_comb = ppdu_info->rssi_comb;
	rx_stats->rx_duration += ppdu_info->rx_duration;
	arsta->rx_duration = rx_stats->rx_duration;
}

static struct sk_buff *ath11k_dp_rx_alloc_mon_status_buf(struct ath11k_base *ab,
							 struct dp_rxdma_ring *rx_ring,
							 int *buf_id)
{
	struct sk_buff *skb;
	dma_addr_t paddr;

	skb = dev_alloc_skb(DP_RX_BUFFER_SIZE +
			    DP_RX_BUFFER_ALIGN_SIZE);

	if (!skb)
		goto fail_alloc_skb;

	if (!IS_ALIGNED((unsigned long)skb->data,
			DP_RX_BUFFER_ALIGN_SIZE)) {
		skb_pull(skb, PTR_ALIGN(skb->data, DP_RX_BUFFER_ALIGN_SIZE) -
			 skb->data);
	}

	paddr = dma_map_single(ab->dev, skb->data,
			       skb->len + skb_tailroom(skb),
			       DMA_FROM_DEVICE);
	if (unlikely(dma_mapping_error(ab->dev, paddr)))
		goto fail_free_skb;

	spin_lock_bh(&rx_ring->idr_lock);
	*buf_id = idr_alloc(&rx_ring->bufs_idr, skb, 0,
			    rx_ring->bufs_max, GFP_ATOMIC);
	spin_unlock_bh(&rx_ring->idr_lock);
	if (*buf_id < 0)
		goto fail_dma_unmap;

	ATH11K_SKB_RXCB(skb)->paddr = paddr;
	return skb;

fail_dma_unmap:
	dma_unmap_single(ab->dev, paddr, skb->len + skb_tailroom(skb),
			 DMA_FROM_DEVICE);
fail_free_skb:
	dev_kfree_skb_any(skb);
fail_alloc_skb:
	return NULL;
}

int ath11k_dp_rx_mon_status_bufs_replenish(struct ath11k_base *ab, int mac_id,
					   struct dp_rxdma_ring *rx_ring,
					   int req_entries,
					   enum hal_rx_buf_return_buf_manager mgr)
{
	struct hal_srng *srng;
	u32 *desc;
	struct sk_buff *skb;
	int num_free;
	int num_remain;
	int buf_id;
	u32 cookie;
	dma_addr_t paddr;

	req_entries = min(req_entries, rx_ring->bufs_max);

	srng = &ab->hal.srng_list[rx_ring->refill_buf_ring.ring_id];

	spin_lock_bh(&srng->lock);

	ath11k_hal_srng_access_begin(ab, srng);

	num_free = ath11k_hal_srng_src_num_free(ab, srng, true);

	req_entries = min(num_free, req_entries);
	num_remain = req_entries;

	while (num_remain > 0) {
		skb = ath11k_dp_rx_alloc_mon_status_buf(ab, rx_ring,
							&buf_id);
		if (!skb)
			break;
		paddr = ATH11K_SKB_RXCB(skb)->paddr;

		desc = ath11k_hal_srng_src_get_next_entry(ab, srng);
		if (!desc)
			goto fail_desc_get;

		cookie = FIELD_PREP(DP_RXDMA_BUF_COOKIE_PDEV_ID, mac_id) |
			 FIELD_PREP(DP_RXDMA_BUF_COOKIE_BUF_ID, buf_id);

		num_remain--;

		ath11k_hal_rx_buf_addr_info_set(desc, paddr, cookie, mgr);
	}

	ath11k_hal_srng_access_end(ab, srng);

	spin_unlock_bh(&srng->lock);

	return req_entries - num_remain;

fail_desc_get:
	spin_lock_bh(&rx_ring->idr_lock);
	idr_remove(&rx_ring->bufs_idr, buf_id);
	spin_unlock_bh(&rx_ring->idr_lock);
	dma_unmap_single(ab->dev, paddr, skb->len + skb_tailroom(skb),
			 DMA_FROM_DEVICE);
	dev_kfree_skb_any(skb);
	ath11k_hal_srng_access_end(ab, srng);
	spin_unlock_bh(&srng->lock);

	return req_entries - num_remain;
}

static int ath11k_dp_rx_reap_mon_status_ring(struct ath11k_base *ab, int mac_id,
					     int *budget, struct sk_buff_head *skb_list)
{
	struct ath11k *ar;
	struct ath11k_pdev_dp *dp;
	struct dp_rxdma_ring *rx_ring;
	struct hal_srng *srng;
	void *rx_mon_status_desc;
	struct sk_buff *skb;
	struct ath11k_skb_rxcb *rxcb;
	struct hal_tlv_hdr *tlv;
	u32 cookie;
	int buf_id, srng_id;
	dma_addr_t paddr;
	u8 rbm;
	int num_buffs_reaped = 0;

	ar = ab->pdevs[ath11k_hw_mac_id_to_pdev_id(&ab->hw_params, mac_id)].ar;
	dp = &ar->dp;
	srng_id = ath11k_hw_mac_id_to_srng_id(&ab->hw_params, mac_id);
	rx_ring = &dp->rx_mon_status_refill_ring[srng_id];

	srng = &ab->hal.srng_list[rx_ring->refill_buf_ring.ring_id];

	spin_lock_bh(&srng->lock);

	ath11k_hal_srng_access_begin(ab, srng);
	while (*budget) {
		*budget -= 1;
		rx_mon_status_desc =
			ath11k_hal_srng_src_peek(ab, srng);
		if (!rx_mon_status_desc)
			break;

		ath11k_hal_rx_buf_addr_info_get(rx_mon_status_desc, &paddr,
						&cookie, &rbm);
		if (paddr) {
			buf_id = FIELD_GET(DP_RXDMA_BUF_COOKIE_BUF_ID, cookie);

			spin_lock_bh(&rx_ring->idr_lock);
			skb = idr_find(&rx_ring->bufs_idr, buf_id);
			if (!skb) {
				ath11k_warn(ab, "rx monitor status with invalid buf_id %d\n",
					    buf_id);
				spin_unlock_bh(&rx_ring->idr_lock);
				goto move_next;
			}

			idr_remove(&rx_ring->bufs_idr, buf_id);
			spin_unlock_bh(&rx_ring->idr_lock);

			rxcb = ATH11K_SKB_RXCB(skb);

			dma_unmap_single(ab->dev, rxcb->paddr,
					 skb->len + skb_tailroom(skb),
					 DMA_FROM_DEVICE);

			tlv = (struct hal_tlv_hdr *)skb->data;
			if (FIELD_GET(HAL_TLV_HDR_TAG, tlv->tl) !=
					HAL_RX_STATUS_BUFFER_DONE) {
				ath11k_warn(ab, "mon status DONE not set %lx\n",
					    FIELD_GET(HAL_TLV_HDR_TAG,
						      tlv->tl));
				dev_kfree_skb_any(skb);
				goto move_next;
			}

			__skb_queue_tail(skb_list, skb);
		}
move_next:
		skb = ath11k_dp_rx_alloc_mon_status_buf(ab, rx_ring,
							&buf_id);

		if (!skb) {
			ath11k_hal_rx_buf_addr_info_set(rx_mon_status_desc, 0, 0,
							HAL_RX_BUF_RBM_SW3_BM);
			num_buffs_reaped++;
			break;
		}
		rxcb = ATH11K_SKB_RXCB(skb);

		cookie = FIELD_PREP(DP_RXDMA_BUF_COOKIE_PDEV_ID, mac_id) |
			 FIELD_PREP(DP_RXDMA_BUF_COOKIE_BUF_ID, buf_id);

		ath11k_hal_rx_buf_addr_info_set(rx_mon_status_desc, rxcb->paddr,
						cookie, HAL_RX_BUF_RBM_SW3_BM);
		ath11k_hal_srng_src_get_next_entry(ab, srng);
		num_buffs_reaped++;
	}
	ath11k_hal_srng_access_end(ab, srng);
	spin_unlock_bh(&srng->lock);

	return num_buffs_reaped;
}

int ath11k_dp_rx_process_mon_status(struct ath11k_base *ab, int mac_id,
				    struct napi_struct *napi, int budget)
{
	struct ath11k *ar = ath11k_ab_to_ar(ab, mac_id);
	enum hal_rx_mon_status hal_status;
	struct sk_buff *skb;
	struct sk_buff_head skb_list;
	struct hal_rx_mon_ppdu_info ppdu_info;
	struct ath11k_peer *peer;
	struct ath11k_sta *arsta;
	int num_buffs_reaped = 0;

	__skb_queue_head_init(&skb_list);

	num_buffs_reaped = ath11k_dp_rx_reap_mon_status_ring(ab, mac_id, &budget,
							     &skb_list);
	if (!num_buffs_reaped)
		goto exit;

	while ((skb = __skb_dequeue(&skb_list))) {
		memset(&ppdu_info, 0, sizeof(ppdu_info));
		ppdu_info.peer_id = HAL_INVALID_PEERID;

		if (ath11k_debugfs_is_pktlog_rx_stats_enabled(ar))
			trace_ath11k_htt_rxdesc(ar, skb->data, DP_RX_BUFFER_SIZE);

		hal_status = ath11k_hal_rx_parse_mon_status(ab, &ppdu_info, skb);

		if (ppdu_info.peer_id == HAL_INVALID_PEERID ||
		    hal_status != HAL_RX_MON_STATUS_PPDU_DONE) {
			dev_kfree_skb_any(skb);
			continue;
		}

		rcu_read_lock();
		spin_lock_bh(&ab->base_lock);
		peer = ath11k_peer_find_by_id(ab, ppdu_info.peer_id);

		if (!peer || !peer->sta) {
			ath11k_dbg(ab, ATH11K_DBG_DATA,
				   "failed to find the peer with peer_id %d\n",
				   ppdu_info.peer_id);
			spin_unlock_bh(&ab->base_lock);
			rcu_read_unlock();
			dev_kfree_skb_any(skb);
			continue;
		}

		arsta = (struct ath11k_sta *)peer->sta->drv_priv;
		ath11k_dp_rx_update_peer_stats(arsta, &ppdu_info);

		if (ath11k_debugfs_is_pktlog_peer_valid(ar, peer->addr))
			trace_ath11k_htt_rxdesc(ar, skb->data, DP_RX_BUFFER_SIZE);

		spin_unlock_bh(&ab->base_lock);
		rcu_read_unlock();

		dev_kfree_skb_any(skb);
	}
exit:
	return num_buffs_reaped;
}

static void ath11k_dp_rx_frag_timer(struct timer_list *timer)
{
	struct dp_rx_tid *rx_tid = from_timer(rx_tid, timer, frag_timer);

	spin_lock_bh(&rx_tid->ab->base_lock);
	if (rx_tid->last_frag_no &&
	    rx_tid->rx_frag_bitmap == GENMASK(rx_tid->last_frag_no, 0)) {
		spin_unlock_bh(&rx_tid->ab->base_lock);
		return;
	}
	ath11k_dp_rx_frags_cleanup(rx_tid, true);
	spin_unlock_bh(&rx_tid->ab->base_lock);
}

int ath11k_peer_rx_frag_setup(struct ath11k *ar, const u8 *peer_mac, int vdev_id)
{
	struct ath11k_base *ab = ar->ab;
	struct crypto_shash *tfm;
	struct ath11k_peer *peer;
	struct dp_rx_tid *rx_tid;
	int i;

	tfm = crypto_alloc_shash("michael_mic", 0, 0);
	if (IS_ERR(tfm))
		return PTR_ERR(tfm);

	spin_lock_bh(&ab->base_lock);

	peer = ath11k_peer_find(ab, vdev_id, peer_mac);
	if (!peer) {
		ath11k_warn(ab, "failed to find the peer to set up fragment info\n");
		spin_unlock_bh(&ab->base_lock);
		return -ENOENT;
	}

	for (i = 0; i <= IEEE80211_NUM_TIDS; i++) {
		rx_tid = &peer->rx_tid[i];
		rx_tid->ab = ab;
		timer_setup(&rx_tid->frag_timer, ath11k_dp_rx_frag_timer, 0);
		skb_queue_head_init(&rx_tid->rx_frags);
	}

	peer->tfm_mmic = tfm;
	spin_unlock_bh(&ab->base_lock);

	return 0;
}

static int ath11k_dp_rx_h_michael_mic(struct crypto_shash *tfm, u8 *key,
				      struct ieee80211_hdr *hdr, u8 *data,
				      size_t data_len, u8 *mic)
{
	SHASH_DESC_ON_STACK(desc, tfm);
	u8 mic_hdr[16] = {0};
	u8 tid = 0;
	int ret;

	if (!tfm)
		return -EINVAL;

	desc->tfm = tfm;

	ret = crypto_shash_setkey(tfm, key, 8);
	if (ret)
		goto out;

	ret = crypto_shash_init(desc);
	if (ret)
		goto out;

	/* TKIP MIC header */
	memcpy(mic_hdr, ieee80211_get_DA(hdr), ETH_ALEN);
	memcpy(mic_hdr + ETH_ALEN, ieee80211_get_SA(hdr), ETH_ALEN);
	if (ieee80211_is_data_qos(hdr->frame_control))
		tid = ieee80211_get_tid(hdr);
	mic_hdr[12] = tid;

	ret = crypto_shash_update(desc, mic_hdr, 16);
	if (ret)
		goto out;
	ret = crypto_shash_update(desc, data, data_len);
	if (ret)
		goto out;
	ret = crypto_shash_final(desc, mic);
out:
	shash_desc_zero(desc);
	return ret;
}

static int ath11k_dp_rx_h_verify_tkip_mic(struct ath11k *ar, struct ath11k_peer *peer,
					  struct sk_buff *msdu)
{
	struct hal_rx_desc *rx_desc = (struct hal_rx_desc *)msdu->data;
	struct ieee80211_rx_status *rxs = IEEE80211_SKB_RXCB(msdu);
	struct ieee80211_key_conf *key_conf;
	struct ieee80211_hdr *hdr;
	u8 mic[IEEE80211_CCMP_MIC_LEN];
	int head_len, tail_len, ret;
	size_t data_len;
	u32 hdr_len, hal_rx_desc_sz = ar->ab->hw_params.hal_desc_sz;
	u8 *key, *data;
	u8 key_idx;

	if (ath11k_dp_rx_h_mpdu_start_enctype(ar->ab, rx_desc) !=
	    HAL_ENCRYPT_TYPE_TKIP_MIC)
		return 0;

	hdr = (struct ieee80211_hdr *)(msdu->data + hal_rx_desc_sz);
	hdr_len = ieee80211_hdrlen(hdr->frame_control);
	head_len = hdr_len + hal_rx_desc_sz + IEEE80211_TKIP_IV_LEN;
	tail_len = IEEE80211_CCMP_MIC_LEN + IEEE80211_TKIP_ICV_LEN + FCS_LEN;

	if (!is_multicast_ether_addr(hdr->addr1))
		key_idx = peer->ucast_keyidx;
	else
		key_idx = peer->mcast_keyidx;

	key_conf = peer->keys[key_idx];

	data = msdu->data + head_len;
	data_len = msdu->len - head_len - tail_len;
	key = &key_conf->key[NL80211_TKIP_DATA_OFFSET_RX_MIC_KEY];

	ret = ath11k_dp_rx_h_michael_mic(peer->tfm_mmic, key, hdr, data, data_len, mic);
	if (ret || memcmp(mic, data + data_len, IEEE80211_CCMP_MIC_LEN))
		goto mic_fail;

	return 0;

mic_fail:
	(ATH11K_SKB_RXCB(msdu))->is_first_msdu = true;
	(ATH11K_SKB_RXCB(msdu))->is_last_msdu = true;

	rxs->flag |= RX_FLAG_MMIC_ERROR | RX_FLAG_MMIC_STRIPPED |
		    RX_FLAG_IV_STRIPPED | RX_FLAG_DECRYPTED;
	skb_pull(msdu, hal_rx_desc_sz);

	ath11k_dp_rx_h_ppdu(ar, rx_desc, rxs);
	ath11k_dp_rx_h_undecap(ar, msdu, rx_desc,
			       HAL_ENCRYPT_TYPE_TKIP_MIC, rxs, true);
	ieee80211_rx(ar->hw, msdu);
	return -EINVAL;
}

static void ath11k_dp_rx_h_undecap_frag(struct ath11k *ar, struct sk_buff *msdu,
					enum hal_encrypt_type enctype, u32 flags)
{
	struct ieee80211_hdr *hdr;
	size_t hdr_len;
	size_t crypto_len;
	u32 hal_rx_desc_sz = ar->ab->hw_params.hal_desc_sz;

	if (!flags)
		return;

	hdr = (struct ieee80211_hdr *)(msdu->data + hal_rx_desc_sz);

	if (flags & RX_FLAG_MIC_STRIPPED)
		skb_trim(msdu, msdu->len -
			 ath11k_dp_rx_crypto_mic_len(ar, enctype));

	if (flags & RX_FLAG_ICV_STRIPPED)
		skb_trim(msdu, msdu->len -
			 ath11k_dp_rx_crypto_icv_len(ar, enctype));

	if (flags & RX_FLAG_IV_STRIPPED) {
		hdr_len = ieee80211_hdrlen(hdr->frame_control);
		crypto_len = ath11k_dp_rx_crypto_param_len(ar, enctype);

		memmove((void *)msdu->data + hal_rx_desc_sz + crypto_len,
			(void *)msdu->data + hal_rx_desc_sz, hdr_len);
		skb_pull(msdu, crypto_len);
	}
}

static int ath11k_dp_rx_h_defrag(struct ath11k *ar,
				 struct ath11k_peer *peer,
				 struct dp_rx_tid *rx_tid,
				 struct sk_buff **defrag_skb)
{
	struct hal_rx_desc *rx_desc;
	struct sk_buff *skb, *first_frag, *last_frag;
	struct ieee80211_hdr *hdr;
	struct rx_attention *rx_attention;
	enum hal_encrypt_type enctype;
	bool is_decrypted = false;
	int msdu_len = 0;
	int extra_space;
	u32 flags, hal_rx_desc_sz = ar->ab->hw_params.hal_desc_sz;

	first_frag = skb_peek(&rx_tid->rx_frags);
	last_frag = skb_peek_tail(&rx_tid->rx_frags);

	skb_queue_walk(&rx_tid->rx_frags, skb) {
		flags = 0;
		rx_desc = (struct hal_rx_desc *)skb->data;
		hdr = (struct ieee80211_hdr *)(skb->data + hal_rx_desc_sz);

		enctype = ath11k_dp_rx_h_mpdu_start_enctype(ar->ab, rx_desc);
		if (enctype != HAL_ENCRYPT_TYPE_OPEN) {
			rx_attention = ath11k_dp_rx_get_attention(ar->ab, rx_desc);
			is_decrypted = ath11k_dp_rx_h_attn_is_decrypted(rx_attention);
		}

		if (is_decrypted) {
			if (skb != first_frag)
				flags |=  RX_FLAG_IV_STRIPPED;
			if (skb != last_frag)
				flags |= RX_FLAG_ICV_STRIPPED |
					 RX_FLAG_MIC_STRIPPED;
		}

		/* RX fragments are always raw packets */
		if (skb != last_frag)
			skb_trim(skb, skb->len - FCS_LEN);
		ath11k_dp_rx_h_undecap_frag(ar, skb, enctype, flags);

		if (skb != first_frag)
			skb_pull(skb, hal_rx_desc_sz +
				      ieee80211_hdrlen(hdr->frame_control));
		msdu_len += skb->len;
	}

	extra_space = msdu_len - (DP_RX_BUFFER_SIZE + skb_tailroom(first_frag));
	if (extra_space > 0 &&
	    (pskb_expand_head(first_frag, 0, extra_space, GFP_ATOMIC) < 0))
		return -ENOMEM;

	__skb_unlink(first_frag, &rx_tid->rx_frags);
	while ((skb = __skb_dequeue(&rx_tid->rx_frags))) {
		skb_put_data(first_frag, skb->data, skb->len);
		dev_kfree_skb_any(skb);
	}

	hdr = (struct ieee80211_hdr *)(first_frag->data + hal_rx_desc_sz);
	hdr->frame_control &= ~__cpu_to_le16(IEEE80211_FCTL_MOREFRAGS);
	ATH11K_SKB_RXCB(first_frag)->is_frag = 1;

	if (ath11k_dp_rx_h_verify_tkip_mic(ar, peer, first_frag))
		first_frag = NULL;

	*defrag_skb = first_frag;
	return 0;
}

static int ath11k_dp_rx_h_defrag_reo_reinject(struct ath11k *ar, struct dp_rx_tid *rx_tid,
					      struct sk_buff *defrag_skb)
{
	struct ath11k_base *ab = ar->ab;
	struct ath11k_pdev_dp *dp = &ar->dp;
	struct dp_rxdma_ring *rx_refill_ring = &dp->rx_refill_buf_ring;
	struct hal_rx_desc *rx_desc = (struct hal_rx_desc *)defrag_skb->data;
	struct hal_reo_entrance_ring *reo_ent_ring;
	struct hal_reo_dest_ring *reo_dest_ring;
	struct dp_link_desc_bank *link_desc_banks;
	struct hal_rx_msdu_link *msdu_link;
	struct hal_rx_msdu_details *msdu0;
	struct hal_srng *srng;
	dma_addr_t paddr;
	u32 desc_bank, msdu_info, mpdu_info;
	u32 dst_idx, cookie, hal_rx_desc_sz;
	int ret, buf_id;

	hal_rx_desc_sz = ab->hw_params.hal_desc_sz;
	link_desc_banks = ab->dp.link_desc_banks;
	reo_dest_ring = rx_tid->dst_ring_desc;

	ath11k_hal_rx_reo_ent_paddr_get(ab, reo_dest_ring, &paddr, &desc_bank);
	msdu_link = (struct hal_rx_msdu_link *)(link_desc_banks[desc_bank].vaddr +
			(paddr - link_desc_banks[desc_bank].paddr));
	msdu0 = &msdu_link->msdu_link[0];
	dst_idx = FIELD_GET(RX_MSDU_DESC_INFO0_REO_DEST_IND, msdu0->rx_msdu_info.info0);
	memset(msdu0, 0, sizeof(*msdu0));

	msdu_info = FIELD_PREP(RX_MSDU_DESC_INFO0_FIRST_MSDU_IN_MPDU, 1) |
		    FIELD_PREP(RX_MSDU_DESC_INFO0_LAST_MSDU_IN_MPDU, 1) |
		    FIELD_PREP(RX_MSDU_DESC_INFO0_MSDU_CONTINUATION, 0) |
		    FIELD_PREP(RX_MSDU_DESC_INFO0_MSDU_LENGTH,
			       defrag_skb->len - hal_rx_desc_sz) |
		    FIELD_PREP(RX_MSDU_DESC_INFO0_REO_DEST_IND, dst_idx) |
		    FIELD_PREP(RX_MSDU_DESC_INFO0_VALID_SA, 1) |
		    FIELD_PREP(RX_MSDU_DESC_INFO0_VALID_DA, 1);
	msdu0->rx_msdu_info.info0 = msdu_info;

	/* change msdu len in hal rx desc */
	ath11k_dp_rxdesc_set_msdu_len(ab, rx_desc, defrag_skb->len - hal_rx_desc_sz);

	paddr = dma_map_single(ab->dev, defrag_skb->data,
			       defrag_skb->len + skb_tailroom(defrag_skb),
			       DMA_FROM_DEVICE);
	if (dma_mapping_error(ab->dev, paddr))
		return -ENOMEM;

	spin_lock_bh(&rx_refill_ring->idr_lock);
	buf_id = idr_alloc(&rx_refill_ring->bufs_idr, defrag_skb, 0,
			   rx_refill_ring->bufs_max * 3, GFP_ATOMIC);
	spin_unlock_bh(&rx_refill_ring->idr_lock);
	if (buf_id < 0) {
		ret = -ENOMEM;
		goto err_unmap_dma;
	}

	ATH11K_SKB_RXCB(defrag_skb)->paddr = paddr;
	cookie = FIELD_PREP(DP_RXDMA_BUF_COOKIE_PDEV_ID, dp->mac_id) |
		 FIELD_PREP(DP_RXDMA_BUF_COOKIE_BUF_ID, buf_id);

	ath11k_hal_rx_buf_addr_info_set(msdu0, paddr, cookie, HAL_RX_BUF_RBM_SW3_BM);

	/* Fill mpdu details into reo entrace ring */
	srng = &ab->hal.srng_list[ab->dp.reo_reinject_ring.ring_id];

	spin_lock_bh(&srng->lock);
	ath11k_hal_srng_access_begin(ab, srng);

	reo_ent_ring = (struct hal_reo_entrance_ring *)
			ath11k_hal_srng_src_get_next_entry(ab, srng);
	if (!reo_ent_ring) {
		ath11k_hal_srng_access_end(ab, srng);
		spin_unlock_bh(&srng->lock);
		ret = -ENOSPC;
		goto err_free_idr;
	}
	memset(reo_ent_ring, 0, sizeof(*reo_ent_ring));

	ath11k_hal_rx_reo_ent_paddr_get(ab, reo_dest_ring, &paddr, &desc_bank);
	ath11k_hal_rx_buf_addr_info_set(reo_ent_ring, paddr, desc_bank,
					HAL_RX_BUF_RBM_WBM_IDLE_DESC_LIST);

	mpdu_info = FIELD_PREP(RX_MPDU_DESC_INFO0_MSDU_COUNT, 1) |
		    FIELD_PREP(RX_MPDU_DESC_INFO0_SEQ_NUM, rx_tid->cur_sn) |
		    FIELD_PREP(RX_MPDU_DESC_INFO0_FRAG_FLAG, 0) |
		    FIELD_PREP(RX_MPDU_DESC_INFO0_VALID_SA, 1) |
		    FIELD_PREP(RX_MPDU_DESC_INFO0_VALID_DA, 1) |
		    FIELD_PREP(RX_MPDU_DESC_INFO0_RAW_MPDU, 1) |
		    FIELD_PREP(RX_MPDU_DESC_INFO0_VALID_PN, 1);

	reo_ent_ring->rx_mpdu_info.info0 = mpdu_info;
	reo_ent_ring->rx_mpdu_info.meta_data = reo_dest_ring->rx_mpdu_info.meta_data;
	reo_ent_ring->queue_addr_lo = reo_dest_ring->queue_addr_lo;
	reo_ent_ring->info0 = FIELD_PREP(HAL_REO_ENTR_RING_INFO0_QUEUE_ADDR_HI,
					 FIELD_GET(HAL_REO_DEST_RING_INFO0_QUEUE_ADDR_HI,
						   reo_dest_ring->info0)) |
			      FIELD_PREP(HAL_REO_ENTR_RING_INFO0_DEST_IND, dst_idx);
	ath11k_hal_srng_access_end(ab, srng);
	spin_unlock_bh(&srng->lock);

	return 0;

err_free_idr:
	spin_lock_bh(&rx_refill_ring->idr_lock);
	idr_remove(&rx_refill_ring->bufs_idr, buf_id);
	spin_unlock_bh(&rx_refill_ring->idr_lock);
err_unmap_dma:
	dma_unmap_single(ab->dev, paddr, defrag_skb->len + skb_tailroom(defrag_skb),
			 DMA_FROM_DEVICE);
	return ret;
}

static int ath11k_dp_rx_h_cmp_frags(struct ath11k *ar,
				    struct sk_buff *a, struct sk_buff *b)
{
	int frag1, frag2;

	frag1 = ath11k_dp_rx_h_mpdu_start_frag_no(ar->ab, a);
	frag2 = ath11k_dp_rx_h_mpdu_start_frag_no(ar->ab, b);

	return frag1 - frag2;
}

static void ath11k_dp_rx_h_sort_frags(struct ath11k *ar,
				      struct sk_buff_head *frag_list,
				      struct sk_buff *cur_frag)
{
	struct sk_buff *skb;
	int cmp;

	skb_queue_walk(frag_list, skb) {
		cmp = ath11k_dp_rx_h_cmp_frags(ar, skb, cur_frag);
		if (cmp < 0)
			continue;
		__skb_queue_before(frag_list, skb, cur_frag);
		return;
	}
	__skb_queue_tail(frag_list, cur_frag);
}

static u64 ath11k_dp_rx_h_get_pn(struct ath11k *ar, struct sk_buff *skb)
{
	struct ieee80211_hdr *hdr;
	u64 pn = 0;
	u8 *ehdr;
	u32 hal_rx_desc_sz = ar->ab->hw_params.hal_desc_sz;

	hdr = (struct ieee80211_hdr *)(skb->data + hal_rx_desc_sz);
	ehdr = skb->data + hal_rx_desc_sz + ieee80211_hdrlen(hdr->frame_control);

	pn = ehdr[0];
	pn |= (u64)ehdr[1] << 8;
	pn |= (u64)ehdr[4] << 16;
	pn |= (u64)ehdr[5] << 24;
	pn |= (u64)ehdr[6] << 32;
	pn |= (u64)ehdr[7] << 40;

	return pn;
}

static bool
ath11k_dp_rx_h_defrag_validate_incr_pn(struct ath11k *ar, struct dp_rx_tid *rx_tid)
{
	enum hal_encrypt_type encrypt_type;
	struct sk_buff *first_frag, *skb;
	struct hal_rx_desc *desc;
	u64 last_pn;
	u64 cur_pn;

	first_frag = skb_peek(&rx_tid->rx_frags);
	desc = (struct hal_rx_desc *)first_frag->data;

	encrypt_type = ath11k_dp_rx_h_mpdu_start_enctype(ar->ab, desc);
	if (encrypt_type != HAL_ENCRYPT_TYPE_CCMP_128 &&
	    encrypt_type != HAL_ENCRYPT_TYPE_CCMP_256 &&
	    encrypt_type != HAL_ENCRYPT_TYPE_GCMP_128 &&
	    encrypt_type != HAL_ENCRYPT_TYPE_AES_GCMP_256)
		return true;

	last_pn = ath11k_dp_rx_h_get_pn(ar, first_frag);
	skb_queue_walk(&rx_tid->rx_frags, skb) {
		if (skb == first_frag)
			continue;

		cur_pn = ath11k_dp_rx_h_get_pn(ar, skb);
		if (cur_pn != last_pn + 1)
			return false;
		last_pn = cur_pn;
	}
	return true;
}

static int ath11k_dp_rx_frag_h_mpdu(struct ath11k *ar,
				    struct sk_buff *msdu,
				    u32 *ring_desc)
{
	struct ath11k_base *ab = ar->ab;
	struct hal_rx_desc *rx_desc;
	struct ath11k_peer *peer;
	struct dp_rx_tid *rx_tid;
	struct sk_buff *defrag_skb = NULL;
	u32 peer_id;
	u16 seqno, frag_no;
	u8 tid;
	int ret = 0;
	bool more_frags;
	bool is_mcbc;

	rx_desc = (struct hal_rx_desc *)msdu->data;
	peer_id = ath11k_dp_rx_h_mpdu_start_peer_id(ar->ab, rx_desc);
	tid = ath11k_dp_rx_h_mpdu_start_tid(ar->ab, rx_desc);
	seqno = ath11k_dp_rx_h_mpdu_start_seq_no(ar->ab, rx_desc);
	frag_no = ath11k_dp_rx_h_mpdu_start_frag_no(ar->ab, msdu);
	more_frags = ath11k_dp_rx_h_mpdu_start_more_frags(ar->ab, msdu);
<<<<<<< HEAD
=======
	is_mcbc = ath11k_dp_rx_h_attn_is_mcbc(ar->ab, rx_desc);

	/* Multicast/Broadcast fragments are not expected */
	if (is_mcbc)
		return -EINVAL;
>>>>>>> 8e0eb2fb

	if (!ath11k_dp_rx_h_mpdu_start_seq_ctrl_valid(ar->ab, rx_desc) ||
	    !ath11k_dp_rx_h_mpdu_start_fc_valid(ar->ab, rx_desc) ||
	    tid > IEEE80211_NUM_TIDS)
		return -EINVAL;

	/* received unfragmented packet in reo
	 * exception ring, this shouldn't happen
	 * as these packets typically come from
	 * reo2sw srngs.
	 */
	if (WARN_ON_ONCE(!frag_no && !more_frags))
		return -EINVAL;

	spin_lock_bh(&ab->base_lock);
	peer = ath11k_peer_find_by_id(ab, peer_id);
	if (!peer) {
		ath11k_warn(ab, "failed to find the peer to de-fragment received fragment peer_id %d\n",
			    peer_id);
		ret = -ENOENT;
		goto out_unlock;
	}
	rx_tid = &peer->rx_tid[tid];

	if ((!skb_queue_empty(&rx_tid->rx_frags) && seqno != rx_tid->cur_sn) ||
	    skb_queue_empty(&rx_tid->rx_frags)) {
		/* Flush stored fragments and start a new sequence */
		ath11k_dp_rx_frags_cleanup(rx_tid, true);
		rx_tid->cur_sn = seqno;
	}

	if (rx_tid->rx_frag_bitmap & BIT(frag_no)) {
		/* Fragment already present */
		ret = -EINVAL;
		goto out_unlock;
	}

	if (frag_no > __fls(rx_tid->rx_frag_bitmap))
		__skb_queue_tail(&rx_tid->rx_frags, msdu);
	else
		ath11k_dp_rx_h_sort_frags(ar, &rx_tid->rx_frags, msdu);

	rx_tid->rx_frag_bitmap |= BIT(frag_no);
	if (!more_frags)
		rx_tid->last_frag_no = frag_no;

	if (frag_no == 0) {
		rx_tid->dst_ring_desc = kmemdup(ring_desc,
						sizeof(*rx_tid->dst_ring_desc),
						GFP_ATOMIC);
		if (!rx_tid->dst_ring_desc) {
			ret = -ENOMEM;
			goto out_unlock;
		}
	} else {
		ath11k_dp_rx_link_desc_return(ab, ring_desc,
					      HAL_WBM_REL_BM_ACT_PUT_IN_IDLE);
	}

	if (!rx_tid->last_frag_no ||
	    rx_tid->rx_frag_bitmap != GENMASK(rx_tid->last_frag_no, 0)) {
		mod_timer(&rx_tid->frag_timer, jiffies +
					       ATH11K_DP_RX_FRAGMENT_TIMEOUT_MS);
		goto out_unlock;
	}

	spin_unlock_bh(&ab->base_lock);
	del_timer_sync(&rx_tid->frag_timer);
	spin_lock_bh(&ab->base_lock);

	peer = ath11k_peer_find_by_id(ab, peer_id);
	if (!peer)
		goto err_frags_cleanup;

	if (!ath11k_dp_rx_h_defrag_validate_incr_pn(ar, rx_tid))
		goto err_frags_cleanup;

	if (ath11k_dp_rx_h_defrag(ar, peer, rx_tid, &defrag_skb))
		goto err_frags_cleanup;

	if (!defrag_skb)
		goto err_frags_cleanup;

	if (ath11k_dp_rx_h_defrag_reo_reinject(ar, rx_tid, defrag_skb))
		goto err_frags_cleanup;

	ath11k_dp_rx_frags_cleanup(rx_tid, false);
	goto out_unlock;

err_frags_cleanup:
	dev_kfree_skb_any(defrag_skb);
	ath11k_dp_rx_frags_cleanup(rx_tid, true);
out_unlock:
	spin_unlock_bh(&ab->base_lock);
	return ret;
}

static int
ath11k_dp_process_rx_err_buf(struct ath11k *ar, u32 *ring_desc, int buf_id, bool drop)
{
	struct ath11k_pdev_dp *dp = &ar->dp;
	struct dp_rxdma_ring *rx_ring = &dp->rx_refill_buf_ring;
	struct sk_buff *msdu;
	struct ath11k_skb_rxcb *rxcb;
	struct hal_rx_desc *rx_desc;
	u8 *hdr_status;
	u16 msdu_len;
	u32 hal_rx_desc_sz = ar->ab->hw_params.hal_desc_sz;

	spin_lock_bh(&rx_ring->idr_lock);
	msdu = idr_find(&rx_ring->bufs_idr, buf_id);
	if (!msdu) {
		ath11k_warn(ar->ab, "rx err buf with invalid buf_id %d\n",
			    buf_id);
		spin_unlock_bh(&rx_ring->idr_lock);
		return -EINVAL;
	}

	idr_remove(&rx_ring->bufs_idr, buf_id);
	spin_unlock_bh(&rx_ring->idr_lock);

	rxcb = ATH11K_SKB_RXCB(msdu);
	dma_unmap_single(ar->ab->dev, rxcb->paddr,
			 msdu->len + skb_tailroom(msdu),
			 DMA_FROM_DEVICE);

	if (drop) {
		dev_kfree_skb_any(msdu);
		return 0;
	}

	rcu_read_lock();
	if (!rcu_dereference(ar->ab->pdevs_active[ar->pdev_idx])) {
		dev_kfree_skb_any(msdu);
		goto exit;
	}

	if (test_bit(ATH11K_CAC_RUNNING, &ar->dev_flags)) {
		dev_kfree_skb_any(msdu);
		goto exit;
	}

	rx_desc = (struct hal_rx_desc *)msdu->data;
	msdu_len = ath11k_dp_rx_h_msdu_start_msdu_len(ar->ab, rx_desc);
	if ((msdu_len + hal_rx_desc_sz) > DP_RX_BUFFER_SIZE) {
		hdr_status = ath11k_dp_rx_h_80211_hdr(ar->ab, rx_desc);
		ath11k_warn(ar->ab, "invalid msdu leng %u", msdu_len);
		ath11k_dbg_dump(ar->ab, ATH11K_DBG_DATA, NULL, "", hdr_status,
				sizeof(struct ieee80211_hdr));
		ath11k_dbg_dump(ar->ab, ATH11K_DBG_DATA, NULL, "", rx_desc,
				sizeof(struct hal_rx_desc));
		dev_kfree_skb_any(msdu);
		goto exit;
	}

	skb_put(msdu, hal_rx_desc_sz + msdu_len);

	if (ath11k_dp_rx_frag_h_mpdu(ar, msdu, ring_desc)) {
		dev_kfree_skb_any(msdu);
		ath11k_dp_rx_link_desc_return(ar->ab, ring_desc,
					      HAL_WBM_REL_BM_ACT_PUT_IN_IDLE);
	}
exit:
	rcu_read_unlock();
	return 0;
}

int ath11k_dp_process_rx_err(struct ath11k_base *ab, struct napi_struct *napi,
			     int budget)
{
	u32 msdu_cookies[HAL_NUM_RX_MSDUS_PER_LINK_DESC];
	struct dp_link_desc_bank *link_desc_banks;
	enum hal_rx_buf_return_buf_manager rbm;
	int tot_n_bufs_reaped, quota, ret, i;
	int n_bufs_reaped[MAX_RADIOS] = {0};
	struct dp_rxdma_ring *rx_ring;
	struct dp_srng *reo_except;
	u32 desc_bank, num_msdus;
	struct hal_srng *srng;
	struct ath11k_dp *dp;
	void *link_desc_va;
	int buf_id, mac_id;
	struct ath11k *ar;
	dma_addr_t paddr;
	u32 *desc;
	bool is_frag;
	u8 drop = 0;

	tot_n_bufs_reaped = 0;
	quota = budget;

	dp = &ab->dp;
	reo_except = &dp->reo_except_ring;
	link_desc_banks = dp->link_desc_banks;

	srng = &ab->hal.srng_list[reo_except->ring_id];

	spin_lock_bh(&srng->lock);

	ath11k_hal_srng_access_begin(ab, srng);

	while (budget &&
	       (desc = ath11k_hal_srng_dst_get_next_entry(ab, srng))) {
		struct hal_reo_dest_ring *reo_desc = (struct hal_reo_dest_ring *)desc;

		ab->soc_stats.err_ring_pkts++;
		ret = ath11k_hal_desc_reo_parse_err(ab, desc, &paddr,
						    &desc_bank);
		if (ret) {
			ath11k_warn(ab, "failed to parse error reo desc %d\n",
				    ret);
			continue;
		}
		link_desc_va = link_desc_banks[desc_bank].vaddr +
			       (paddr - link_desc_banks[desc_bank].paddr);
		ath11k_hal_rx_msdu_link_info_get(link_desc_va, &num_msdus, msdu_cookies,
						 &rbm);
		if (rbm != HAL_RX_BUF_RBM_WBM_IDLE_DESC_LIST &&
		    rbm != HAL_RX_BUF_RBM_SW3_BM) {
			ab->soc_stats.invalid_rbm++;
			ath11k_warn(ab, "invalid return buffer manager %d\n", rbm);
			ath11k_dp_rx_link_desc_return(ab, desc,
						      HAL_WBM_REL_BM_ACT_REL_MSDU);
			continue;
		}

		is_frag = !!(reo_desc->rx_mpdu_info.info0 & RX_MPDU_DESC_INFO0_FRAG_FLAG);

		/* Process only rx fragments with one msdu per link desc below, and drop
		 * msdu's indicated due to error reasons.
		 */
		if (!is_frag || num_msdus > 1) {
			drop = 1;
			/* Return the link desc back to wbm idle list */
			ath11k_dp_rx_link_desc_return(ab, desc,
						      HAL_WBM_REL_BM_ACT_PUT_IN_IDLE);
		}

		for (i = 0; i < num_msdus; i++) {
			buf_id = FIELD_GET(DP_RXDMA_BUF_COOKIE_BUF_ID,
					   msdu_cookies[i]);

			mac_id = FIELD_GET(DP_RXDMA_BUF_COOKIE_PDEV_ID,
					   msdu_cookies[i]);

			ar = ab->pdevs[mac_id].ar;

			if (!ath11k_dp_process_rx_err_buf(ar, desc, buf_id, drop)) {
				n_bufs_reaped[mac_id]++;
				tot_n_bufs_reaped++;
			}
		}

		if (tot_n_bufs_reaped >= quota) {
			tot_n_bufs_reaped = quota;
			goto exit;
		}

		budget = quota - tot_n_bufs_reaped;
	}

exit:
	ath11k_hal_srng_access_end(ab, srng);

	spin_unlock_bh(&srng->lock);

	for (i = 0; i <  ab->num_radios; i++) {
		if (!n_bufs_reaped[i])
			continue;

		ar = ab->pdevs[i].ar;
		rx_ring = &ar->dp.rx_refill_buf_ring;

		ath11k_dp_rxbufs_replenish(ab, i, rx_ring, n_bufs_reaped[i],
					   HAL_RX_BUF_RBM_SW3_BM);
	}

	return tot_n_bufs_reaped;
}

static void ath11k_dp_rx_null_q_desc_sg_drop(struct ath11k *ar,
					     int msdu_len,
					     struct sk_buff_head *msdu_list)
{
	struct sk_buff *skb, *tmp;
	struct ath11k_skb_rxcb *rxcb;
	int n_buffs;

	n_buffs = DIV_ROUND_UP(msdu_len,
			       (DP_RX_BUFFER_SIZE - ar->ab->hw_params.hal_desc_sz));

	skb_queue_walk_safe(msdu_list, skb, tmp) {
		rxcb = ATH11K_SKB_RXCB(skb);
		if (rxcb->err_rel_src == HAL_WBM_REL_SRC_MODULE_REO &&
		    rxcb->err_code == HAL_REO_DEST_RING_ERROR_CODE_DESC_ADDR_ZERO) {
			if (!n_buffs)
				break;
			__skb_unlink(skb, msdu_list);
			dev_kfree_skb_any(skb);
			n_buffs--;
		}
	}
}

static int ath11k_dp_rx_h_null_q_desc(struct ath11k *ar, struct sk_buff *msdu,
				      struct ieee80211_rx_status *status,
				      struct sk_buff_head *msdu_list)
{
	u16 msdu_len;
	struct hal_rx_desc *desc = (struct hal_rx_desc *)msdu->data;
	struct rx_attention *rx_attention;
	u8 l3pad_bytes;
	struct ath11k_skb_rxcb *rxcb = ATH11K_SKB_RXCB(msdu);
	u32 hal_rx_desc_sz = ar->ab->hw_params.hal_desc_sz;

	msdu_len = ath11k_dp_rx_h_msdu_start_msdu_len(ar->ab, desc);

	if (!rxcb->is_frag && ((msdu_len + hal_rx_desc_sz) > DP_RX_BUFFER_SIZE)) {
		/* First buffer will be freed by the caller, so deduct it's length */
		msdu_len = msdu_len - (DP_RX_BUFFER_SIZE - hal_rx_desc_sz);
		ath11k_dp_rx_null_q_desc_sg_drop(ar, msdu_len, msdu_list);
		return -EINVAL;
	}

	rx_attention = ath11k_dp_rx_get_attention(ar->ab, desc);
	if (!ath11k_dp_rx_h_attn_msdu_done(rx_attention)) {
		ath11k_warn(ar->ab,
			    "msdu_done bit not set in null_q_des processing\n");
		__skb_queue_purge(msdu_list);
		return -EIO;
	}

	/* Handle NULL queue descriptor violations arising out a missing
	 * REO queue for a given peer or a given TID. This typically
	 * may happen if a packet is received on a QOS enabled TID before the
	 * ADDBA negotiation for that TID, when the TID queue is setup. Or
	 * it may also happen for MC/BC frames if they are not routed to the
	 * non-QOS TID queue, in the absence of any other default TID queue.
	 * This error can show up both in a REO destination or WBM release ring.
	 */

	rxcb->is_first_msdu = ath11k_dp_rx_h_msdu_end_first_msdu(ar->ab, desc);
	rxcb->is_last_msdu = ath11k_dp_rx_h_msdu_end_last_msdu(ar->ab, desc);

	if (rxcb->is_frag) {
		skb_pull(msdu, hal_rx_desc_sz);
	} else {
		l3pad_bytes = ath11k_dp_rx_h_msdu_end_l3pad(ar->ab, desc);

		if ((hal_rx_desc_sz + l3pad_bytes + msdu_len) > DP_RX_BUFFER_SIZE)
			return -EINVAL;

		skb_put(msdu, hal_rx_desc_sz + l3pad_bytes + msdu_len);
		skb_pull(msdu, hal_rx_desc_sz + l3pad_bytes);
	}
	ath11k_dp_rx_h_ppdu(ar, desc, status);

	ath11k_dp_rx_h_mpdu(ar, msdu, desc, status);

	rxcb->tid = ath11k_dp_rx_h_mpdu_start_tid(ar->ab, desc);

	/* Please note that caller will having the access to msdu and completing
	 * rx with mac80211. Need not worry about cleaning up amsdu_list.
	 */

	return 0;
}

static bool ath11k_dp_rx_h_reo_err(struct ath11k *ar, struct sk_buff *msdu,
				   struct ieee80211_rx_status *status,
				   struct sk_buff_head *msdu_list)
{
	struct ath11k_skb_rxcb *rxcb = ATH11K_SKB_RXCB(msdu);
	bool drop = false;

	ar->ab->soc_stats.reo_error[rxcb->err_code]++;

	switch (rxcb->err_code) {
	case HAL_REO_DEST_RING_ERROR_CODE_DESC_ADDR_ZERO:
		if (ath11k_dp_rx_h_null_q_desc(ar, msdu, status, msdu_list))
			drop = true;
		break;
	case HAL_REO_DEST_RING_ERROR_CODE_PN_CHECK_FAILED:
		/* TODO: Do not drop PN failed packets in the driver;
		 * instead, it is good to drop such packets in mac80211
		 * after incrementing the replay counters.
		 */
		fallthrough;
	default:
		/* TODO: Review other errors and process them to mac80211
		 * as appropriate.
		 */
		drop = true;
		break;
	}

	return drop;
}

static void ath11k_dp_rx_h_tkip_mic_err(struct ath11k *ar, struct sk_buff *msdu,
					struct ieee80211_rx_status *status)
{
	u16 msdu_len;
	struct hal_rx_desc *desc = (struct hal_rx_desc *)msdu->data;
	u8 l3pad_bytes;
	struct ath11k_skb_rxcb *rxcb = ATH11K_SKB_RXCB(msdu);
	u32 hal_rx_desc_sz = ar->ab->hw_params.hal_desc_sz;

	rxcb->is_first_msdu = ath11k_dp_rx_h_msdu_end_first_msdu(ar->ab, desc);
	rxcb->is_last_msdu = ath11k_dp_rx_h_msdu_end_last_msdu(ar->ab, desc);

	l3pad_bytes = ath11k_dp_rx_h_msdu_end_l3pad(ar->ab, desc);
	msdu_len = ath11k_dp_rx_h_msdu_start_msdu_len(ar->ab, desc);
	skb_put(msdu, hal_rx_desc_sz + l3pad_bytes + msdu_len);
	skb_pull(msdu, hal_rx_desc_sz + l3pad_bytes);

	ath11k_dp_rx_h_ppdu(ar, desc, status);

	status->flag |= (RX_FLAG_MMIC_STRIPPED | RX_FLAG_MMIC_ERROR |
			 RX_FLAG_DECRYPTED);

	ath11k_dp_rx_h_undecap(ar, msdu, desc,
			       HAL_ENCRYPT_TYPE_TKIP_MIC, status, false);
}

static bool ath11k_dp_rx_h_rxdma_err(struct ath11k *ar,  struct sk_buff *msdu,
				     struct ieee80211_rx_status *status)
{
	struct ath11k_skb_rxcb *rxcb = ATH11K_SKB_RXCB(msdu);
	bool drop = false;

	ar->ab->soc_stats.rxdma_error[rxcb->err_code]++;

	switch (rxcb->err_code) {
	case HAL_REO_ENTR_RING_RXDMA_ECODE_TKIP_MIC_ERR:
		ath11k_dp_rx_h_tkip_mic_err(ar, msdu, status);
		break;
	default:
		/* TODO: Review other rxdma error code to check if anything is
		 * worth reporting to mac80211
		 */
		drop = true;
		break;
	}

	return drop;
}

static void ath11k_dp_rx_wbm_err(struct ath11k *ar,
				 struct napi_struct *napi,
				 struct sk_buff *msdu,
				 struct sk_buff_head *msdu_list)
{
	struct ath11k_skb_rxcb *rxcb = ATH11K_SKB_RXCB(msdu);
	struct ieee80211_rx_status rxs = {0};
	struct ieee80211_rx_status *status;
	bool drop = true;

	switch (rxcb->err_rel_src) {
	case HAL_WBM_REL_SRC_MODULE_REO:
		drop = ath11k_dp_rx_h_reo_err(ar, msdu, &rxs, msdu_list);
		break;
	case HAL_WBM_REL_SRC_MODULE_RXDMA:
		drop = ath11k_dp_rx_h_rxdma_err(ar, msdu, &rxs);
		break;
	default:
		/* msdu will get freed */
		break;
	}

	if (drop) {
		dev_kfree_skb_any(msdu);
		return;
	}

	status = IEEE80211_SKB_RXCB(msdu);
	*status = rxs;

	ath11k_dp_rx_deliver_msdu(ar, napi, msdu);
}

int ath11k_dp_rx_process_wbm_err(struct ath11k_base *ab,
				 struct napi_struct *napi, int budget)
{
	struct ath11k *ar;
	struct ath11k_dp *dp = &ab->dp;
	struct dp_rxdma_ring *rx_ring;
	struct hal_rx_wbm_rel_info err_info;
	struct hal_srng *srng;
	struct sk_buff *msdu;
	struct sk_buff_head msdu_list[MAX_RADIOS];
	struct ath11k_skb_rxcb *rxcb;
	u32 *rx_desc;
	int buf_id, mac_id;
	int num_buffs_reaped[MAX_RADIOS] = {0};
	int total_num_buffs_reaped = 0;
	int ret, i;

	for (i = 0; i < ab->num_radios; i++)
		__skb_queue_head_init(&msdu_list[i]);

	srng = &ab->hal.srng_list[dp->rx_rel_ring.ring_id];

	spin_lock_bh(&srng->lock);

	ath11k_hal_srng_access_begin(ab, srng);

	while (budget) {
		rx_desc = ath11k_hal_srng_dst_get_next_entry(ab, srng);
		if (!rx_desc)
			break;

		ret = ath11k_hal_wbm_desc_parse_err(ab, rx_desc, &err_info);
		if (ret) {
			ath11k_warn(ab,
				    "failed to parse rx error in wbm_rel ring desc %d\n",
				    ret);
			continue;
		}

		buf_id = FIELD_GET(DP_RXDMA_BUF_COOKIE_BUF_ID, err_info.cookie);
		mac_id = FIELD_GET(DP_RXDMA_BUF_COOKIE_PDEV_ID, err_info.cookie);

		ar = ab->pdevs[mac_id].ar;
		rx_ring = &ar->dp.rx_refill_buf_ring;

		spin_lock_bh(&rx_ring->idr_lock);
		msdu = idr_find(&rx_ring->bufs_idr, buf_id);
		if (!msdu) {
			ath11k_warn(ab, "frame rx with invalid buf_id %d pdev %d\n",
				    buf_id, mac_id);
			spin_unlock_bh(&rx_ring->idr_lock);
			continue;
		}

		idr_remove(&rx_ring->bufs_idr, buf_id);
		spin_unlock_bh(&rx_ring->idr_lock);

		rxcb = ATH11K_SKB_RXCB(msdu);
		dma_unmap_single(ab->dev, rxcb->paddr,
				 msdu->len + skb_tailroom(msdu),
				 DMA_FROM_DEVICE);

		num_buffs_reaped[mac_id]++;
		total_num_buffs_reaped++;
		budget--;

		if (err_info.push_reason !=
		    HAL_REO_DEST_RING_PUSH_REASON_ERR_DETECTED) {
			dev_kfree_skb_any(msdu);
			continue;
		}

		rxcb->err_rel_src = err_info.err_rel_src;
		rxcb->err_code = err_info.err_code;
		rxcb->rx_desc = (struct hal_rx_desc *)msdu->data;
		__skb_queue_tail(&msdu_list[mac_id], msdu);
	}

	ath11k_hal_srng_access_end(ab, srng);

	spin_unlock_bh(&srng->lock);

	if (!total_num_buffs_reaped)
		goto done;

	for (i = 0; i <  ab->num_radios; i++) {
		if (!num_buffs_reaped[i])
			continue;

		ar = ab->pdevs[i].ar;
		rx_ring = &ar->dp.rx_refill_buf_ring;

		ath11k_dp_rxbufs_replenish(ab, i, rx_ring, num_buffs_reaped[i],
					   HAL_RX_BUF_RBM_SW3_BM);
	}

	rcu_read_lock();
	for (i = 0; i <  ab->num_radios; i++) {
		if (!rcu_dereference(ab->pdevs_active[i])) {
			__skb_queue_purge(&msdu_list[i]);
			continue;
		}

		ar = ab->pdevs[i].ar;

		if (test_bit(ATH11K_CAC_RUNNING, &ar->dev_flags)) {
			__skb_queue_purge(&msdu_list[i]);
			continue;
		}

		while ((msdu = __skb_dequeue(&msdu_list[i])) != NULL)
			ath11k_dp_rx_wbm_err(ar, napi, msdu, &msdu_list[i]);
	}
	rcu_read_unlock();
done:
	return total_num_buffs_reaped;
}

int ath11k_dp_process_rxdma_err(struct ath11k_base *ab, int mac_id, int budget)
{
	struct ath11k *ar;
	struct dp_srng *err_ring;
	struct dp_rxdma_ring *rx_ring;
	struct dp_link_desc_bank *link_desc_banks = ab->dp.link_desc_banks;
	struct hal_srng *srng;
	u32 msdu_cookies[HAL_NUM_RX_MSDUS_PER_LINK_DESC];
	enum hal_rx_buf_return_buf_manager rbm;
	enum hal_reo_entr_rxdma_ecode rxdma_err_code;
	struct ath11k_skb_rxcb *rxcb;
	struct sk_buff *skb;
	struct hal_reo_entrance_ring *entr_ring;
	void *desc;
	int num_buf_freed = 0;
	int quota = budget;
	dma_addr_t paddr;
	u32 desc_bank;
	void *link_desc_va;
	int num_msdus;
	int i;
	int buf_id;

	ar = ab->pdevs[ath11k_hw_mac_id_to_pdev_id(&ab->hw_params, mac_id)].ar;
	err_ring = &ar->dp.rxdma_err_dst_ring[ath11k_hw_mac_id_to_srng_id(&ab->hw_params,
									  mac_id)];
	rx_ring = &ar->dp.rx_refill_buf_ring;

	srng = &ab->hal.srng_list[err_ring->ring_id];

	spin_lock_bh(&srng->lock);

	ath11k_hal_srng_access_begin(ab, srng);

	while (quota-- &&
	       (desc = ath11k_hal_srng_dst_get_next_entry(ab, srng))) {
		ath11k_hal_rx_reo_ent_paddr_get(ab, desc, &paddr, &desc_bank);

		entr_ring = (struct hal_reo_entrance_ring *)desc;
		rxdma_err_code =
			FIELD_GET(HAL_REO_ENTR_RING_INFO1_RXDMA_ERROR_CODE,
				  entr_ring->info1);
		ab->soc_stats.rxdma_error[rxdma_err_code]++;

		link_desc_va = link_desc_banks[desc_bank].vaddr +
			       (paddr - link_desc_banks[desc_bank].paddr);
		ath11k_hal_rx_msdu_link_info_get(link_desc_va, &num_msdus,
						 msdu_cookies, &rbm);

		for (i = 0; i < num_msdus; i++) {
			buf_id = FIELD_GET(DP_RXDMA_BUF_COOKIE_BUF_ID,
					   msdu_cookies[i]);

			spin_lock_bh(&rx_ring->idr_lock);
			skb = idr_find(&rx_ring->bufs_idr, buf_id);
			if (!skb) {
				ath11k_warn(ab, "rxdma error with invalid buf_id %d\n",
					    buf_id);
				spin_unlock_bh(&rx_ring->idr_lock);
				continue;
			}

			idr_remove(&rx_ring->bufs_idr, buf_id);
			spin_unlock_bh(&rx_ring->idr_lock);

			rxcb = ATH11K_SKB_RXCB(skb);
			dma_unmap_single(ab->dev, rxcb->paddr,
					 skb->len + skb_tailroom(skb),
					 DMA_FROM_DEVICE);
			dev_kfree_skb_any(skb);

			num_buf_freed++;
		}

		ath11k_dp_rx_link_desc_return(ab, desc,
					      HAL_WBM_REL_BM_ACT_PUT_IN_IDLE);
	}

	ath11k_hal_srng_access_end(ab, srng);

	spin_unlock_bh(&srng->lock);

	if (num_buf_freed)
		ath11k_dp_rxbufs_replenish(ab, mac_id, rx_ring, num_buf_freed,
					   HAL_RX_BUF_RBM_SW3_BM);

	return budget - quota;
}

void ath11k_dp_process_reo_status(struct ath11k_base *ab)
{
	struct ath11k_dp *dp = &ab->dp;
	struct hal_srng *srng;
	struct dp_reo_cmd *cmd, *tmp;
	bool found = false;
	u32 *reo_desc;
	u16 tag;
	struct hal_reo_status reo_status;

	srng = &ab->hal.srng_list[dp->reo_status_ring.ring_id];

	memset(&reo_status, 0, sizeof(reo_status));

	spin_lock_bh(&srng->lock);

	ath11k_hal_srng_access_begin(ab, srng);

	while ((reo_desc = ath11k_hal_srng_dst_get_next_entry(ab, srng))) {
		tag = FIELD_GET(HAL_SRNG_TLV_HDR_TAG, *reo_desc);

		switch (tag) {
		case HAL_REO_GET_QUEUE_STATS_STATUS:
			ath11k_hal_reo_status_queue_stats(ab, reo_desc,
							  &reo_status);
			break;
		case HAL_REO_FLUSH_QUEUE_STATUS:
			ath11k_hal_reo_flush_queue_status(ab, reo_desc,
							  &reo_status);
			break;
		case HAL_REO_FLUSH_CACHE_STATUS:
			ath11k_hal_reo_flush_cache_status(ab, reo_desc,
							  &reo_status);
			break;
		case HAL_REO_UNBLOCK_CACHE_STATUS:
			ath11k_hal_reo_unblk_cache_status(ab, reo_desc,
							  &reo_status);
			break;
		case HAL_REO_FLUSH_TIMEOUT_LIST_STATUS:
			ath11k_hal_reo_flush_timeout_list_status(ab, reo_desc,
								 &reo_status);
			break;
		case HAL_REO_DESCRIPTOR_THRESHOLD_REACHED_STATUS:
			ath11k_hal_reo_desc_thresh_reached_status(ab, reo_desc,
								  &reo_status);
			break;
		case HAL_REO_UPDATE_RX_REO_QUEUE_STATUS:
			ath11k_hal_reo_update_rx_reo_queue_status(ab, reo_desc,
								  &reo_status);
			break;
		default:
			ath11k_warn(ab, "Unknown reo status type %d\n", tag);
			continue;
		}

		spin_lock_bh(&dp->reo_cmd_lock);
		list_for_each_entry_safe(cmd, tmp, &dp->reo_cmd_list, list) {
			if (reo_status.uniform_hdr.cmd_num == cmd->cmd_num) {
				found = true;
				list_del(&cmd->list);
				break;
			}
		}
		spin_unlock_bh(&dp->reo_cmd_lock);

		if (found) {
			cmd->handler(dp, (void *)&cmd->data,
				     reo_status.uniform_hdr.cmd_status);
			kfree(cmd);
		}

		found = false;
	}

	ath11k_hal_srng_access_end(ab, srng);

	spin_unlock_bh(&srng->lock);
}

void ath11k_dp_rx_pdev_free(struct ath11k_base *ab, int mac_id)
{
	struct ath11k *ar = ab->pdevs[mac_id].ar;

	ath11k_dp_rx_pdev_srng_free(ar);
	ath11k_dp_rxdma_pdev_buf_free(ar);
}

int ath11k_dp_rx_pdev_alloc(struct ath11k_base *ab, int mac_id)
{
	struct ath11k *ar = ab->pdevs[mac_id].ar;
	struct ath11k_pdev_dp *dp = &ar->dp;
	u32 ring_id;
	int i;
	int ret;

	ret = ath11k_dp_rx_pdev_srng_alloc(ar);
	if (ret) {
		ath11k_warn(ab, "failed to setup rx srngs\n");
		return ret;
	}

	ret = ath11k_dp_rxdma_pdev_buf_setup(ar);
	if (ret) {
		ath11k_warn(ab, "failed to setup rxdma ring\n");
		return ret;
	}

	ring_id = dp->rx_refill_buf_ring.refill_buf_ring.ring_id;
	ret = ath11k_dp_tx_htt_srng_setup(ab, ring_id, mac_id, HAL_RXDMA_BUF);
	if (ret) {
		ath11k_warn(ab, "failed to configure rx_refill_buf_ring %d\n",
			    ret);
		return ret;
	}

	if (ab->hw_params.rx_mac_buf_ring) {
		for (i = 0; i < ab->hw_params.num_rxmda_per_pdev; i++) {
			ring_id = dp->rx_mac_buf_ring[i].ring_id;
			ret = ath11k_dp_tx_htt_srng_setup(ab, ring_id,
							  mac_id + i, HAL_RXDMA_BUF);
			if (ret) {
				ath11k_warn(ab, "failed to configure rx_mac_buf_ring%d %d\n",
					    i, ret);
				return ret;
			}
		}
	}

	for (i = 0; i < ab->hw_params.num_rxmda_per_pdev; i++) {
		ring_id = dp->rxdma_err_dst_ring[i].ring_id;
		ret = ath11k_dp_tx_htt_srng_setup(ab, ring_id,
						  mac_id + i, HAL_RXDMA_DST);
		if (ret) {
			ath11k_warn(ab, "failed to configure rxdma_err_dest_ring%d %d\n",
				    i, ret);
			return ret;
		}
	}

	if (!ab->hw_params.rxdma1_enable)
		goto config_refill_ring;

	ring_id = dp->rxdma_mon_buf_ring.refill_buf_ring.ring_id;
	ret = ath11k_dp_tx_htt_srng_setup(ab, ring_id,
					  mac_id, HAL_RXDMA_MONITOR_BUF);
	if (ret) {
		ath11k_warn(ab, "failed to configure rxdma_mon_buf_ring %d\n",
			    ret);
		return ret;
	}
	ret = ath11k_dp_tx_htt_srng_setup(ab,
					  dp->rxdma_mon_dst_ring.ring_id,
					  mac_id, HAL_RXDMA_MONITOR_DST);
	if (ret) {
		ath11k_warn(ab, "failed to configure rxdma_mon_dst_ring %d\n",
			    ret);
		return ret;
	}
	ret = ath11k_dp_tx_htt_srng_setup(ab,
					  dp->rxdma_mon_desc_ring.ring_id,
					  mac_id, HAL_RXDMA_MONITOR_DESC);
	if (ret) {
		ath11k_warn(ab, "failed to configure rxdma_mon_dst_ring %d\n",
			    ret);
		return ret;
	}

config_refill_ring:
	for (i = 0; i < ab->hw_params.num_rxmda_per_pdev; i++) {
		ring_id = dp->rx_mon_status_refill_ring[i].refill_buf_ring.ring_id;
		ret = ath11k_dp_tx_htt_srng_setup(ab, ring_id, mac_id + i,
						  HAL_RXDMA_MONITOR_STATUS);
		if (ret) {
			ath11k_warn(ab,
				    "failed to configure mon_status_refill_ring%d %d\n",
				    i, ret);
			return ret;
		}
	}

	return 0;
}

static void ath11k_dp_mon_set_frag_len(u32 *total_len, u32 *frag_len)
{
	if (*total_len >= (DP_RX_BUFFER_SIZE - sizeof(struct hal_rx_desc))) {
		*frag_len = DP_RX_BUFFER_SIZE - sizeof(struct hal_rx_desc);
		*total_len -= *frag_len;
	} else {
		*frag_len = *total_len;
		*total_len = 0;
	}
}

static
int ath11k_dp_rx_monitor_link_desc_return(struct ath11k *ar,
					  void *p_last_buf_addr_info,
					  u8 mac_id)
{
	struct ath11k_pdev_dp *dp = &ar->dp;
	struct dp_srng *dp_srng;
	void *hal_srng;
	void *src_srng_desc;
	int ret = 0;

	if (ar->ab->hw_params.rxdma1_enable) {
		dp_srng = &dp->rxdma_mon_desc_ring;
		hal_srng = &ar->ab->hal.srng_list[dp_srng->ring_id];
	} else {
		dp_srng = &ar->ab->dp.wbm_desc_rel_ring;
		hal_srng = &ar->ab->hal.srng_list[dp_srng->ring_id];
	}

	ath11k_hal_srng_access_begin(ar->ab, hal_srng);

	src_srng_desc = ath11k_hal_srng_src_get_next_entry(ar->ab, hal_srng);

	if (src_srng_desc) {
		struct ath11k_buffer_addr *src_desc =
				(struct ath11k_buffer_addr *)src_srng_desc;

		*src_desc = *((struct ath11k_buffer_addr *)p_last_buf_addr_info);
	} else {
		ath11k_dbg(ar->ab, ATH11K_DBG_DATA,
			   "Monitor Link Desc Ring %d Full", mac_id);
		ret = -ENOMEM;
	}

	ath11k_hal_srng_access_end(ar->ab, hal_srng);
	return ret;
}

static
void ath11k_dp_rx_mon_next_link_desc_get(void *rx_msdu_link_desc,
					 dma_addr_t *paddr, u32 *sw_cookie,
					 u8 *rbm,
					 void **pp_buf_addr_info)
{
	struct hal_rx_msdu_link *msdu_link =
			(struct hal_rx_msdu_link *)rx_msdu_link_desc;
	struct ath11k_buffer_addr *buf_addr_info;

	buf_addr_info = (struct ath11k_buffer_addr *)&msdu_link->buf_addr_info;

	ath11k_hal_rx_buf_addr_info_get(buf_addr_info, paddr, sw_cookie, rbm);

	*pp_buf_addr_info = (void *)buf_addr_info;
}

static int ath11k_dp_pkt_set_pktlen(struct sk_buff *skb, u32 len)
{
	if (skb->len > len) {
		skb_trim(skb, len);
	} else {
		if (skb_tailroom(skb) < len - skb->len) {
			if ((pskb_expand_head(skb, 0,
					      len - skb->len - skb_tailroom(skb),
					      GFP_ATOMIC))) {
				dev_kfree_skb_any(skb);
				return -ENOMEM;
			}
		}
		skb_put(skb, (len - skb->len));
	}
	return 0;
}

static void ath11k_hal_rx_msdu_list_get(struct ath11k *ar,
					void *msdu_link_desc,
					struct hal_rx_msdu_list *msdu_list,
					u16 *num_msdus)
{
	struct hal_rx_msdu_details *msdu_details = NULL;
	struct rx_msdu_desc *msdu_desc_info = NULL;
	struct hal_rx_msdu_link *msdu_link = NULL;
	int i;
	u32 last = FIELD_PREP(RX_MSDU_DESC_INFO0_LAST_MSDU_IN_MPDU, 1);
	u32 first = FIELD_PREP(RX_MSDU_DESC_INFO0_FIRST_MSDU_IN_MPDU, 1);
	u8  tmp  = 0;

	msdu_link = (struct hal_rx_msdu_link *)msdu_link_desc;
	msdu_details = &msdu_link->msdu_link[0];

	for (i = 0; i < HAL_RX_NUM_MSDU_DESC; i++) {
		if (FIELD_GET(BUFFER_ADDR_INFO0_ADDR,
			      msdu_details[i].buf_addr_info.info0) == 0) {
			msdu_desc_info = &msdu_details[i - 1].rx_msdu_info;
			msdu_desc_info->info0 |= last;
			;
			break;
		}
		msdu_desc_info = &msdu_details[i].rx_msdu_info;

		if (!i)
			msdu_desc_info->info0 |= first;
		else if (i == (HAL_RX_NUM_MSDU_DESC - 1))
			msdu_desc_info->info0 |= last;
		msdu_list->msdu_info[i].msdu_flags = msdu_desc_info->info0;
		msdu_list->msdu_info[i].msdu_len =
			 HAL_RX_MSDU_PKT_LENGTH_GET(msdu_desc_info->info0);
		msdu_list->sw_cookie[i] =
			FIELD_GET(BUFFER_ADDR_INFO1_SW_COOKIE,
				  msdu_details[i].buf_addr_info.info1);
		tmp = FIELD_GET(BUFFER_ADDR_INFO1_RET_BUF_MGR,
				msdu_details[i].buf_addr_info.info1);
		msdu_list->rbm[i] = tmp;
	}
	*num_msdus = i;
}

static u32 ath11k_dp_rx_mon_comp_ppduid(u32 msdu_ppdu_id, u32 *ppdu_id,
					u32 *rx_bufs_used)
{
	u32 ret = 0;

	if ((*ppdu_id < msdu_ppdu_id) &&
	    ((msdu_ppdu_id - *ppdu_id) < DP_NOT_PPDU_ID_WRAP_AROUND)) {
		*ppdu_id = msdu_ppdu_id;
		ret = msdu_ppdu_id;
	} else if ((*ppdu_id > msdu_ppdu_id) &&
		((*ppdu_id - msdu_ppdu_id) > DP_NOT_PPDU_ID_WRAP_AROUND)) {
		/* mon_dst is behind than mon_status
		 * skip dst_ring and free it
		 */
		*rx_bufs_used += 1;
		*ppdu_id = msdu_ppdu_id;
		ret = msdu_ppdu_id;
	}
	return ret;
}

static void ath11k_dp_mon_get_buf_len(struct hal_rx_msdu_desc_info *info,
				      bool *is_frag, u32 *total_len,
				      u32 *frag_len, u32 *msdu_cnt)
{
	if (info->msdu_flags & RX_MSDU_DESC_INFO0_MSDU_CONTINUATION) {
		if (!*is_frag) {
			*total_len = info->msdu_len;
			*is_frag = true;
		}
		ath11k_dp_mon_set_frag_len(total_len,
					   frag_len);
	} else {
		if (*is_frag) {
			ath11k_dp_mon_set_frag_len(total_len,
						   frag_len);
		} else {
			*frag_len = info->msdu_len;
		}
		*is_frag = false;
		*msdu_cnt -= 1;
	}
}

static u32
ath11k_dp_rx_mon_mpdu_pop(struct ath11k *ar, int mac_id,
			  void *ring_entry, struct sk_buff **head_msdu,
			  struct sk_buff **tail_msdu, u32 *npackets,
			  u32 *ppdu_id)
{
	struct ath11k_pdev_dp *dp = &ar->dp;
	struct ath11k_mon_data *pmon = (struct ath11k_mon_data *)&dp->mon_data;
	struct dp_rxdma_ring *rx_ring = &dp->rxdma_mon_buf_ring;
	struct sk_buff *msdu = NULL, *last = NULL;
	struct hal_rx_msdu_list msdu_list;
	void *p_buf_addr_info, *p_last_buf_addr_info;
	struct hal_rx_desc *rx_desc;
	void *rx_msdu_link_desc;
	dma_addr_t paddr;
	u16 num_msdus = 0;
	u32 rx_buf_size, rx_pkt_offset, sw_cookie;
	u32 rx_bufs_used = 0, i = 0;
	u32 msdu_ppdu_id = 0, msdu_cnt = 0;
	u32 total_len = 0, frag_len = 0;
	bool is_frag, is_first_msdu;
	bool drop_mpdu = false;
	struct ath11k_skb_rxcb *rxcb;
	struct hal_reo_entrance_ring *ent_desc =
			(struct hal_reo_entrance_ring *)ring_entry;
	int buf_id;
	u32 rx_link_buf_info[2];
	u8 rbm;

	if (!ar->ab->hw_params.rxdma1_enable)
		rx_ring = &dp->rx_refill_buf_ring;

	ath11k_hal_rx_reo_ent_buf_paddr_get(ring_entry, &paddr,
					    &sw_cookie,
					    &p_last_buf_addr_info, &rbm,
					    &msdu_cnt);

	if (FIELD_GET(HAL_REO_ENTR_RING_INFO1_RXDMA_PUSH_REASON,
		      ent_desc->info1) ==
		      HAL_REO_DEST_RING_PUSH_REASON_ERR_DETECTED) {
		u8 rxdma_err =
			FIELD_GET(HAL_REO_ENTR_RING_INFO1_RXDMA_ERROR_CODE,
				  ent_desc->info1);
		if (rxdma_err == HAL_REO_ENTR_RING_RXDMA_ECODE_FLUSH_REQUEST_ERR ||
		    rxdma_err == HAL_REO_ENTR_RING_RXDMA_ECODE_MPDU_LEN_ERR ||
		    rxdma_err == HAL_REO_ENTR_RING_RXDMA_ECODE_OVERFLOW_ERR) {
			drop_mpdu = true;
			pmon->rx_mon_stats.dest_mpdu_drop++;
		}
	}

	is_frag = false;
	is_first_msdu = true;

	do {
		if (pmon->mon_last_linkdesc_paddr == paddr) {
			pmon->rx_mon_stats.dup_mon_linkdesc_cnt++;
			return rx_bufs_used;
		}

		if (ar->ab->hw_params.rxdma1_enable)
			rx_msdu_link_desc =
				(void *)pmon->link_desc_banks[sw_cookie].vaddr +
				(paddr - pmon->link_desc_banks[sw_cookie].paddr);
		else
			rx_msdu_link_desc =
				(void *)ar->ab->dp.link_desc_banks[sw_cookie].vaddr +
				(paddr - ar->ab->dp.link_desc_banks[sw_cookie].paddr);

		ath11k_hal_rx_msdu_list_get(ar, rx_msdu_link_desc, &msdu_list,
					    &num_msdus);

		for (i = 0; i < num_msdus; i++) {
			u32 l2_hdr_offset;

			if (pmon->mon_last_buf_cookie == msdu_list.sw_cookie[i]) {
				ath11k_dbg(ar->ab, ATH11K_DBG_DATA,
					   "i %d last_cookie %d is same\n",
					   i, pmon->mon_last_buf_cookie);
				drop_mpdu = true;
				pmon->rx_mon_stats.dup_mon_buf_cnt++;
				continue;
			}
			buf_id = FIELD_GET(DP_RXDMA_BUF_COOKIE_BUF_ID,
					   msdu_list.sw_cookie[i]);

			spin_lock_bh(&rx_ring->idr_lock);
			msdu = idr_find(&rx_ring->bufs_idr, buf_id);
			spin_unlock_bh(&rx_ring->idr_lock);
			if (!msdu) {
				ath11k_dbg(ar->ab, ATH11K_DBG_DATA,
					   "msdu_pop: invalid buf_id %d\n", buf_id);
				break;
			}
			rxcb = ATH11K_SKB_RXCB(msdu);
			if (!rxcb->unmapped) {
				dma_unmap_single(ar->ab->dev, rxcb->paddr,
						 msdu->len +
						 skb_tailroom(msdu),
						 DMA_FROM_DEVICE);
				rxcb->unmapped = 1;
			}
			if (drop_mpdu) {
				ath11k_dbg(ar->ab, ATH11K_DBG_DATA,
					   "i %d drop msdu %p *ppdu_id %x\n",
					   i, msdu, *ppdu_id);
				dev_kfree_skb_any(msdu);
				msdu = NULL;
				goto next_msdu;
			}

			rx_desc = (struct hal_rx_desc *)msdu->data;

			rx_pkt_offset = sizeof(struct hal_rx_desc);
			l2_hdr_offset = ath11k_dp_rx_h_msdu_end_l3pad(ar->ab, rx_desc);

			if (is_first_msdu) {
				if (!ath11k_dp_rxdesc_mpdu_valid(ar->ab, rx_desc)) {
					drop_mpdu = true;
					dev_kfree_skb_any(msdu);
					msdu = NULL;
					pmon->mon_last_linkdesc_paddr = paddr;
					goto next_msdu;
				}

				msdu_ppdu_id =
					ath11k_dp_rxdesc_get_ppduid(ar->ab, rx_desc);

				if (ath11k_dp_rx_mon_comp_ppduid(msdu_ppdu_id,
								 ppdu_id,
								 &rx_bufs_used)) {
					if (rx_bufs_used) {
						drop_mpdu = true;
						dev_kfree_skb_any(msdu);
						msdu = NULL;
						goto next_msdu;
					}
					return rx_bufs_used;
				}
				pmon->mon_last_linkdesc_paddr = paddr;
				is_first_msdu = false;
			}
			ath11k_dp_mon_get_buf_len(&msdu_list.msdu_info[i],
						  &is_frag, &total_len,
						  &frag_len, &msdu_cnt);
			rx_buf_size = rx_pkt_offset + l2_hdr_offset + frag_len;

			ath11k_dp_pkt_set_pktlen(msdu, rx_buf_size);

			if (!(*head_msdu))
				*head_msdu = msdu;
			else if (last)
				last->next = msdu;

			last = msdu;
next_msdu:
			pmon->mon_last_buf_cookie = msdu_list.sw_cookie[i];
			rx_bufs_used++;
			spin_lock_bh(&rx_ring->idr_lock);
			idr_remove(&rx_ring->bufs_idr, buf_id);
			spin_unlock_bh(&rx_ring->idr_lock);
		}

		ath11k_hal_rx_buf_addr_info_set(rx_link_buf_info, paddr, sw_cookie, rbm);

		ath11k_dp_rx_mon_next_link_desc_get(rx_msdu_link_desc, &paddr,
						    &sw_cookie, &rbm,
						    &p_buf_addr_info);

		if (ar->ab->hw_params.rxdma1_enable) {
			if (ath11k_dp_rx_monitor_link_desc_return(ar,
								  p_last_buf_addr_info,
								  dp->mac_id))
				ath11k_dbg(ar->ab, ATH11K_DBG_DATA,
					   "dp_rx_monitor_link_desc_return failed");
		} else {
			ath11k_dp_rx_link_desc_return(ar->ab, rx_link_buf_info,
						      HAL_WBM_REL_BM_ACT_PUT_IN_IDLE);
		}

		p_last_buf_addr_info = p_buf_addr_info;

	} while (paddr && msdu_cnt);

	if (last)
		last->next = NULL;

	*tail_msdu = msdu;

	if (msdu_cnt == 0)
		*npackets = 1;

	return rx_bufs_used;
}

static void ath11k_dp_rx_msdus_set_payload(struct ath11k *ar, struct sk_buff *msdu)
{
	u32 rx_pkt_offset, l2_hdr_offset;

	rx_pkt_offset = ar->ab->hw_params.hal_desc_sz;
	l2_hdr_offset = ath11k_dp_rx_h_msdu_end_l3pad(ar->ab,
						      (struct hal_rx_desc *)msdu->data);
	skb_pull(msdu, rx_pkt_offset + l2_hdr_offset);
}

static struct sk_buff *
ath11k_dp_rx_mon_merg_msdus(struct ath11k *ar,
			    u32 mac_id, struct sk_buff *head_msdu,
			    struct sk_buff *last_msdu,
			    struct ieee80211_rx_status *rxs)
{
	struct ath11k_base *ab = ar->ab;
	struct sk_buff *msdu, *mpdu_buf, *prev_buf;
	u32 wifi_hdr_len;
	struct hal_rx_desc *rx_desc;
	char *hdr_desc;
	u8 *dest, decap_format;
	struct ieee80211_hdr_3addr *wh;
	struct rx_attention *rx_attention;

	mpdu_buf = NULL;

	if (!head_msdu)
		goto err_merge_fail;

	rx_desc = (struct hal_rx_desc *)head_msdu->data;
	rx_attention = ath11k_dp_rx_get_attention(ab, rx_desc);

	if (ath11k_dp_rxdesc_get_mpdulen_err(rx_attention))
		return NULL;

	decap_format = ath11k_dp_rx_h_msdu_start_decap_type(ab, rx_desc);

	ath11k_dp_rx_h_ppdu(ar, rx_desc, rxs);

	if (decap_format == DP_RX_DECAP_TYPE_RAW) {
		ath11k_dp_rx_msdus_set_payload(ar, head_msdu);

		prev_buf = head_msdu;
		msdu = head_msdu->next;

		while (msdu) {
			ath11k_dp_rx_msdus_set_payload(ar, msdu);

			prev_buf = msdu;
			msdu = msdu->next;
		}

		prev_buf->next = NULL;

		skb_trim(prev_buf, prev_buf->len - HAL_RX_FCS_LEN);
	} else if (decap_format == DP_RX_DECAP_TYPE_NATIVE_WIFI) {
		__le16 qos_field;
		u8 qos_pkt = 0;

		rx_desc = (struct hal_rx_desc *)head_msdu->data;
		hdr_desc = ath11k_dp_rxdesc_get_80211hdr(ab, rx_desc);

		/* Base size */
		wifi_hdr_len = sizeof(struct ieee80211_hdr_3addr);
		wh = (struct ieee80211_hdr_3addr *)hdr_desc;

		if (ieee80211_is_data_qos(wh->frame_control)) {
			struct ieee80211_qos_hdr *qwh =
					(struct ieee80211_qos_hdr *)hdr_desc;

			qos_field = qwh->qos_ctrl;
			qos_pkt = 1;
		}
		msdu = head_msdu;

		while (msdu) {
			rx_desc = (struct hal_rx_desc *)msdu->data;
			hdr_desc = ath11k_dp_rxdesc_get_80211hdr(ab, rx_desc);

			if (qos_pkt) {
				dest = skb_push(msdu, sizeof(__le16));
				if (!dest)
					goto err_merge_fail;
				memcpy(dest, hdr_desc, wifi_hdr_len);
				memcpy(dest + wifi_hdr_len,
				       (u8 *)&qos_field, sizeof(__le16));
			}
			ath11k_dp_rx_msdus_set_payload(ar, msdu);
			prev_buf = msdu;
			msdu = msdu->next;
		}
		dest = skb_put(prev_buf, HAL_RX_FCS_LEN);
		if (!dest)
			goto err_merge_fail;

		ath11k_dbg(ab, ATH11K_DBG_DATA,
			   "mpdu_buf %pK mpdu_buf->len %u",
			   prev_buf, prev_buf->len);
	} else {
		ath11k_dbg(ab, ATH11K_DBG_DATA,
			   "decap format %d is not supported!\n",
			   decap_format);
		goto err_merge_fail;
	}

	return head_msdu;

err_merge_fail:
	if (mpdu_buf && decap_format != DP_RX_DECAP_TYPE_RAW) {
		ath11k_dbg(ab, ATH11K_DBG_DATA,
			   "err_merge_fail mpdu_buf %pK", mpdu_buf);
		/* Free the head buffer */
		dev_kfree_skb_any(mpdu_buf);
	}
	return NULL;
}

static int ath11k_dp_rx_mon_deliver(struct ath11k *ar, u32 mac_id,
				    struct sk_buff *head_msdu,
				    struct sk_buff *tail_msdu,
				    struct napi_struct *napi)
{
	struct ath11k_pdev_dp *dp = &ar->dp;
	struct sk_buff *mon_skb, *skb_next, *header;
	struct ieee80211_rx_status *rxs = &dp->rx_status, *status;

	mon_skb = ath11k_dp_rx_mon_merg_msdus(ar, mac_id, head_msdu,
					      tail_msdu, rxs);

	if (!mon_skb)
		goto mon_deliver_fail;

	header = mon_skb;

	rxs->flag = 0;
	do {
		skb_next = mon_skb->next;
		if (!skb_next)
			rxs->flag &= ~RX_FLAG_AMSDU_MORE;
		else
			rxs->flag |= RX_FLAG_AMSDU_MORE;

		if (mon_skb == header) {
			header = NULL;
			rxs->flag &= ~RX_FLAG_ALLOW_SAME_PN;
		} else {
			rxs->flag |= RX_FLAG_ALLOW_SAME_PN;
		}
		rxs->flag |= RX_FLAG_ONLY_MONITOR;

		status = IEEE80211_SKB_RXCB(mon_skb);
		*status = *rxs;

		ath11k_dp_rx_deliver_msdu(ar, napi, mon_skb);
		mon_skb = skb_next;
	} while (mon_skb);
	rxs->flag = 0;

	return 0;

mon_deliver_fail:
	mon_skb = head_msdu;
	while (mon_skb) {
		skb_next = mon_skb->next;
		dev_kfree_skb_any(mon_skb);
		mon_skb = skb_next;
	}
	return -EINVAL;
}

static void ath11k_dp_rx_mon_dest_process(struct ath11k *ar, int mac_id,
					  u32 quota, struct napi_struct *napi)
{
	struct ath11k_pdev_dp *dp = &ar->dp;
	struct ath11k_mon_data *pmon = (struct ath11k_mon_data *)&dp->mon_data;
	void *ring_entry;
	void *mon_dst_srng;
	u32 ppdu_id;
	u32 rx_bufs_used;
	u32 ring_id;
	struct ath11k_pdev_mon_stats *rx_mon_stats;
	u32	 npackets = 0;

	if (ar->ab->hw_params.rxdma1_enable)
		ring_id = dp->rxdma_mon_dst_ring.ring_id;
	else
		ring_id = dp->rxdma_err_dst_ring[mac_id].ring_id;

	mon_dst_srng = &ar->ab->hal.srng_list[ring_id];

	if (!mon_dst_srng) {
		ath11k_warn(ar->ab,
			    "HAL Monitor Destination Ring Init Failed -- %pK",
			    mon_dst_srng);
		return;
	}

	spin_lock_bh(&pmon->mon_lock);

	ath11k_hal_srng_access_begin(ar->ab, mon_dst_srng);

	ppdu_id = pmon->mon_ppdu_info.ppdu_id;
	rx_bufs_used = 0;
	rx_mon_stats = &pmon->rx_mon_stats;

	while ((ring_entry = ath11k_hal_srng_dst_peek(ar->ab, mon_dst_srng))) {
		struct sk_buff *head_msdu, *tail_msdu;

		head_msdu = NULL;
		tail_msdu = NULL;

		rx_bufs_used += ath11k_dp_rx_mon_mpdu_pop(ar, mac_id, ring_entry,
							  &head_msdu,
							  &tail_msdu,
							  &npackets, &ppdu_id);

		if (ppdu_id != pmon->mon_ppdu_info.ppdu_id) {
			pmon->mon_ppdu_status = DP_PPDU_STATUS_START;
			ath11k_dbg(ar->ab, ATH11K_DBG_DATA,
				   "dest_rx: new ppdu_id %x != status ppdu_id %x",
				   ppdu_id, pmon->mon_ppdu_info.ppdu_id);
			break;
		}
		if (head_msdu && tail_msdu) {
			ath11k_dp_rx_mon_deliver(ar, dp->mac_id, head_msdu,
						 tail_msdu, napi);
			rx_mon_stats->dest_mpdu_done++;
		}

		ring_entry = ath11k_hal_srng_dst_get_next_entry(ar->ab,
								mon_dst_srng);
	}
	ath11k_hal_srng_access_end(ar->ab, mon_dst_srng);

	spin_unlock_bh(&pmon->mon_lock);

	if (rx_bufs_used) {
		rx_mon_stats->dest_ppdu_done++;
		if (ar->ab->hw_params.rxdma1_enable)
			ath11k_dp_rxbufs_replenish(ar->ab, dp->mac_id,
						   &dp->rxdma_mon_buf_ring,
						   rx_bufs_used,
						   HAL_RX_BUF_RBM_SW3_BM);
		else
			ath11k_dp_rxbufs_replenish(ar->ab, dp->mac_id,
						   &dp->rx_refill_buf_ring,
						   rx_bufs_used,
						   HAL_RX_BUF_RBM_SW3_BM);
	}
}

static void ath11k_dp_rx_mon_status_process_tlv(struct ath11k *ar,
						int mac_id, u32 quota,
						struct napi_struct *napi)
{
	struct ath11k_pdev_dp *dp = &ar->dp;
	struct ath11k_mon_data *pmon = (struct ath11k_mon_data *)&dp->mon_data;
	struct hal_rx_mon_ppdu_info *ppdu_info;
	struct sk_buff *status_skb;
	u32 tlv_status = HAL_TLV_STATUS_BUF_DONE;
	struct ath11k_pdev_mon_stats *rx_mon_stats;

	ppdu_info = &pmon->mon_ppdu_info;
	rx_mon_stats = &pmon->rx_mon_stats;

	if (pmon->mon_ppdu_status != DP_PPDU_STATUS_START)
		return;

	while (!skb_queue_empty(&pmon->rx_status_q)) {
		status_skb = skb_dequeue(&pmon->rx_status_q);

		tlv_status = ath11k_hal_rx_parse_mon_status(ar->ab, ppdu_info,
							    status_skb);
		if (tlv_status == HAL_TLV_STATUS_PPDU_DONE) {
			rx_mon_stats->status_ppdu_done++;
			pmon->mon_ppdu_status = DP_PPDU_STATUS_DONE;
			ath11k_dp_rx_mon_dest_process(ar, mac_id, quota, napi);
			pmon->mon_ppdu_status = DP_PPDU_STATUS_START;
		}
		dev_kfree_skb_any(status_skb);
	}
}

static int ath11k_dp_mon_process_rx(struct ath11k_base *ab, int mac_id,
				    struct napi_struct *napi, int budget)
{
	struct ath11k *ar = ath11k_ab_to_ar(ab, mac_id);
	struct ath11k_pdev_dp *dp = &ar->dp;
	struct ath11k_mon_data *pmon = (struct ath11k_mon_data *)&dp->mon_data;
	int num_buffs_reaped = 0;

	num_buffs_reaped = ath11k_dp_rx_reap_mon_status_ring(ar->ab, mac_id, &budget,
							     &pmon->rx_status_q);
	if (num_buffs_reaped)
		ath11k_dp_rx_mon_status_process_tlv(ar, mac_id, budget, napi);

	return num_buffs_reaped;
}

int ath11k_dp_rx_process_mon_rings(struct ath11k_base *ab, int mac_id,
				   struct napi_struct *napi, int budget)
{
	struct ath11k *ar = ath11k_ab_to_ar(ab, mac_id);
	int ret = 0;

	if (test_bit(ATH11K_FLAG_MONITOR_ENABLED, &ar->monitor_flags))
		ret = ath11k_dp_mon_process_rx(ab, mac_id, napi, budget);
	else
		ret = ath11k_dp_rx_process_mon_status(ab, mac_id, napi, budget);
	return ret;
}

static int ath11k_dp_rx_pdev_mon_status_attach(struct ath11k *ar)
{
	struct ath11k_pdev_dp *dp = &ar->dp;
	struct ath11k_mon_data *pmon = (struct ath11k_mon_data *)&dp->mon_data;

	skb_queue_head_init(&pmon->rx_status_q);

	pmon->mon_ppdu_status = DP_PPDU_STATUS_START;

	memset(&pmon->rx_mon_stats, 0,
	       sizeof(pmon->rx_mon_stats));
	return 0;
}

int ath11k_dp_rx_pdev_mon_attach(struct ath11k *ar)
{
	struct ath11k_pdev_dp *dp = &ar->dp;
	struct ath11k_mon_data *pmon = &dp->mon_data;
	struct hal_srng *mon_desc_srng = NULL;
	struct dp_srng *dp_srng;
	int ret = 0;
	u32 n_link_desc = 0;

	ret = ath11k_dp_rx_pdev_mon_status_attach(ar);
	if (ret) {
		ath11k_warn(ar->ab, "pdev_mon_status_attach() failed");
		return ret;
	}

	/* if rxdma1_enable is false, no need to setup
	 * rxdma_mon_desc_ring.
	 */
	if (!ar->ab->hw_params.rxdma1_enable)
		return 0;

	dp_srng = &dp->rxdma_mon_desc_ring;
	n_link_desc = dp_srng->size /
		ath11k_hal_srng_get_entrysize(ar->ab, HAL_RXDMA_MONITOR_DESC);
	mon_desc_srng =
		&ar->ab->hal.srng_list[dp->rxdma_mon_desc_ring.ring_id];

	ret = ath11k_dp_link_desc_setup(ar->ab, pmon->link_desc_banks,
					HAL_RXDMA_MONITOR_DESC, mon_desc_srng,
					n_link_desc);
	if (ret) {
		ath11k_warn(ar->ab, "mon_link_desc_pool_setup() failed");
		return ret;
	}
	pmon->mon_last_linkdesc_paddr = 0;
	pmon->mon_last_buf_cookie = DP_RX_DESC_COOKIE_MAX + 1;
	spin_lock_init(&pmon->mon_lock);

	return 0;
}

static int ath11k_dp_mon_link_free(struct ath11k *ar)
{
	struct ath11k_pdev_dp *dp = &ar->dp;
	struct ath11k_mon_data *pmon = &dp->mon_data;

	ath11k_dp_link_desc_cleanup(ar->ab, pmon->link_desc_banks,
				    HAL_RXDMA_MONITOR_DESC,
				    &dp->rxdma_mon_desc_ring);
	return 0;
}

int ath11k_dp_rx_pdev_mon_detach(struct ath11k *ar)
{
	ath11k_dp_mon_link_free(ar);
	return 0;
}

int ath11k_dp_rx_pktlog_start(struct ath11k_base *ab)
{
	/* start reap timer */
	mod_timer(&ab->mon_reap_timer,
		  jiffies + msecs_to_jiffies(ATH11K_MON_TIMER_INTERVAL));

	return 0;
}

int ath11k_dp_rx_pktlog_stop(struct ath11k_base *ab, bool stop_timer)
{
	int ret;

	if (stop_timer)
		del_timer_sync(&ab->mon_reap_timer);

	/* reap all the monitor related rings */
	ret = ath11k_dp_purge_mon_ring(ab);
	if (ret) {
		ath11k_warn(ab, "failed to purge dp mon ring: %d\n", ret);
		return ret;
	}

	return 0;
}<|MERGE_RESOLUTION|>--- conflicted
+++ resolved
@@ -256,10 +256,6 @@
 static void ath11k_dp_rxdesc_set_msdu_len(struct ath11k_base *ab,
 					  struct hal_rx_desc *desc,
 					  u16 len)
-<<<<<<< HEAD
-{
-	ab->hw_params.hw_ops->rx_desc_set_msdu_len(desc, len);
-=======
 {
 	ab->hw_params.hw_ops->rx_desc_set_msdu_len(desc, len);
 }
@@ -272,7 +268,6 @@
 	return ath11k_dp_rx_h_msdu_end_first_msdu(ab, desc) &&
 		(!!FIELD_GET(RX_ATTENTION_INFO1_MCAST_BCAST,
 		 __le32_to_cpu(attn->info1)));
->>>>>>> 8e0eb2fb
 }
 
 static void ath11k_dp_service_mon_ring(struct timer_list *t)
@@ -3491,14 +3486,11 @@
 	seqno = ath11k_dp_rx_h_mpdu_start_seq_no(ar->ab, rx_desc);
 	frag_no = ath11k_dp_rx_h_mpdu_start_frag_no(ar->ab, msdu);
 	more_frags = ath11k_dp_rx_h_mpdu_start_more_frags(ar->ab, msdu);
-<<<<<<< HEAD
-=======
 	is_mcbc = ath11k_dp_rx_h_attn_is_mcbc(ar->ab, rx_desc);
 
 	/* Multicast/Broadcast fragments are not expected */
 	if (is_mcbc)
 		return -EINVAL;
->>>>>>> 8e0eb2fb
 
 	if (!ath11k_dp_rx_h_mpdu_start_seq_ctrl_valid(ar->ab, rx_desc) ||
 	    !ath11k_dp_rx_h_mpdu_start_fc_valid(ar->ab, rx_desc) ||
