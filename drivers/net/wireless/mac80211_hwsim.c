--- conflicted
+++ resolved
@@ -229,10 +229,7 @@
 struct hwsim_sta_priv {
 	u32 magic;
 	unsigned int last_link;
-<<<<<<< HEAD
-=======
 	u16 active_links_rx;
->>>>>>> 7365df19
 };
 
 #define HWSIM_STA_MAGIC	0x6d537749
@@ -1510,17 +1507,10 @@
 		chanctx = rcu_dereference(conf->chanctx_conf);
 		if (!chanctx)
 			continue;
-<<<<<<< HEAD
 
 		if (!hwsim_chans_compat(data->channel, chanctx->def.chan))
 			continue;
 
-=======
-
-		if (!hwsim_chans_compat(data->channel, chanctx->def.chan))
-			continue;
-
->>>>>>> 7365df19
 		data->receive = true;
 		return;
 	}
@@ -1756,16 +1746,7 @@
 	if (!vif->valid_links)
 		return &vif->bss_conf;
 
-<<<<<<< HEAD
-	/* FIXME: handle multicast TX properly */
-	if (is_multicast_ether_addr(hdr->addr1) || WARN_ON_ONCE(!sta)) {
-		unsigned int first_link = ffs(vif->valid_links) - 1;
-
-		return rcu_dereference(vif->link_conf[first_link]);
-	}
-=======
 	WARN_ON(is_multicast_ether_addr(hdr->addr1));
->>>>>>> 7365df19
 
 	if (WARN_ON_ONCE(!sta->valid_links))
 		return &vif->bss_conf;
@@ -1777,15 +1758,12 @@
 		/* round-robin the available link IDs */
 		link_id = (sp->last_link + i + 1) % ARRAY_SIZE(vif->link_conf);
 
-<<<<<<< HEAD
-=======
 		if (!(vif->active_links & BIT(link_id)))
 			continue;
 
 		if (!(sp->active_links_rx & BIT(link_id)))
 			continue;
 
->>>>>>> 7365df19
 		*link_sta = rcu_dereference(sta->link[link_id]);
 		if (!*link_sta)
 			continue;
@@ -1794,13 +1772,10 @@
 		if (WARN_ON_ONCE(!bss_conf))
 			continue;
 
-<<<<<<< HEAD
-=======
 		/* can happen while switching links */
 		if (!rcu_access_pointer(bss_conf->chanctx_conf))
 			continue;
 
->>>>>>> 7365df19
 		sp->last_link = link_id;
 		return bss_conf;
 	}
@@ -2418,17 +2393,10 @@
 		struct ieee80211_link_sta *link_sta;
 
 		link_sta = rcu_dereference(sta->link[link_id]);
-<<<<<<< HEAD
 
 		if (!link_sta)
 			continue;
 
-=======
-
-		if (!link_sta)
-			continue;
-
->>>>>>> 7365df19
 		switch (link_sta->bandwidth) {
 #define C(_bw) case IEEE80211_STA_RX_BW_##_bw: bw = _bw; break
 		C(20);
@@ -2508,8 +2476,6 @@
 	if (old_state == IEEE80211_STA_NOTEXIST)
 		return mac80211_hwsim_sta_add(hw, vif, sta);
 
-<<<<<<< HEAD
-=======
 	/*
 	 * when client is authorized (AP station marked as such),
 	 * enable all links
@@ -2518,7 +2484,6 @@
 	    new_state == IEEE80211_STA_AUTHORIZED && !sta->tdls)
 		ieee80211_set_active_links_async(vif, vif->valid_links);
 
->>>>>>> 7365df19
 	return 0;
 }
 
@@ -3097,12 +3062,6 @@
 					   u16 old_links, u16 new_links,
 					   struct ieee80211_bss_conf *old[IEEE80211_MLD_MAX_NUM_LINKS])
 {
-<<<<<<< HEAD
-	unsigned long rem = old_links & ~new_links ?: BIT(0);
-	unsigned long add = new_links & ~old_links;
-	int i;
-
-=======
 	unsigned long rem = old_links & ~new_links;
 	unsigned long add = new_links & ~old_links;
 	int i;
@@ -3112,19 +3071,13 @@
 	if (!new_links)
 		add |= BIT(0);
 
->>>>>>> 7365df19
 	for_each_set_bit(i, &rem, IEEE80211_MLD_MAX_NUM_LINKS)
 		mac80211_hwsim_config_mac_nl(hw, old[i]->addr, false);
 
 	for_each_set_bit(i, &add, IEEE80211_MLD_MAX_NUM_LINKS) {
 		struct ieee80211_bss_conf *link_conf;
 
-<<<<<<< HEAD
-		/* FIXME: figure out how to get the locking here */
-		link_conf = rcu_dereference_protected(vif->link_conf[i], 1);
-=======
 		link_conf = link_conf_dereference_protected(vif, i);
->>>>>>> 7365df19
 		if (WARN_ON(!link_conf))
 			continue;
 
@@ -3139,8 +3092,6 @@
 					   struct ieee80211_sta *sta,
 					   u16 old_links, u16 new_links)
 {
-<<<<<<< HEAD
-=======
 	struct hwsim_sta_priv *sp = (void *)sta->drv_priv;
 
 	hwsim_check_sta_magic(sta);
@@ -3148,7 +3099,6 @@
 	if (vif->type == NL80211_IFTYPE_STATION)
 		sp->active_links_rx = new_links;
 
->>>>>>> 7365df19
 	return 0;
 }
 
@@ -5002,10 +4952,7 @@
 							  rx_status.freq);
 		if (!iter_data.channel)
 			goto out;
-<<<<<<< HEAD
-=======
 		rx_status.band = iter_data.channel->band;
->>>>>>> 7365df19
 
 		mutex_lock(&data2->mutex);
 		if (!hwsim_chans_compat(iter_data.channel, channel)) {
