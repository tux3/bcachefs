// SPDX-License-Identifier: GPL-2.0+
// Copyright (c) 2016-2017 Hisilicon Limited.

#include "hclge_main.h"
#include "hclge_mbx.h"
#include "hnae3.h"
#include "hclge_comm_rss.h"

#define CREATE_TRACE_POINTS
#include "hclge_trace.h"

static u16 hclge_errno_to_resp(int errno)
{
	int resp = abs(errno);

	/* The status for pf to vf msg cmd is u16, constrainted by HW.
	 * We need to keep the same type with it.
	 * The intput errno is the stander error code, it's safely to
	 * use a u16 to store the abs(errno).
	 */
	return (u16)resp;
}

/* hclge_gen_resp_to_vf: used to generate a synchronous response to VF when PF
 * receives a mailbox message from VF.
 * @vport: pointer to struct hclge_vport
 * @vf_to_pf_req: pointer to hclge_mbx_vf_to_pf_cmd of the original mailbox
 *		  message
 * @resp_status: indicate to VF whether its request success(0) or failed.
 */
static int hclge_gen_resp_to_vf(struct hclge_vport *vport,
				struct hclge_mbx_vf_to_pf_cmd *vf_to_pf_req,
				struct hclge_respond_to_vf_msg *resp_msg)
{
	struct hclge_mbx_pf_to_vf_cmd *resp_pf_to_vf;
	struct hclge_dev *hdev = vport->back;
	enum hclge_comm_cmd_status status;
	struct hclge_desc desc;
	u16 resp;

	resp_pf_to_vf = (struct hclge_mbx_pf_to_vf_cmd *)desc.data;

	if (resp_msg->len > HCLGE_MBX_MAX_RESP_DATA_SIZE) {
		dev_err(&hdev->pdev->dev,
			"PF fail to gen resp to VF len %u exceeds max len %u\n",
			resp_msg->len,
			HCLGE_MBX_MAX_RESP_DATA_SIZE);
		/* If resp_msg->len is too long, set the value to max length
		 * and return the msg to VF
		 */
		resp_msg->len = HCLGE_MBX_MAX_RESP_DATA_SIZE;
	}

	hclge_cmd_setup_basic_desc(&desc, HCLGEVF_OPC_MBX_PF_TO_VF, false);

	resp_pf_to_vf->dest_vfid = vf_to_pf_req->mbx_src_vfid;
	resp_pf_to_vf->msg_len = vf_to_pf_req->msg_len;
	resp_pf_to_vf->match_id = vf_to_pf_req->match_id;

	resp_pf_to_vf->msg.code = cpu_to_le16(HCLGE_MBX_PF_VF_RESP);
	resp_pf_to_vf->msg.vf_mbx_msg_code =
				cpu_to_le16(vf_to_pf_req->msg.code);
	resp_pf_to_vf->msg.vf_mbx_msg_subcode =
				cpu_to_le16(vf_to_pf_req->msg.subcode);
	resp = hclge_errno_to_resp(resp_msg->status);
	if (resp < SHRT_MAX) {
		resp_pf_to_vf->msg.resp_status = cpu_to_le16(resp);
	} else {
		dev_warn(&hdev->pdev->dev,
			 "failed to send response to VF, response status %u is out-of-bound\n",
			 resp);
		resp_pf_to_vf->msg.resp_status = cpu_to_le16(EIO);
	}

	if (resp_msg->len > 0)
		memcpy(resp_pf_to_vf->msg.resp_data, resp_msg->data,
		       resp_msg->len);

	trace_hclge_pf_mbx_send(hdev, resp_pf_to_vf);

	status = hclge_cmd_send(&hdev->hw, &desc, 1);
	if (status)
		dev_err(&hdev->pdev->dev,
			"failed to send response to VF, status: %d, vfid: %u, code: %u, subcode: %u.\n",
			status, vf_to_pf_req->mbx_src_vfid,
			vf_to_pf_req->msg.code, vf_to_pf_req->msg.subcode);

	return status;
}

static int hclge_send_mbx_msg(struct hclge_vport *vport, u8 *msg, u16 msg_len,
			      u16 mbx_opcode, u8 dest_vfid)
{
	struct hclge_mbx_pf_to_vf_cmd *resp_pf_to_vf;
	struct hclge_dev *hdev = vport->back;
	enum hclge_comm_cmd_status status;
	struct hclge_desc desc;

	if (msg_len > HCLGE_MBX_MAX_MSG_SIZE) {
		dev_err(&hdev->pdev->dev,
			"msg data length(=%u) exceeds maximum(=%u)\n",
			msg_len, HCLGE_MBX_MAX_MSG_SIZE);
		return -EMSGSIZE;
	}

	resp_pf_to_vf = (struct hclge_mbx_pf_to_vf_cmd *)desc.data;

	hclge_cmd_setup_basic_desc(&desc, HCLGEVF_OPC_MBX_PF_TO_VF, false);

	resp_pf_to_vf->dest_vfid = dest_vfid;
	resp_pf_to_vf->msg_len = msg_len;
	resp_pf_to_vf->msg.code = cpu_to_le16(mbx_opcode);

	memcpy(resp_pf_to_vf->msg.msg_data, msg, msg_len);

	trace_hclge_pf_mbx_send(hdev, resp_pf_to_vf);

	status = hclge_cmd_send(&hdev->hw, &desc, 1);
	if (status)
		dev_err(&hdev->pdev->dev,
			"failed to send mailbox to VF, status: %d, vfid: %u, opcode: %u\n",
			status, dest_vfid, mbx_opcode);

	return status;
}

int hclge_inform_reset_assert_to_vf(struct hclge_vport *vport)
{
	struct hclge_dev *hdev = vport->back;
	__le16 msg_data;
	u16 reset_type;
	u8 dest_vfid;

	BUILD_BUG_ON(HNAE3_MAX_RESET > U16_MAX);

	dest_vfid = (u8)vport->vport_id;

	if (hdev->reset_type == HNAE3_FUNC_RESET)
		reset_type = HNAE3_VF_PF_FUNC_RESET;
	else if (hdev->reset_type == HNAE3_FLR_RESET)
		reset_type = HNAE3_VF_FULL_RESET;
	else
		reset_type = HNAE3_VF_FUNC_RESET;

	msg_data = cpu_to_le16(reset_type);

	/* send this requested info to VF */
	return hclge_send_mbx_msg(vport, (u8 *)&msg_data, sizeof(msg_data),
				  HCLGE_MBX_ASSERTING_RESET, dest_vfid);
}

static void hclge_free_vector_ring_chain(struct hnae3_ring_chain_node *head)
{
	struct hnae3_ring_chain_node *chain_tmp, *chain;

	chain = head->next;

	while (chain) {
		chain_tmp = chain->next;
		kfree_sensitive(chain);
		chain = chain_tmp;
	}
}

/* hclge_get_ring_chain_from_mbx: get ring type & tqp id & int_gl idx
 * from mailbox message
 * msg[0]: opcode
 * msg[1]: <not relevant to this function>
 * msg[2]: ring_num
 * msg[3]: first ring type (TX|RX)
 * msg[4]: first tqp id
 * msg[5]: first int_gl idx
 * msg[6] ~ msg[14]: other ring type, tqp id and int_gl idx
 */
static int hclge_get_ring_chain_from_mbx(
			struct hclge_mbx_vf_to_pf_cmd *req,
			struct hnae3_ring_chain_node *ring_chain,
			struct hclge_vport *vport)
{
	struct hnae3_ring_chain_node *cur_chain, *new_chain;
	struct hclge_dev *hdev = vport->back;
	int ring_num;
	int i;

	ring_num = req->msg.ring_num;

	if (ring_num > HCLGE_MBX_MAX_RING_CHAIN_PARAM_NUM)
		return -EINVAL;

	for (i = 0; i < ring_num; i++) {
		if (req->msg.param[i].tqp_index >= vport->nic.kinfo.rss_size) {
			dev_err(&hdev->pdev->dev, "tqp index(%u) is out of range(0-%u)\n",
				req->msg.param[i].tqp_index,
				vport->nic.kinfo.rss_size - 1U);
			return -EINVAL;
		}
	}

	hnae3_set_bit(ring_chain->flag, HNAE3_RING_TYPE_B,
		      req->msg.param[0].ring_type);
	ring_chain->tqp_index =
		hclge_get_queue_id(vport->nic.kinfo.tqp
				   [req->msg.param[0].tqp_index]);
	hnae3_set_field(ring_chain->int_gl_idx, HNAE3_RING_GL_IDX_M,
			HNAE3_RING_GL_IDX_S, req->msg.param[0].int_gl_index);

	cur_chain = ring_chain;

	for (i = 1; i < ring_num; i++) {
		new_chain = kzalloc(sizeof(*new_chain), GFP_KERNEL);
		if (!new_chain)
			goto err;

		hnae3_set_bit(new_chain->flag, HNAE3_RING_TYPE_B,
			      req->msg.param[i].ring_type);

		new_chain->tqp_index =
		hclge_get_queue_id(vport->nic.kinfo.tqp
			[req->msg.param[i].tqp_index]);

		hnae3_set_field(new_chain->int_gl_idx, HNAE3_RING_GL_IDX_M,
				HNAE3_RING_GL_IDX_S,
				req->msg.param[i].int_gl_index);

		cur_chain->next = new_chain;
		cur_chain = new_chain;
	}

	return 0;
err:
	hclge_free_vector_ring_chain(ring_chain);
	return -ENOMEM;
}

static int hclge_map_unmap_ring_to_vf_vector(struct hclge_vport *vport, bool en,
					     struct hclge_mbx_vf_to_pf_cmd *req)
{
	struct hnae3_ring_chain_node ring_chain;
	int vector_id = req->msg.vector_id;
	int ret;

	memset(&ring_chain, 0, sizeof(ring_chain));
	ret = hclge_get_ring_chain_from_mbx(req, &ring_chain, vport);
	if (ret)
		return ret;

	ret = hclge_bind_ring_with_vector(vport, vector_id, en, &ring_chain);

	hclge_free_vector_ring_chain(&ring_chain);

	return ret;
}

static int hclge_query_ring_vector_map(struct hclge_vport *vport,
				       struct hnae3_ring_chain_node *ring_chain,
				       struct hclge_desc *desc)
{
	struct hclge_ctrl_vector_chain_cmd *req =
		(struct hclge_ctrl_vector_chain_cmd *)desc->data;
	struct hclge_dev *hdev = vport->back;
	u16 tqp_type_and_id;
	int status;

	hclge_cmd_setup_basic_desc(desc, HCLGE_OPC_ADD_RING_TO_VECTOR, true);

	tqp_type_and_id = le16_to_cpu(req->tqp_type_and_id[0]);
	hnae3_set_field(tqp_type_and_id, HCLGE_INT_TYPE_M, HCLGE_INT_TYPE_S,
			hnae3_get_bit(ring_chain->flag, HNAE3_RING_TYPE_B));
	hnae3_set_field(tqp_type_and_id, HCLGE_TQP_ID_M, HCLGE_TQP_ID_S,
			ring_chain->tqp_index);
	req->tqp_type_and_id[0] = cpu_to_le16(tqp_type_and_id);
	req->vfid = vport->vport_id;

	status = hclge_cmd_send(&hdev->hw, desc, 1);
	if (status)
		dev_err(&hdev->pdev->dev,
			"Get VF ring vector map info fail, status is %d.\n",
			status);

	return status;
}

static int hclge_get_vf_ring_vector_map(struct hclge_vport *vport,
					struct hclge_mbx_vf_to_pf_cmd *req,
					struct hclge_respond_to_vf_msg *resp)
{
#define HCLGE_LIMIT_RING_NUM			1
#define HCLGE_RING_TYPE_OFFSET			0
#define HCLGE_TQP_INDEX_OFFSET			1
#define HCLGE_INT_GL_INDEX_OFFSET		2
#define HCLGE_VECTOR_ID_OFFSET			3
#define HCLGE_RING_VECTOR_MAP_INFO_LEN		4
	struct hnae3_ring_chain_node ring_chain;
	struct hclge_desc desc;
	struct hclge_ctrl_vector_chain_cmd *data =
		(struct hclge_ctrl_vector_chain_cmd *)desc.data;
	u16 tqp_type_and_id;
	u8 int_gl_index;
	int ret;

	req->msg.ring_num = HCLGE_LIMIT_RING_NUM;

	memset(&ring_chain, 0, sizeof(ring_chain));
	ret = hclge_get_ring_chain_from_mbx(req, &ring_chain, vport);
	if (ret)
		return ret;

	ret = hclge_query_ring_vector_map(vport, &ring_chain, &desc);
	if (ret) {
		hclge_free_vector_ring_chain(&ring_chain);
		return ret;
	}

	tqp_type_and_id = le16_to_cpu(data->tqp_type_and_id[0]);
	int_gl_index = hnae3_get_field(tqp_type_and_id,
				       HCLGE_INT_GL_IDX_M, HCLGE_INT_GL_IDX_S);

	resp->data[HCLGE_RING_TYPE_OFFSET] = req->msg.param[0].ring_type;
	resp->data[HCLGE_TQP_INDEX_OFFSET] = req->msg.param[0].tqp_index;
	resp->data[HCLGE_INT_GL_INDEX_OFFSET] = int_gl_index;
	resp->data[HCLGE_VECTOR_ID_OFFSET] = data->int_vector_id_l;
	resp->len = HCLGE_RING_VECTOR_MAP_INFO_LEN;

	hclge_free_vector_ring_chain(&ring_chain);

	return ret;
}

static void hclge_set_vf_promisc_mode(struct hclge_vport *vport,
				      struct hclge_mbx_vf_to_pf_cmd *req)
{
	struct hnae3_handle *handle = &vport->nic;
	struct hclge_dev *hdev = vport->back;

	vport->vf_info.request_uc_en = req->msg.en_uc;
	vport->vf_info.request_mc_en = req->msg.en_mc;
	vport->vf_info.request_bc_en = req->msg.en_bc;

	if (req->msg.en_limit_promisc)
		set_bit(HNAE3_PFLAG_LIMIT_PROMISC, &handle->priv_flags);
	else
		clear_bit(HNAE3_PFLAG_LIMIT_PROMISC,
			  &handle->priv_flags);

	set_bit(HCLGE_VPORT_STATE_PROMISC_CHANGE, &vport->state);
	hclge_task_schedule(hdev, 0);
}

static int hclge_set_vf_uc_mac_addr(struct hclge_vport *vport,
				    struct hclge_mbx_vf_to_pf_cmd *mbx_req)
{
#define HCLGE_MBX_VF_OLD_MAC_ADDR_OFFSET	6

	const u8 *mac_addr = (const u8 *)(mbx_req->msg.data);
	struct hclge_dev *hdev = vport->back;
	int status;

	if (mbx_req->msg.subcode == HCLGE_MBX_MAC_VLAN_UC_MODIFY) {
		const u8 *old_addr = (const u8 *)
		(&mbx_req->msg.data[HCLGE_MBX_VF_OLD_MAC_ADDR_OFFSET]);

		/* If VF MAC has been configured by the host then it
		 * cannot be overridden by the MAC specified by the VM.
		 */
		if (!is_zero_ether_addr(vport->vf_info.mac) &&
		    !ether_addr_equal(mac_addr, vport->vf_info.mac))
			return -EPERM;

		if (!is_valid_ether_addr(mac_addr))
			return -EINVAL;

		spin_lock_bh(&vport->mac_list_lock);
		status = hclge_update_mac_node_for_dev_addr(vport, old_addr,
							    mac_addr);
		spin_unlock_bh(&vport->mac_list_lock);
		hclge_task_schedule(hdev, 0);
	} else if (mbx_req->msg.subcode == HCLGE_MBX_MAC_VLAN_UC_ADD) {
		status = hclge_update_mac_list(vport, HCLGE_MAC_TO_ADD,
					       HCLGE_MAC_ADDR_UC, mac_addr);
	} else if (mbx_req->msg.subcode == HCLGE_MBX_MAC_VLAN_UC_REMOVE) {
		status = hclge_update_mac_list(vport, HCLGE_MAC_TO_DEL,
					       HCLGE_MAC_ADDR_UC, mac_addr);
	} else {
		dev_err(&hdev->pdev->dev,
			"failed to set unicast mac addr, unknown subcode %u\n",
			mbx_req->msg.subcode);
		return -EIO;
	}

	return status;
}

static int hclge_set_vf_mc_mac_addr(struct hclge_vport *vport,
				    struct hclge_mbx_vf_to_pf_cmd *mbx_req)
{
	const u8 *mac_addr = (const u8 *)(mbx_req->msg.data);
	struct hclge_dev *hdev = vport->back;

	if (mbx_req->msg.subcode == HCLGE_MBX_MAC_VLAN_MC_ADD) {
		hclge_update_mac_list(vport, HCLGE_MAC_TO_ADD,
				      HCLGE_MAC_ADDR_MC, mac_addr);
	} else if (mbx_req->msg.subcode == HCLGE_MBX_MAC_VLAN_MC_REMOVE) {
		hclge_update_mac_list(vport, HCLGE_MAC_TO_DEL,
				      HCLGE_MAC_ADDR_MC, mac_addr);
	} else {
		dev_err(&hdev->pdev->dev,
			"failed to set mcast mac addr, unknown subcode %u\n",
			mbx_req->msg.subcode);
		return -EIO;
	}

	return 0;
}

int hclge_push_vf_port_base_vlan_info(struct hclge_vport *vport, u8 vfid,
				      u16 state,
				      struct hclge_vlan_info *vlan_info)
{
	struct hclge_mbx_port_base_vlan base_vlan;

	base_vlan.state = cpu_to_le16(state);
	base_vlan.vlan_proto = cpu_to_le16(vlan_info->vlan_proto);
	base_vlan.qos = cpu_to_le16(vlan_info->qos);
	base_vlan.vlan_tag = cpu_to_le16(vlan_info->vlan_tag);

	return hclge_send_mbx_msg(vport, (u8 *)&base_vlan, sizeof(base_vlan),
				  HCLGE_MBX_PUSH_VLAN_INFO, vfid);
}

static int hclge_set_vf_vlan_cfg(struct hclge_vport *vport,
				 struct hclge_mbx_vf_to_pf_cmd *mbx_req,
				 struct hclge_respond_to_vf_msg *resp_msg)
{
#define HCLGE_MBX_VLAN_STATE_OFFSET	0
#define HCLGE_MBX_VLAN_INFO_OFFSET	2

	struct hnae3_handle *handle = &vport->nic;
	struct hclge_dev *hdev = vport->back;
	struct hclge_vf_vlan_cfg *msg_cmd;
	__be16 proto;
	u16 vlan_id;

	msg_cmd = (struct hclge_vf_vlan_cfg *)&mbx_req->msg;
	switch (msg_cmd->subcode) {
	case HCLGE_MBX_VLAN_FILTER:
		proto = cpu_to_be16(le16_to_cpu(msg_cmd->proto));
		vlan_id = le16_to_cpu(msg_cmd->vlan);
		return hclge_set_vlan_filter(handle, proto, vlan_id,
					     msg_cmd->is_kill);
	case HCLGE_MBX_VLAN_RX_OFF_CFG:
		return hclge_en_hw_strip_rxvtag(handle, msg_cmd->enable);
	case HCLGE_MBX_GET_PORT_BASE_VLAN_STATE:
		/* vf does not need to know about the port based VLAN state
		 * on device HNAE3_DEVICE_VERSION_V3. So always return disable
		 * on device HNAE3_DEVICE_VERSION_V3 if vf queries the port
		 * based VLAN state.
		 */
		resp_msg->data[0] =
			hdev->ae_dev->dev_version >= HNAE3_DEVICE_VERSION_V3 ?
			HNAE3_PORT_BASE_VLAN_DISABLE :
			vport->port_base_vlan_cfg.state;
		resp_msg->len = sizeof(u8);
		return 0;
	case HCLGE_MBX_ENABLE_VLAN_FILTER:
		return hclge_enable_vport_vlan_filter(vport, msg_cmd->enable);
	default:
		return 0;
	}
}

static int hclge_set_vf_alive(struct hclge_vport *vport,
			      struct hclge_mbx_vf_to_pf_cmd *mbx_req)
{
	bool alive = !!mbx_req->msg.data[0];
	int ret = 0;

	if (alive)
		ret = hclge_vport_start(vport);
	else
		hclge_vport_stop(vport);

	return ret;
}

static void hclge_get_basic_info(struct hclge_vport *vport,
				 struct hclge_respond_to_vf_msg *resp_msg)
{
	struct hnae3_knic_private_info *kinfo = &vport->nic.kinfo;
	struct hnae3_ae_dev *ae_dev = vport->back->ae_dev;
	struct hclge_basic_info *basic_info;
	unsigned int i;
	u32 pf_caps;

	basic_info = (struct hclge_basic_info *)resp_msg->data;
	for (i = 0; i < kinfo->tc_info.num_tc; i++)
		basic_info->hw_tc_map |= BIT(i);

	pf_caps = le32_to_cpu(basic_info->pf_caps);
	if (test_bit(HNAE3_DEV_SUPPORT_VLAN_FLTR_MDF_B, ae_dev->caps))
		hnae3_set_bit(pf_caps, HNAE3_PF_SUPPORT_VLAN_FLTR_MDF_B, 1);

	basic_info->pf_caps = cpu_to_le32(pf_caps);
	resp_msg->len = HCLGE_MBX_MAX_RESP_DATA_SIZE;
}

static void hclge_get_vf_queue_info(struct hclge_vport *vport,
				    struct hclge_respond_to_vf_msg *resp_msg)
{
#define HCLGE_TQPS_RSS_INFO_LEN		6

	struct hclge_mbx_vf_queue_info *queue_info;
	struct hclge_dev *hdev = vport->back;

	/* get the queue related info */
	queue_info = (struct hclge_mbx_vf_queue_info *)resp_msg->data;
	queue_info->num_tqps = cpu_to_le16(vport->alloc_tqps);
	queue_info->rss_size = cpu_to_le16(vport->nic.kinfo.rss_size);
	queue_info->rx_buf_len = cpu_to_le16(hdev->rx_buf_len);
	resp_msg->len = HCLGE_TQPS_RSS_INFO_LEN;
}

static void hclge_get_vf_mac_addr(struct hclge_vport *vport,
				  struct hclge_respond_to_vf_msg *resp_msg)
{
	ether_addr_copy(resp_msg->data, vport->vf_info.mac);
	resp_msg->len = ETH_ALEN;
}

static void hclge_get_vf_queue_depth(struct hclge_vport *vport,
				     struct hclge_respond_to_vf_msg *resp_msg)
{
#define HCLGE_TQPS_DEPTH_INFO_LEN	4

	struct hclge_mbx_vf_queue_depth *queue_depth;
	struct hclge_dev *hdev = vport->back;

	/* get the queue depth info */
	queue_depth = (struct hclge_mbx_vf_queue_depth *)resp_msg->data;
	queue_depth->num_tx_desc = cpu_to_le16(hdev->num_tx_desc);
	queue_depth->num_rx_desc = cpu_to_le16(hdev->num_rx_desc);

	resp_msg->len = HCLGE_TQPS_DEPTH_INFO_LEN;
}

static void hclge_get_vf_media_type(struct hclge_vport *vport,
				    struct hclge_respond_to_vf_msg *resp_msg)
{
#define HCLGE_VF_MEDIA_TYPE_OFFSET	0
#define HCLGE_VF_MODULE_TYPE_OFFSET	1
#define HCLGE_VF_MEDIA_TYPE_LENGTH	2

	struct hclge_dev *hdev = vport->back;

	resp_msg->data[HCLGE_VF_MEDIA_TYPE_OFFSET] =
		hdev->hw.mac.media_type;
	resp_msg->data[HCLGE_VF_MODULE_TYPE_OFFSET] =
		hdev->hw.mac.module_type;
	resp_msg->len = HCLGE_VF_MEDIA_TYPE_LENGTH;
}

int hclge_push_vf_link_status(struct hclge_vport *vport)
{
#define HCLGE_VF_LINK_STATE_UP		1U
#define HCLGE_VF_LINK_STATE_DOWN	0U

	struct hclge_mbx_link_status link_info;
	struct hclge_dev *hdev = vport->back;
	u16 link_status;

	/* mac.link can only be 0 or 1 */
	switch (vport->vf_info.link_state) {
	case IFLA_VF_LINK_STATE_ENABLE:
		link_status = HCLGE_VF_LINK_STATE_UP;
		break;
	case IFLA_VF_LINK_STATE_DISABLE:
		link_status = HCLGE_VF_LINK_STATE_DOWN;
		break;
	case IFLA_VF_LINK_STATE_AUTO:
	default:
		link_status = (u16)hdev->hw.mac.link;
		break;
	}

	link_info.link_status = cpu_to_le16(link_status);
	link_info.speed = cpu_to_le32(hdev->hw.mac.speed);
	link_info.duplex = cpu_to_le16(hdev->hw.mac.duplex);
	link_info.flag = HCLGE_MBX_PUSH_LINK_STATUS_EN;

	/* send this requested info to VF */
	return hclge_send_mbx_msg(vport, (u8 *)&link_info, sizeof(link_info),
				  HCLGE_MBX_LINK_STAT_CHANGE, vport->vport_id);
}

static void hclge_get_link_mode(struct hclge_vport *vport,
				struct hclge_mbx_vf_to_pf_cmd *mbx_req)
{
#define HCLGE_SUPPORTED   1
	struct hclge_mbx_link_mode link_mode;
	struct hclge_dev *hdev = vport->back;
	unsigned long advertising;
	unsigned long supported;
	unsigned long send_data;
	u8 dest_vfid;

	advertising = hdev->hw.mac.advertising[0];
	supported = hdev->hw.mac.supported[0];
	dest_vfid = mbx_req->mbx_src_vfid;
	send_data = mbx_req->msg.data[0] == HCLGE_SUPPORTED ? supported :
							      advertising;
	link_mode.idx = cpu_to_le16((u16)mbx_req->msg.data[0]);
	link_mode.link_mode = cpu_to_le64(send_data);

	hclge_send_mbx_msg(vport, (u8 *)&link_mode, sizeof(link_mode),
			   HCLGE_MBX_LINK_STAT_MODE, dest_vfid);
}

static int hclge_mbx_reset_vf_queue(struct hclge_vport *vport,
				    struct hclge_mbx_vf_to_pf_cmd *mbx_req,
				    struct hclge_respond_to_vf_msg *resp_msg)
{
#define HCLGE_RESET_ALL_QUEUE_DONE	1U
	struct hnae3_handle *handle = &vport->nic;
	struct hclge_dev *hdev = vport->back;
	u16 queue_id;
	int ret;

	queue_id = le16_to_cpu(*(__le16 *)mbx_req->msg.data);
	resp_msg->data[0] = HCLGE_RESET_ALL_QUEUE_DONE;
	resp_msg->len = sizeof(u8);

	/* pf will reset vf's all queues at a time. So it is unnecessary
	 * to reset queues if queue_id > 0, just return success.
	 */
	if (queue_id > 0)
		return 0;

	ret = hclge_reset_tqp(handle);
	if (ret)
		dev_err(&hdev->pdev->dev, "failed to reset vf %u queue, ret = %d\n",
			vport->vport_id - HCLGE_VF_VPORT_START_NUM, ret);

	return ret;
}

static int hclge_reset_vf(struct hclge_vport *vport)
{
	struct hclge_dev *hdev = vport->back;

	dev_warn(&hdev->pdev->dev, "PF received VF reset request from VF %u!",
		 vport->vport_id - HCLGE_VF_VPORT_START_NUM);

	return hclge_func_reset_cmd(hdev, vport->vport_id);
}

static void hclge_vf_keep_alive(struct hclge_vport *vport)
{
	vport->last_active_jiffies = jiffies;
}

static int hclge_set_vf_mtu(struct hclge_vport *vport,
			    struct hclge_mbx_vf_to_pf_cmd *mbx_req)
{
	struct hclge_mbx_mtu_info *mtu_info;
	u32 mtu;

	mtu_info = (struct hclge_mbx_mtu_info *)mbx_req->msg.data;
	mtu = le32_to_cpu(mtu_info->mtu);

	return hclge_set_vport_mtu(vport, mtu);
}

static int hclge_get_queue_id_in_pf(struct hclge_vport *vport,
				    struct hclge_mbx_vf_to_pf_cmd *mbx_req,
				    struct hclge_respond_to_vf_msg *resp_msg)
{
	struct hnae3_handle *handle = &vport->nic;
	struct hclge_dev *hdev = vport->back;
	u16 queue_id, qid_in_pf;

	queue_id = le16_to_cpu(*(__le16 *)mbx_req->msg.data);
	if (queue_id >= handle->kinfo.num_tqps) {
		dev_err(&hdev->pdev->dev, "Invalid queue id(%u) from VF %u\n",
			queue_id, mbx_req->mbx_src_vfid);
		return -EINVAL;
	}

	qid_in_pf = hclge_covert_handle_qid_global(&vport->nic, queue_id);
	*(__le16 *)resp_msg->data = cpu_to_le16(qid_in_pf);
	resp_msg->len = sizeof(qid_in_pf);
	return 0;
}

static int hclge_get_rss_key(struct hclge_vport *vport,
			     struct hclge_mbx_vf_to_pf_cmd *mbx_req,
			     struct hclge_respond_to_vf_msg *resp_msg)
{
#define HCLGE_RSS_MBX_RESP_LEN	8
	struct hclge_dev *hdev = vport->back;
	struct hclge_comm_rss_cfg *rss_cfg;
	u8 index;

	index = mbx_req->msg.data[0];
	rss_cfg = &hdev->rss_cfg;

	/* Check the query index of rss_hash_key from VF, make sure no
	 * more than the size of rss_hash_key.
	 */
	if (((index + 1) * HCLGE_RSS_MBX_RESP_LEN) >
	      sizeof(rss_cfg->rss_hash_key)) {
		dev_warn(&hdev->pdev->dev,
			 "failed to get the rss hash key, the index(%u) invalid !\n",
			 index);
		return -EINVAL;
	}

	memcpy(resp_msg->data,
	       &rss_cfg->rss_hash_key[index * HCLGE_RSS_MBX_RESP_LEN],
	       HCLGE_RSS_MBX_RESP_LEN);
	resp_msg->len = HCLGE_RSS_MBX_RESP_LEN;
	return 0;
}

static void hclge_link_fail_parse(struct hclge_dev *hdev, u8 link_fail_code)
{
	switch (link_fail_code) {
	case HCLGE_LF_REF_CLOCK_LOST:
		dev_warn(&hdev->pdev->dev, "Reference clock lost!\n");
		break;
	case HCLGE_LF_XSFP_TX_DISABLE:
		dev_warn(&hdev->pdev->dev, "SFP tx is disabled!\n");
		break;
	case HCLGE_LF_XSFP_ABSENT:
		dev_warn(&hdev->pdev->dev, "SFP is absent!\n");
		break;
	default:
		break;
	}
}

static void hclge_handle_link_change_event(struct hclge_dev *hdev,
					   struct hclge_mbx_vf_to_pf_cmd *req)
{
	hclge_task_schedule(hdev, 0);

	if (!req->msg.subcode)
		hclge_link_fail_parse(hdev, req->msg.data[0]);
}

static bool hclge_cmd_crq_empty(struct hclge_hw *hw)
{
	u32 tail = hclge_read_dev(hw, HCLGE_COMM_NIC_CRQ_TAIL_REG);

	return tail == hw->hw.cmq.crq.next_to_use;
}

static void hclge_handle_ncsi_error(struct hclge_dev *hdev)
{
	struct hnae3_ae_dev *ae_dev = hdev->ae_dev;

	ae_dev->ops->set_default_reset_request(ae_dev, HNAE3_GLOBAL_RESET);
	dev_warn(&hdev->pdev->dev, "requesting reset due to NCSI error\n");
	ae_dev->ops->reset_event(hdev->pdev, NULL);
}

static void hclge_handle_vf_tbl(struct hclge_vport *vport,
				struct hclge_mbx_vf_to_pf_cmd *mbx_req)
{
	struct hclge_dev *hdev = vport->back;
	struct hclge_vf_vlan_cfg *msg_cmd;

	msg_cmd = (struct hclge_vf_vlan_cfg *)&mbx_req->msg;
	if (msg_cmd->subcode == HCLGE_MBX_VPORT_LIST_CLEAR) {
		hclge_rm_vport_all_mac_table(vport, true, HCLGE_MAC_ADDR_UC);
		hclge_rm_vport_all_mac_table(vport, true, HCLGE_MAC_ADDR_MC);
		hclge_rm_vport_all_vlan_table(vport, true);
	} else {
		dev_warn(&hdev->pdev->dev, "Invalid cmd(%u)\n",
			 msg_cmd->subcode);
	}
}

static int
hclge_mbx_map_ring_to_vector_handler(struct hclge_mbx_ops_param *param)
{
	return hclge_map_unmap_ring_to_vf_vector(param->vport, true,
						 param->req);
}

static int
hclge_mbx_unmap_ring_to_vector_handler(struct hclge_mbx_ops_param *param)
{
	return hclge_map_unmap_ring_to_vf_vector(param->vport, false,
						 param->req);
}

static int
hclge_mbx_get_ring_vector_map_handler(struct hclge_mbx_ops_param *param)
{
	int ret;

	ret = hclge_get_vf_ring_vector_map(param->vport, param->req,
					   param->resp_msg);
	if (ret)
		dev_err(&param->vport->back->pdev->dev,
			"PF fail(%d) to get VF ring vector map\n",
			ret);
	return ret;
}

static int hclge_mbx_set_promisc_mode_handler(struct hclge_mbx_ops_param *param)
{
	hclge_set_vf_promisc_mode(param->vport, param->req);
	return 0;
}

static int hclge_mbx_set_unicast_handler(struct hclge_mbx_ops_param *param)
{
	int ret;

	ret = hclge_set_vf_uc_mac_addr(param->vport, param->req);
	if (ret)
		dev_err(&param->vport->back->pdev->dev,
			"PF fail(%d) to set VF UC MAC Addr\n",
			ret);
	return ret;
}

static int hclge_mbx_set_multicast_handler(struct hclge_mbx_ops_param *param)
{
	int ret;

	ret = hclge_set_vf_mc_mac_addr(param->vport, param->req);
	if (ret)
		dev_err(&param->vport->back->pdev->dev,
			"PF fail(%d) to set VF MC MAC Addr\n",
			ret);
	return ret;
}

static int hclge_mbx_set_vlan_handler(struct hclge_mbx_ops_param *param)
{
	int ret;

	ret = hclge_set_vf_vlan_cfg(param->vport, param->req, param->resp_msg);
	if (ret)
		dev_err(&param->vport->back->pdev->dev,
			"PF failed(%d) to config VF's VLAN\n",
			ret);
	return ret;
}

static int hclge_mbx_set_alive_handler(struct hclge_mbx_ops_param *param)
{
	int ret;

	ret = hclge_set_vf_alive(param->vport, param->req);
	if (ret)
		dev_err(&param->vport->back->pdev->dev,
			"PF failed(%d) to set VF's ALIVE\n",
			ret);
	return ret;
}

static int hclge_mbx_get_qinfo_handler(struct hclge_mbx_ops_param *param)
{
	hclge_get_vf_queue_info(param->vport, param->resp_msg);
	return 0;
}

static int hclge_mbx_get_qdepth_handler(struct hclge_mbx_ops_param *param)
{
	hclge_get_vf_queue_depth(param->vport, param->resp_msg);
	return 0;
}

static int hclge_mbx_get_basic_info_handler(struct hclge_mbx_ops_param *param)
{
	hclge_get_basic_info(param->vport, param->resp_msg);
	return 0;
}

static int hclge_mbx_get_link_status_handler(struct hclge_mbx_ops_param *param)
{
	int ret;

	ret = hclge_push_vf_link_status(param->vport);
	if (ret)
		dev_err(&param->vport->back->pdev->dev,
			"failed to inform link stat to VF, ret = %d\n",
			ret);
	return ret;
}

static int hclge_mbx_queue_reset_handler(struct hclge_mbx_ops_param *param)
{
	return hclge_mbx_reset_vf_queue(param->vport, param->req,
					param->resp_msg);
}

static int hclge_mbx_reset_handler(struct hclge_mbx_ops_param *param)
{
	return hclge_reset_vf(param->vport);
}

static int hclge_mbx_keep_alive_handler(struct hclge_mbx_ops_param *param)
{
	hclge_vf_keep_alive(param->vport);
	return 0;
}

static int hclge_mbx_set_mtu_handler(struct hclge_mbx_ops_param *param)
{
	int ret;

	ret = hclge_set_vf_mtu(param->vport, param->req);
	if (ret)
		dev_err(&param->vport->back->pdev->dev,
			"VF fail(%d) to set mtu\n", ret);
	return ret;
}

static int hclge_mbx_get_qid_in_pf_handler(struct hclge_mbx_ops_param *param)
{
	return hclge_get_queue_id_in_pf(param->vport, param->req,
					param->resp_msg);
}

static int hclge_mbx_get_rss_key_handler(struct hclge_mbx_ops_param *param)
{
	return hclge_get_rss_key(param->vport, param->req, param->resp_msg);
}

static int hclge_mbx_get_link_mode_handler(struct hclge_mbx_ops_param *param)
{
	hclge_get_link_mode(param->vport, param->req);
	return 0;
}

static int
hclge_mbx_get_vf_flr_status_handler(struct hclge_mbx_ops_param *param)
{
	hclge_rm_vport_all_mac_table(param->vport, false,
				     HCLGE_MAC_ADDR_UC);
	hclge_rm_vport_all_mac_table(param->vport, false,
				     HCLGE_MAC_ADDR_MC);
	hclge_rm_vport_all_vlan_table(param->vport, false);
	return 0;
}

static int hclge_mbx_vf_uninit_handler(struct hclge_mbx_ops_param *param)
{
	hclge_rm_vport_all_mac_table(param->vport, true,
				     HCLGE_MAC_ADDR_UC);
	hclge_rm_vport_all_mac_table(param->vport, true,
				     HCLGE_MAC_ADDR_MC);
	hclge_rm_vport_all_vlan_table(param->vport, true);
	return 0;
}

static int hclge_mbx_get_media_type_handler(struct hclge_mbx_ops_param *param)
{
	hclge_get_vf_media_type(param->vport, param->resp_msg);
	return 0;
}

static int hclge_mbx_push_link_status_handler(struct hclge_mbx_ops_param *param)
{
	hclge_handle_link_change_event(param->vport->back, param->req);
	return 0;
}

static int hclge_mbx_get_mac_addr_handler(struct hclge_mbx_ops_param *param)
{
	hclge_get_vf_mac_addr(param->vport, param->resp_msg);
	return 0;
}

static int hclge_mbx_ncsi_error_handler(struct hclge_mbx_ops_param *param)
{
	hclge_handle_ncsi_error(param->vport->back);
	return 0;
}

static int hclge_mbx_handle_vf_tbl_handler(struct hclge_mbx_ops_param *param)
{
	hclge_handle_vf_tbl(param->vport, param->req);
	return 0;
}

static const hclge_mbx_ops_fn hclge_mbx_ops_list[HCLGE_MBX_OPCODE_MAX] = {
	[HCLGE_MBX_RESET]   = hclge_mbx_reset_handler,
	[HCLGE_MBX_SET_UNICAST] = hclge_mbx_set_unicast_handler,
	[HCLGE_MBX_SET_MULTICAST] = hclge_mbx_set_multicast_handler,
	[HCLGE_MBX_SET_VLAN] = hclge_mbx_set_vlan_handler,
	[HCLGE_MBX_MAP_RING_TO_VECTOR] = hclge_mbx_map_ring_to_vector_handler,
	[HCLGE_MBX_UNMAP_RING_TO_VECTOR] = hclge_mbx_unmap_ring_to_vector_handler,
	[HCLGE_MBX_SET_PROMISC_MODE] = hclge_mbx_set_promisc_mode_handler,
	[HCLGE_MBX_GET_QINFO] = hclge_mbx_get_qinfo_handler,
	[HCLGE_MBX_GET_QDEPTH] = hclge_mbx_get_qdepth_handler,
	[HCLGE_MBX_GET_BASIC_INFO] = hclge_mbx_get_basic_info_handler,
	[HCLGE_MBX_GET_RSS_KEY] = hclge_mbx_get_rss_key_handler,
	[HCLGE_MBX_GET_MAC_ADDR] = hclge_mbx_get_mac_addr_handler,
	[HCLGE_MBX_GET_LINK_STATUS] = hclge_mbx_get_link_status_handler,
	[HCLGE_MBX_QUEUE_RESET] = hclge_mbx_queue_reset_handler,
	[HCLGE_MBX_KEEP_ALIVE] = hclge_mbx_keep_alive_handler,
	[HCLGE_MBX_SET_ALIVE] = hclge_mbx_set_alive_handler,
	[HCLGE_MBX_SET_MTU] = hclge_mbx_set_mtu_handler,
	[HCLGE_MBX_GET_QID_IN_PF] = hclge_mbx_get_qid_in_pf_handler,
	[HCLGE_MBX_GET_LINK_MODE] = hclge_mbx_get_link_mode_handler,
	[HCLGE_MBX_GET_MEDIA_TYPE] = hclge_mbx_get_media_type_handler,
	[HCLGE_MBX_VF_UNINIT] = hclge_mbx_vf_uninit_handler,
	[HCLGE_MBX_HANDLE_VF_TBL] = hclge_mbx_handle_vf_tbl_handler,
	[HCLGE_MBX_GET_RING_VECTOR_MAP] = hclge_mbx_get_ring_vector_map_handler,
	[HCLGE_MBX_GET_VF_FLR_STATUS] = hclge_mbx_get_vf_flr_status_handler,
	[HCLGE_MBX_PUSH_LINK_STATUS] = hclge_mbx_push_link_status_handler,
	[HCLGE_MBX_NCSI_ERROR] = hclge_mbx_ncsi_error_handler,
};

static void hclge_mbx_request_handling(struct hclge_mbx_ops_param *param)
{
	hclge_mbx_ops_fn cmd_func = NULL;
	struct hclge_dev *hdev;
	int ret = 0;

	hdev = param->vport->back;
	cmd_func = hclge_mbx_ops_list[param->req->msg.code];
	if (cmd_func)
		ret = cmd_func(param);
	else
		dev_err(&hdev->pdev->dev,
			"un-supported mailbox message, code = %u\n",
			param->req->msg.code);

	/* PF driver should not reply IMP */
	if (hnae3_get_bit(param->req->mbx_need_resp, HCLGE_MBX_NEED_RESP_B) &&
	    param->req->msg.code < HCLGE_MBX_GET_VF_FLR_STATUS) {
		param->resp_msg->status = ret;
		if (time_is_before_jiffies(hdev->last_mbx_scheduled +
					   HCLGE_MBX_SCHED_TIMEOUT))
			dev_warn(&hdev->pdev->dev,
				 "resp vport%u mbx(%u,%u) late\n",
				 param->req->mbx_src_vfid,
				 param->req->msg.code,
				 param->req->msg.subcode);

		hclge_gen_resp_to_vf(param->vport, param->req, param->resp_msg);
	}
}

void hclge_mbx_handler(struct hclge_dev *hdev)
{
	struct hclge_comm_cmq_ring *crq = &hdev->hw.hw.cmq.crq;
	struct hclge_respond_to_vf_msg resp_msg;
	struct hclge_mbx_vf_to_pf_cmd *req;
	struct hclge_mbx_ops_param param;
	struct hclge_desc *desc;
	unsigned int flag;

	param.resp_msg = &resp_msg;
	/* handle all the mailbox requests in the queue */
	while (!hclge_cmd_crq_empty(&hdev->hw)) {
		if (test_bit(HCLGE_COMM_STATE_CMD_DISABLE,
			     &hdev->hw.hw.comm_state)) {
			dev_warn(&hdev->pdev->dev,
				 "command queue needs re-initializing\n");
			return;
		}

		desc = &crq->desc[crq->next_to_use];
		req = (struct hclge_mbx_vf_to_pf_cmd *)desc->data;

		flag = le16_to_cpu(crq->desc[crq->next_to_use].flag);
		if (unlikely(!hnae3_get_bit(flag, HCLGE_CMDQ_RX_OUTVLD_B))) {
			dev_warn(&hdev->pdev->dev,
				 "dropped invalid mailbox message, code = %u\n",
				 req->msg.code);

			/* dropping/not processing this invalid message */
			crq->desc[crq->next_to_use].flag = 0;
			hclge_mbx_ring_ptr_move_crq(crq);
			continue;
		}

		trace_hclge_pf_mbx_get(hdev, req);

		/* clear the resp_msg before processing every mailbox message */
		memset(&resp_msg, 0, sizeof(resp_msg));
<<<<<<< HEAD

		switch (req->msg.code) {
		case HCLGE_MBX_MAP_RING_TO_VECTOR:
			ret = hclge_map_unmap_ring_to_vf_vector(vport, true,
								req);
			break;
		case HCLGE_MBX_UNMAP_RING_TO_VECTOR:
			ret = hclge_map_unmap_ring_to_vf_vector(vport, false,
								req);
			break;
		case HCLGE_MBX_GET_RING_VECTOR_MAP:
			ret = hclge_get_vf_ring_vector_map(vport, req,
							   &resp_msg);
			if (ret)
				dev_err(&hdev->pdev->dev,
					"PF fail(%d) to get VF ring vector map\n",
					ret);
			break;
		case HCLGE_MBX_SET_PROMISC_MODE:
			hclge_set_vf_promisc_mode(vport, req);
			break;
		case HCLGE_MBX_SET_UNICAST:
			ret = hclge_set_vf_uc_mac_addr(vport, req);
			if (ret)
				dev_err(&hdev->pdev->dev,
					"PF fail(%d) to set VF UC MAC Addr\n",
					ret);
			break;
		case HCLGE_MBX_SET_MULTICAST:
			ret = hclge_set_vf_mc_mac_addr(vport, req);
			if (ret)
				dev_err(&hdev->pdev->dev,
					"PF fail(%d) to set VF MC MAC Addr\n",
					ret);
			break;
		case HCLGE_MBX_SET_VLAN:
			ret = hclge_set_vf_vlan_cfg(vport, req, &resp_msg);
			if (ret)
				dev_err(&hdev->pdev->dev,
					"PF failed(%d) to config VF's VLAN\n",
					ret);
			break;
		case HCLGE_MBX_SET_ALIVE:
			ret = hclge_set_vf_alive(vport, req);
			if (ret)
				dev_err(&hdev->pdev->dev,
					"PF failed(%d) to set VF's ALIVE\n",
					ret);
			break;
		case HCLGE_MBX_GET_QINFO:
			hclge_get_vf_queue_info(vport, &resp_msg);
			break;
		case HCLGE_MBX_GET_QDEPTH:
			hclge_get_vf_queue_depth(vport, &resp_msg);
			break;
		case HCLGE_MBX_GET_BASIC_INFO:
			hclge_get_basic_info(vport, &resp_msg);
			break;
		case HCLGE_MBX_GET_LINK_STATUS:
			ret = hclge_push_vf_link_status(vport);
			if (ret)
				dev_err(&hdev->pdev->dev,
					"failed to inform link stat to VF, ret = %d\n",
					ret);
			break;
		case HCLGE_MBX_QUEUE_RESET:
			ret = hclge_mbx_reset_vf_queue(vport, req, &resp_msg);
			break;
		case HCLGE_MBX_RESET:
			ret = hclge_reset_vf(vport);
			break;
		case HCLGE_MBX_KEEP_ALIVE:
			hclge_vf_keep_alive(vport);
			break;
		case HCLGE_MBX_SET_MTU:
			ret = hclge_set_vf_mtu(vport, req);
			if (ret)
				dev_err(&hdev->pdev->dev,
					"VF fail(%d) to set mtu\n", ret);
			break;
		case HCLGE_MBX_GET_QID_IN_PF:
			ret = hclge_get_queue_id_in_pf(vport, req, &resp_msg);
			break;
		case HCLGE_MBX_GET_RSS_KEY:
			ret = hclge_get_rss_key(vport, req, &resp_msg);
			break;
		case HCLGE_MBX_GET_LINK_MODE:
			hclge_get_link_mode(vport, req);
			break;
		case HCLGE_MBX_GET_VF_FLR_STATUS:
		case HCLGE_MBX_VF_UNINIT:
			is_del = req->msg.code == HCLGE_MBX_VF_UNINIT;
			hclge_rm_vport_all_mac_table(vport, is_del,
						     HCLGE_MAC_ADDR_UC);
			hclge_rm_vport_all_mac_table(vport, is_del,
						     HCLGE_MAC_ADDR_MC);
			hclge_rm_vport_all_vlan_table(vport, is_del);
			break;
		case HCLGE_MBX_GET_MEDIA_TYPE:
			hclge_get_vf_media_type(vport, &resp_msg);
			break;
		case HCLGE_MBX_PUSH_LINK_STATUS:
			hclge_handle_link_change_event(hdev, req);
			break;
		case HCLGE_MBX_GET_MAC_ADDR:
			hclge_get_vf_mac_addr(vport, &resp_msg);
			break;
		case HCLGE_MBX_NCSI_ERROR:
			hclge_handle_ncsi_error(hdev);
			break;
		case HCLGE_MBX_HANDLE_VF_TBL:
			hclge_handle_vf_tbl(vport, req);
			break;
		default:
			dev_err(&hdev->pdev->dev,
				"un-supported mailbox message, code = %u\n",
				req->msg.code);
			break;
		}

		/* PF driver should not reply IMP */
		if (hnae3_get_bit(req->mbx_need_resp, HCLGE_MBX_NEED_RESP_B) &&
		    req->msg.code < HCLGE_MBX_GET_VF_FLR_STATUS) {
			resp_msg.status = ret;
			if (time_is_before_jiffies(hdev->last_mbx_scheduled +
						   HCLGE_MBX_SCHED_TIMEOUT))
				dev_warn(&hdev->pdev->dev,
					 "resp vport%u mbx(%u,%u) late\n",
					 req->mbx_src_vfid,
					 req->msg.code,
					 req->msg.subcode);

			hclge_gen_resp_to_vf(vport, req, &resp_msg);
		}
=======
		param.vport = &hdev->vport[req->mbx_src_vfid];
		param.req = req;
		hclge_mbx_request_handling(&param);
>>>>>>> 7365df19

		crq->desc[crq->next_to_use].flag = 0;
		hclge_mbx_ring_ptr_move_crq(crq);
	}

	/* Write back CMDQ_RQ header pointer, M7 need this pointer */
	hclge_write_dev(&hdev->hw, HCLGE_COMM_NIC_CRQ_HEAD_REG,
			crq->next_to_use);
}<|MERGE_RESOLUTION|>--- conflicted
+++ resolved
@@ -1085,146 +1085,9 @@
 
 		/* clear the resp_msg before processing every mailbox message */
 		memset(&resp_msg, 0, sizeof(resp_msg));
-<<<<<<< HEAD
-
-		switch (req->msg.code) {
-		case HCLGE_MBX_MAP_RING_TO_VECTOR:
-			ret = hclge_map_unmap_ring_to_vf_vector(vport, true,
-								req);
-			break;
-		case HCLGE_MBX_UNMAP_RING_TO_VECTOR:
-			ret = hclge_map_unmap_ring_to_vf_vector(vport, false,
-								req);
-			break;
-		case HCLGE_MBX_GET_RING_VECTOR_MAP:
-			ret = hclge_get_vf_ring_vector_map(vport, req,
-							   &resp_msg);
-			if (ret)
-				dev_err(&hdev->pdev->dev,
-					"PF fail(%d) to get VF ring vector map\n",
-					ret);
-			break;
-		case HCLGE_MBX_SET_PROMISC_MODE:
-			hclge_set_vf_promisc_mode(vport, req);
-			break;
-		case HCLGE_MBX_SET_UNICAST:
-			ret = hclge_set_vf_uc_mac_addr(vport, req);
-			if (ret)
-				dev_err(&hdev->pdev->dev,
-					"PF fail(%d) to set VF UC MAC Addr\n",
-					ret);
-			break;
-		case HCLGE_MBX_SET_MULTICAST:
-			ret = hclge_set_vf_mc_mac_addr(vport, req);
-			if (ret)
-				dev_err(&hdev->pdev->dev,
-					"PF fail(%d) to set VF MC MAC Addr\n",
-					ret);
-			break;
-		case HCLGE_MBX_SET_VLAN:
-			ret = hclge_set_vf_vlan_cfg(vport, req, &resp_msg);
-			if (ret)
-				dev_err(&hdev->pdev->dev,
-					"PF failed(%d) to config VF's VLAN\n",
-					ret);
-			break;
-		case HCLGE_MBX_SET_ALIVE:
-			ret = hclge_set_vf_alive(vport, req);
-			if (ret)
-				dev_err(&hdev->pdev->dev,
-					"PF failed(%d) to set VF's ALIVE\n",
-					ret);
-			break;
-		case HCLGE_MBX_GET_QINFO:
-			hclge_get_vf_queue_info(vport, &resp_msg);
-			break;
-		case HCLGE_MBX_GET_QDEPTH:
-			hclge_get_vf_queue_depth(vport, &resp_msg);
-			break;
-		case HCLGE_MBX_GET_BASIC_INFO:
-			hclge_get_basic_info(vport, &resp_msg);
-			break;
-		case HCLGE_MBX_GET_LINK_STATUS:
-			ret = hclge_push_vf_link_status(vport);
-			if (ret)
-				dev_err(&hdev->pdev->dev,
-					"failed to inform link stat to VF, ret = %d\n",
-					ret);
-			break;
-		case HCLGE_MBX_QUEUE_RESET:
-			ret = hclge_mbx_reset_vf_queue(vport, req, &resp_msg);
-			break;
-		case HCLGE_MBX_RESET:
-			ret = hclge_reset_vf(vport);
-			break;
-		case HCLGE_MBX_KEEP_ALIVE:
-			hclge_vf_keep_alive(vport);
-			break;
-		case HCLGE_MBX_SET_MTU:
-			ret = hclge_set_vf_mtu(vport, req);
-			if (ret)
-				dev_err(&hdev->pdev->dev,
-					"VF fail(%d) to set mtu\n", ret);
-			break;
-		case HCLGE_MBX_GET_QID_IN_PF:
-			ret = hclge_get_queue_id_in_pf(vport, req, &resp_msg);
-			break;
-		case HCLGE_MBX_GET_RSS_KEY:
-			ret = hclge_get_rss_key(vport, req, &resp_msg);
-			break;
-		case HCLGE_MBX_GET_LINK_MODE:
-			hclge_get_link_mode(vport, req);
-			break;
-		case HCLGE_MBX_GET_VF_FLR_STATUS:
-		case HCLGE_MBX_VF_UNINIT:
-			is_del = req->msg.code == HCLGE_MBX_VF_UNINIT;
-			hclge_rm_vport_all_mac_table(vport, is_del,
-						     HCLGE_MAC_ADDR_UC);
-			hclge_rm_vport_all_mac_table(vport, is_del,
-						     HCLGE_MAC_ADDR_MC);
-			hclge_rm_vport_all_vlan_table(vport, is_del);
-			break;
-		case HCLGE_MBX_GET_MEDIA_TYPE:
-			hclge_get_vf_media_type(vport, &resp_msg);
-			break;
-		case HCLGE_MBX_PUSH_LINK_STATUS:
-			hclge_handle_link_change_event(hdev, req);
-			break;
-		case HCLGE_MBX_GET_MAC_ADDR:
-			hclge_get_vf_mac_addr(vport, &resp_msg);
-			break;
-		case HCLGE_MBX_NCSI_ERROR:
-			hclge_handle_ncsi_error(hdev);
-			break;
-		case HCLGE_MBX_HANDLE_VF_TBL:
-			hclge_handle_vf_tbl(vport, req);
-			break;
-		default:
-			dev_err(&hdev->pdev->dev,
-				"un-supported mailbox message, code = %u\n",
-				req->msg.code);
-			break;
-		}
-
-		/* PF driver should not reply IMP */
-		if (hnae3_get_bit(req->mbx_need_resp, HCLGE_MBX_NEED_RESP_B) &&
-		    req->msg.code < HCLGE_MBX_GET_VF_FLR_STATUS) {
-			resp_msg.status = ret;
-			if (time_is_before_jiffies(hdev->last_mbx_scheduled +
-						   HCLGE_MBX_SCHED_TIMEOUT))
-				dev_warn(&hdev->pdev->dev,
-					 "resp vport%u mbx(%u,%u) late\n",
-					 req->mbx_src_vfid,
-					 req->msg.code,
-					 req->msg.subcode);
-
-			hclge_gen_resp_to_vf(vport, req, &resp_msg);
-		}
-=======
 		param.vport = &hdev->vport[req->mbx_src_vfid];
 		param.req = req;
 		hclge_mbx_request_handling(&param);
->>>>>>> 7365df19
 
 		crq->desc[crq->next_to_use].flag = 0;
 		hclge_mbx_ring_ptr_move_crq(crq);
