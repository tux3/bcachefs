/*
 * This file is part of UBIFS.
 *
 * Copyright (C) 2006-2008 Nokia Corporation.
 *
 * This program is free software; you can redistribute it and/or modify it
 * under the terms of the GNU General Public License version 2 as published by
 * the Free Software Foundation.
 *
 * This program is distributed in the hope that it will be useful, but WITHOUT
 * ANY WARRANTY; without even the implied warranty of MERCHANTABILITY or
 * FITNESS FOR A PARTICULAR PURPOSE.  See the GNU General Public License for
 * more details.
 *
 * You should have received a copy of the GNU General Public License along with
 * this program; if not, write to the Free Software Foundation, Inc., 51
 * Franklin St, Fifth Floor, Boston, MA 02110-1301 USA
 *
 * Authors: Artem Bityutskiy (Битюцкий Артём)
 *          Adrian Hunter
 */

/*
 * This file implements UBIFS initialization and VFS superblock operations. Some
 * initialization stuff which is rather large and complex is placed at
 * corresponding subsystems, but most of it is here.
 */

#include <linux/init.h>
#include <linux/slab.h>
#include <linux/module.h>
#include <linux/ctype.h>
#include <linux/kthread.h>
#include <linux/parser.h>
#include <linux/seq_file.h>
#include <linux/mount.h>
#include <linux/math64.h>
#include <linux/writeback.h>
#include "ubifs.h"

/*
 * Maximum amount of memory we may 'kmalloc()' without worrying that we are
 * allocating too much.
 */
#define UBIFS_KMALLOC_OK (128*1024)

/* Slab cache for UBIFS inodes */
struct kmem_cache *ubifs_inode_slab;

/* UBIFS TNC shrinker description */
static struct shrinker ubifs_shrinker_info = {
	.shrink = ubifs_shrinker,
	.seeks = DEFAULT_SEEKS,
};

/**
 * validate_inode - validate inode.
 * @c: UBIFS file-system description object
 * @inode: the inode to validate
 *
 * This is a helper function for 'ubifs_iget()' which validates various fields
 * of a newly built inode to make sure they contain sane values and prevent
 * possible vulnerabilities. Returns zero if the inode is all right and
 * a non-zero error code if not.
 */
static int validate_inode(struct ubifs_info *c, const struct inode *inode)
{
	int err;
	const struct ubifs_inode *ui = ubifs_inode(inode);

	if (inode->i_size > c->max_inode_sz) {
		ubifs_err("inode is too large (%lld)",
			  (long long)inode->i_size);
		return 1;
	}

	if (ui->compr_type < 0 || ui->compr_type >= UBIFS_COMPR_TYPES_CNT) {
		ubifs_err("unknown compression type %d", ui->compr_type);
		return 2;
	}

	if (ui->xattr_names + ui->xattr_cnt > XATTR_LIST_MAX)
		return 3;

	if (ui->data_len < 0 || ui->data_len > UBIFS_MAX_INO_DATA)
		return 4;

	if (ui->xattr && (inode->i_mode & S_IFMT) != S_IFREG)
		return 5;

	if (!ubifs_compr_present(ui->compr_type)) {
		ubifs_warn("inode %lu uses '%s' compression, but it was not "
			   "compiled in", inode->i_ino,
			   ubifs_compr_name(ui->compr_type));
	}

	err = dbg_check_dir_size(c, inode);
	return err;
}

struct inode *ubifs_iget(struct super_block *sb, unsigned long inum)
{
	int err;
	union ubifs_key key;
	struct ubifs_ino_node *ino;
	struct ubifs_info *c = sb->s_fs_info;
	struct inode *inode;
	struct ubifs_inode *ui;

	dbg_gen("inode %lu", inum);

	inode = iget_locked(sb, inum);
	if (!inode)
		return ERR_PTR(-ENOMEM);
	if (!(inode->i_state & I_NEW))
		return inode;
	ui = ubifs_inode(inode);

	ino = kmalloc(UBIFS_MAX_INO_NODE_SZ, GFP_NOFS);
	if (!ino) {
		err = -ENOMEM;
		goto out;
	}

	ino_key_init(c, &key, inode->i_ino);

	err = ubifs_tnc_lookup(c, &key, ino);
	if (err)
		goto out_ino;

	inode->i_flags |= (S_NOCMTIME | S_NOATIME);
	inode->i_nlink = le32_to_cpu(ino->nlink);
	inode->i_uid   = le32_to_cpu(ino->uid);
	inode->i_gid   = le32_to_cpu(ino->gid);
	inode->i_atime.tv_sec  = (int64_t)le64_to_cpu(ino->atime_sec);
	inode->i_atime.tv_nsec = le32_to_cpu(ino->atime_nsec);
	inode->i_mtime.tv_sec  = (int64_t)le64_to_cpu(ino->mtime_sec);
	inode->i_mtime.tv_nsec = le32_to_cpu(ino->mtime_nsec);
	inode->i_ctime.tv_sec  = (int64_t)le64_to_cpu(ino->ctime_sec);
	inode->i_ctime.tv_nsec = le32_to_cpu(ino->ctime_nsec);
	inode->i_mode = le32_to_cpu(ino->mode);
	inode->i_size = le64_to_cpu(ino->size);

	ui->data_len    = le32_to_cpu(ino->data_len);
	ui->flags       = le32_to_cpu(ino->flags);
	ui->compr_type  = le16_to_cpu(ino->compr_type);
	ui->creat_sqnum = le64_to_cpu(ino->creat_sqnum);
	ui->xattr_cnt   = le32_to_cpu(ino->xattr_cnt);
	ui->xattr_size  = le32_to_cpu(ino->xattr_size);
	ui->xattr_names = le32_to_cpu(ino->xattr_names);
	ui->synced_i_size = ui->ui_size = inode->i_size;

	ui->xattr = (ui->flags & UBIFS_XATTR_FL) ? 1 : 0;

	err = validate_inode(c, inode);
	if (err)
		goto out_invalid;

	/* Disable read-ahead */
	inode->i_mapping->backing_dev_info = &c->bdi;

	switch (inode->i_mode & S_IFMT) {
	case S_IFREG:
		inode->i_mapping->a_ops = &ubifs_file_address_operations;
		inode->i_op = &ubifs_file_inode_operations;
		inode->i_fop = &ubifs_file_operations;
		if (ui->xattr) {
			ui->data = kmalloc(ui->data_len + 1, GFP_NOFS);
			if (!ui->data) {
				err = -ENOMEM;
				goto out_ino;
			}
			memcpy(ui->data, ino->data, ui->data_len);
			((char *)ui->data)[ui->data_len] = '\0';
		} else if (ui->data_len != 0) {
			err = 10;
			goto out_invalid;
		}
		break;
	case S_IFDIR:
		inode->i_op  = &ubifs_dir_inode_operations;
		inode->i_fop = &ubifs_dir_operations;
		if (ui->data_len != 0) {
			err = 11;
			goto out_invalid;
		}
		break;
	case S_IFLNK:
		inode->i_op = &ubifs_symlink_inode_operations;
		if (ui->data_len <= 0 || ui->data_len > UBIFS_MAX_INO_DATA) {
			err = 12;
			goto out_invalid;
		}
		ui->data = kmalloc(ui->data_len + 1, GFP_NOFS);
		if (!ui->data) {
			err = -ENOMEM;
			goto out_ino;
		}
		memcpy(ui->data, ino->data, ui->data_len);
		((char *)ui->data)[ui->data_len] = '\0';
		break;
	case S_IFBLK:
	case S_IFCHR:
	{
		dev_t rdev;
		union ubifs_dev_desc *dev;

		ui->data = kmalloc(sizeof(union ubifs_dev_desc), GFP_NOFS);
		if (!ui->data) {
			err = -ENOMEM;
			goto out_ino;
		}

		dev = (union ubifs_dev_desc *)ino->data;
		if (ui->data_len == sizeof(dev->new))
			rdev = new_decode_dev(le32_to_cpu(dev->new));
		else if (ui->data_len == sizeof(dev->huge))
			rdev = huge_decode_dev(le64_to_cpu(dev->huge));
		else {
			err = 13;
			goto out_invalid;
		}
		memcpy(ui->data, ino->data, ui->data_len);
		inode->i_op = &ubifs_file_inode_operations;
		init_special_inode(inode, inode->i_mode, rdev);
		break;
	}
	case S_IFSOCK:
	case S_IFIFO:
		inode->i_op = &ubifs_file_inode_operations;
		init_special_inode(inode, inode->i_mode, 0);
		if (ui->data_len != 0) {
			err = 14;
			goto out_invalid;
		}
		break;
	default:
		err = 15;
		goto out_invalid;
	}

	kfree(ino);
	ubifs_set_inode_flags(inode);
	unlock_new_inode(inode);
	return inode;

out_invalid:
	ubifs_err("inode %lu validation failed, error %d", inode->i_ino, err);
	dbg_dump_node(c, ino);
	dbg_dump_inode(c, inode);
	err = -EINVAL;
out_ino:
	kfree(ino);
out:
	ubifs_err("failed to read inode %lu, error %d", inode->i_ino, err);
	iget_failed(inode);
	return ERR_PTR(err);
}

static struct inode *ubifs_alloc_inode(struct super_block *sb)
{
	struct ubifs_inode *ui;

	ui = kmem_cache_alloc(ubifs_inode_slab, GFP_NOFS);
	if (!ui)
		return NULL;

	memset((void *)ui + sizeof(struct inode), 0,
	       sizeof(struct ubifs_inode) - sizeof(struct inode));
	mutex_init(&ui->ui_mutex);
	spin_lock_init(&ui->ui_lock);
	return &ui->vfs_inode;
};

static void ubifs_i_callback(struct rcu_head *head)
{
	struct inode *inode = container_of(head, struct inode, i_rcu);
	struct ubifs_inode *ui = ubifs_inode(inode);
	INIT_LIST_HEAD(&inode->i_dentry);
	kmem_cache_free(ubifs_inode_slab, ui);
}

static void ubifs_destroy_inode(struct inode *inode)
{
	struct ubifs_inode *ui = ubifs_inode(inode);

	kfree(ui->data);
	call_rcu(&inode->i_rcu, ubifs_i_callback);
}

/*
 * Note, Linux write-back code calls this without 'i_mutex'.
 */
static int ubifs_write_inode(struct inode *inode, struct writeback_control *wbc)
{
	int err = 0;
	struct ubifs_info *c = inode->i_sb->s_fs_info;
	struct ubifs_inode *ui = ubifs_inode(inode);

	ubifs_assert(!ui->xattr);
	if (is_bad_inode(inode))
		return 0;

	mutex_lock(&ui->ui_mutex);
	/*
	 * Due to races between write-back forced by budgeting
	 * (see 'sync_some_inodes()') and pdflush write-back, the inode may
	 * have already been synchronized, do not do this again. This might
	 * also happen if it was synchronized in an VFS operation, e.g.
	 * 'ubifs_link()'.
	 */
	if (!ui->dirty) {
		mutex_unlock(&ui->ui_mutex);
		return 0;
	}

	/*
	 * As an optimization, do not write orphan inodes to the media just
	 * because this is not needed.
	 */
	dbg_gen("inode %lu, mode %#x, nlink %u",
		inode->i_ino, (int)inode->i_mode, inode->i_nlink);
	if (inode->i_nlink) {
		err = ubifs_jnl_write_inode(c, inode);
		if (err)
			ubifs_err("can't write inode %lu, error %d",
				  inode->i_ino, err);
		else
			err = dbg_check_inode_size(c, inode, ui->ui_size);
	}

	ui->dirty = 0;
	mutex_unlock(&ui->ui_mutex);
	ubifs_release_dirty_inode_budget(c, ui);
	return err;
}

static void ubifs_evict_inode(struct inode *inode)
{
	int err;
	struct ubifs_info *c = inode->i_sb->s_fs_info;
	struct ubifs_inode *ui = ubifs_inode(inode);

	if (ui->xattr)
		/*
		 * Extended attribute inode deletions are fully handled in
		 * 'ubifs_removexattr()'. These inodes are special and have
		 * limited usage, so there is nothing to do here.
		 */
		goto out;

	dbg_gen("inode %lu, mode %#x", inode->i_ino, (int)inode->i_mode);
	ubifs_assert(!atomic_read(&inode->i_count));

	truncate_inode_pages(&inode->i_data, 0);

	if (inode->i_nlink)
		goto done;

	if (is_bad_inode(inode))
		goto out;

	ui->ui_size = inode->i_size = 0;
	err = ubifs_jnl_delete_inode(c, inode);
	if (err)
		/*
		 * Worst case we have a lost orphan inode wasting space, so a
		 * simple error message is OK here.
		 */
		ubifs_err("can't delete inode %lu, error %d",
			  inode->i_ino, err);

out:
	if (ui->dirty)
		ubifs_release_dirty_inode_budget(c, ui);
	else {
		/* We've deleted something - clean the "no space" flags */
		c->nospace = c->nospace_rp = 0;
		smp_wmb();
	}
done:
	end_writeback(inode);
}

static void ubifs_dirty_inode(struct inode *inode)
{
	struct ubifs_inode *ui = ubifs_inode(inode);

	ubifs_assert(mutex_is_locked(&ui->ui_mutex));
	if (!ui->dirty) {
		ui->dirty = 1;
		dbg_gen("inode %lu",  inode->i_ino);
	}
}

static int ubifs_statfs(struct dentry *dentry, struct kstatfs *buf)
{
	struct ubifs_info *c = dentry->d_sb->s_fs_info;
	unsigned long long free;
	__le32 *uuid = (__le32 *)c->uuid;

	free = ubifs_get_free_space(c);
	dbg_gen("free space %lld bytes (%lld blocks)",
		free, free >> UBIFS_BLOCK_SHIFT);

	buf->f_type = UBIFS_SUPER_MAGIC;
	buf->f_bsize = UBIFS_BLOCK_SIZE;
	buf->f_blocks = c->block_cnt;
	buf->f_bfree = free >> UBIFS_BLOCK_SHIFT;
	if (free > c->report_rp_size)
		buf->f_bavail = (free - c->report_rp_size) >> UBIFS_BLOCK_SHIFT;
	else
		buf->f_bavail = 0;
	buf->f_files = 0;
	buf->f_ffree = 0;
	buf->f_namelen = UBIFS_MAX_NLEN;
	buf->f_fsid.val[0] = le32_to_cpu(uuid[0]) ^ le32_to_cpu(uuid[2]);
	buf->f_fsid.val[1] = le32_to_cpu(uuid[1]) ^ le32_to_cpu(uuid[3]);
	ubifs_assert(buf->f_bfree <= c->block_cnt);
	return 0;
}

static int ubifs_show_options(struct seq_file *s, struct vfsmount *mnt)
{
	struct ubifs_info *c = mnt->mnt_sb->s_fs_info;

	if (c->mount_opts.unmount_mode == 2)
		seq_printf(s, ",fast_unmount");
	else if (c->mount_opts.unmount_mode == 1)
		seq_printf(s, ",norm_unmount");

	if (c->mount_opts.bulk_read == 2)
		seq_printf(s, ",bulk_read");
	else if (c->mount_opts.bulk_read == 1)
		seq_printf(s, ",no_bulk_read");

	if (c->mount_opts.chk_data_crc == 2)
		seq_printf(s, ",chk_data_crc");
	else if (c->mount_opts.chk_data_crc == 1)
		seq_printf(s, ",no_chk_data_crc");

	if (c->mount_opts.override_compr) {
		seq_printf(s, ",compr=%s",
			   ubifs_compr_name(c->mount_opts.compr_type));
	}

	return 0;
}

static int ubifs_sync_fs(struct super_block *sb, int wait)
{
	int i, err;
	struct ubifs_info *c = sb->s_fs_info;

	/*
	 * Zero @wait is just an advisory thing to help the file system shove
	 * lots of data into the queues, and there will be the second
	 * '->sync_fs()' call, with non-zero @wait.
	 */
	if (!wait)
		return 0;

	/*
	 * Synchronize write buffers, because 'ubifs_run_commit()' does not
	 * do this if it waits for an already running commit.
	 */
	for (i = 0; i < c->jhead_cnt; i++) {
		err = ubifs_wbuf_sync(&c->jheads[i].wbuf);
		if (err)
			return err;
	}

	/*
	 * Strictly speaking, it is not necessary to commit the journal here,
	 * synchronizing write-buffers would be enough. But committing makes
	 * UBIFS free space predictions much more accurate, so we want to let
	 * the user be able to get more accurate results of 'statfs()' after
	 * they synchronize the file system.
	 */
	err = ubifs_run_commit(c);
	if (err)
		return err;

	return ubi_sync(c->vi.ubi_num);
}

/**
 * init_constants_early - initialize UBIFS constants.
 * @c: UBIFS file-system description object
 *
 * This function initialize UBIFS constants which do not need the superblock to
 * be read. It also checks that the UBI volume satisfies basic UBIFS
 * requirements. Returns zero in case of success and a negative error code in
 * case of failure.
 */
static int init_constants_early(struct ubifs_info *c)
{
	if (c->vi.corrupted) {
		ubifs_warn("UBI volume is corrupted - read-only mode");
		c->ro_media = 1;
	}

	if (c->di.ro_mode) {
		ubifs_msg("read-only UBI device");
		c->ro_media = 1;
	}

	if (c->vi.vol_type == UBI_STATIC_VOLUME) {
		ubifs_msg("static UBI volume - read-only mode");
		c->ro_media = 1;
	}

	c->leb_cnt = c->vi.size;
	c->leb_size = c->vi.usable_leb_size;
	c->leb_start = c->di.leb_start;
	c->half_leb_size = c->leb_size / 2;
	c->min_io_size = c->di.min_io_size;
	c->min_io_shift = fls(c->min_io_size) - 1;
	c->max_write_size = c->di.max_write_size;
	c->max_write_shift = fls(c->max_write_size) - 1;

	if (c->leb_size < UBIFS_MIN_LEB_SZ) {
		ubifs_err("too small LEBs (%d bytes), min. is %d bytes",
			  c->leb_size, UBIFS_MIN_LEB_SZ);
		return -EINVAL;
	}

	if (c->leb_cnt < UBIFS_MIN_LEB_CNT) {
		ubifs_err("too few LEBs (%d), min. is %d",
			  c->leb_cnt, UBIFS_MIN_LEB_CNT);
		return -EINVAL;
	}

	if (!is_power_of_2(c->min_io_size)) {
		ubifs_err("bad min. I/O size %d", c->min_io_size);
		return -EINVAL;
	}

	/*
	 * Maximum write size has to be greater or equivalent to min. I/O
	 * size, and be multiple of min. I/O size.
	 */
	if (c->max_write_size < c->min_io_size ||
	    c->max_write_size % c->min_io_size ||
	    !is_power_of_2(c->max_write_size)) {
		ubifs_err("bad write buffer size %d for %d min. I/O unit",
			  c->max_write_size, c->min_io_size);
		return -EINVAL;
	}

	/*
	 * UBIFS aligns all node to 8-byte boundary, so to make function in
	 * io.c simpler, assume minimum I/O unit size to be 8 bytes if it is
	 * less than 8.
	 */
	if (c->min_io_size < 8) {
		c->min_io_size = 8;
		c->min_io_shift = 3;
		if (c->max_write_size < c->min_io_size) {
			c->max_write_size = c->min_io_size;
			c->max_write_shift = c->min_io_shift;
		}
	}

	c->ref_node_alsz = ALIGN(UBIFS_REF_NODE_SZ, c->min_io_size);
	c->mst_node_alsz = ALIGN(UBIFS_MST_NODE_SZ, c->min_io_size);

	/*
	 * Initialize node length ranges which are mostly needed for node
	 * length validation.
	 */
	c->ranges[UBIFS_PAD_NODE].len  = UBIFS_PAD_NODE_SZ;
	c->ranges[UBIFS_SB_NODE].len   = UBIFS_SB_NODE_SZ;
	c->ranges[UBIFS_MST_NODE].len  = UBIFS_MST_NODE_SZ;
	c->ranges[UBIFS_REF_NODE].len  = UBIFS_REF_NODE_SZ;
	c->ranges[UBIFS_TRUN_NODE].len = UBIFS_TRUN_NODE_SZ;
	c->ranges[UBIFS_CS_NODE].len   = UBIFS_CS_NODE_SZ;

	c->ranges[UBIFS_INO_NODE].min_len  = UBIFS_INO_NODE_SZ;
	c->ranges[UBIFS_INO_NODE].max_len  = UBIFS_MAX_INO_NODE_SZ;
	c->ranges[UBIFS_ORPH_NODE].min_len =
				UBIFS_ORPH_NODE_SZ + sizeof(__le64);
	c->ranges[UBIFS_ORPH_NODE].max_len = c->leb_size;
	c->ranges[UBIFS_DENT_NODE].min_len = UBIFS_DENT_NODE_SZ;
	c->ranges[UBIFS_DENT_NODE].max_len = UBIFS_MAX_DENT_NODE_SZ;
	c->ranges[UBIFS_XENT_NODE].min_len = UBIFS_XENT_NODE_SZ;
	c->ranges[UBIFS_XENT_NODE].max_len = UBIFS_MAX_XENT_NODE_SZ;
	c->ranges[UBIFS_DATA_NODE].min_len = UBIFS_DATA_NODE_SZ;
	c->ranges[UBIFS_DATA_NODE].max_len = UBIFS_MAX_DATA_NODE_SZ;
	/*
	 * Minimum indexing node size is amended later when superblock is
	 * read and the key length is known.
	 */
	c->ranges[UBIFS_IDX_NODE].min_len = UBIFS_IDX_NODE_SZ + UBIFS_BRANCH_SZ;
	/*
	 * Maximum indexing node size is amended later when superblock is
	 * read and the fanout is known.
	 */
	c->ranges[UBIFS_IDX_NODE].max_len = INT_MAX;

	/*
	 * Initialize dead and dark LEB space watermarks. See gc.c for comments
	 * about these values.
	 */
	c->dead_wm = ALIGN(MIN_WRITE_SZ, c->min_io_size);
	c->dark_wm = ALIGN(UBIFS_MAX_NODE_SZ, c->min_io_size);

	/*
	 * Calculate how many bytes would be wasted at the end of LEB if it was
	 * fully filled with data nodes of maximum size. This is used in
	 * calculations when reporting free space.
	 */
	c->leb_overhead = c->leb_size % UBIFS_MAX_DATA_NODE_SZ;

	/* Buffer size for bulk-reads */
	c->max_bu_buf_len = UBIFS_MAX_BULK_READ * UBIFS_MAX_DATA_NODE_SZ;
	if (c->max_bu_buf_len > c->leb_size)
		c->max_bu_buf_len = c->leb_size;
	return 0;
}

/**
 * bud_wbuf_callback - bud LEB write-buffer synchronization call-back.
 * @c: UBIFS file-system description object
 * @lnum: LEB the write-buffer was synchronized to
 * @free: how many free bytes left in this LEB
 * @pad: how many bytes were padded
 *
 * This is a callback function which is called by the I/O unit when the
 * write-buffer is synchronized. We need this to correctly maintain space
 * accounting in bud logical eraseblocks. This function returns zero in case of
 * success and a negative error code in case of failure.
 *
 * This function actually belongs to the journal, but we keep it here because
 * we want to keep it static.
 */
static int bud_wbuf_callback(struct ubifs_info *c, int lnum, int free, int pad)
{
	return ubifs_update_one_lp(c, lnum, free, pad, 0, 0);
}

/*
 * init_constants_sb - initialize UBIFS constants.
 * @c: UBIFS file-system description object
 *
 * This is a helper function which initializes various UBIFS constants after
 * the superblock has been read. It also checks various UBIFS parameters and
 * makes sure they are all right. Returns zero in case of success and a
 * negative error code in case of failure.
 */
static int init_constants_sb(struct ubifs_info *c)
{
	int tmp, err;
	long long tmp64;

	c->main_bytes = (long long)c->main_lebs * c->leb_size;
	c->max_znode_sz = sizeof(struct ubifs_znode) +
				c->fanout * sizeof(struct ubifs_zbranch);

	tmp = ubifs_idx_node_sz(c, 1);
	c->ranges[UBIFS_IDX_NODE].min_len = tmp;
	c->min_idx_node_sz = ALIGN(tmp, 8);

	tmp = ubifs_idx_node_sz(c, c->fanout);
	c->ranges[UBIFS_IDX_NODE].max_len = tmp;
	c->max_idx_node_sz = ALIGN(tmp, 8);

	/* Make sure LEB size is large enough to fit full commit */
	tmp = UBIFS_CS_NODE_SZ + UBIFS_REF_NODE_SZ * c->jhead_cnt;
	tmp = ALIGN(tmp, c->min_io_size);
	if (tmp > c->leb_size) {
		dbg_err("too small LEB size %d, at least %d needed",
			c->leb_size, tmp);
		return -EINVAL;
	}

	/*
	 * Make sure that the log is large enough to fit reference nodes for
	 * all buds plus one reserved LEB.
	 */
	tmp64 = c->max_bud_bytes + c->leb_size - 1;
	c->max_bud_cnt = div_u64(tmp64, c->leb_size);
	tmp = (c->ref_node_alsz * c->max_bud_cnt + c->leb_size - 1);
	tmp /= c->leb_size;
	tmp += 1;
	if (c->log_lebs < tmp) {
		dbg_err("too small log %d LEBs, required min. %d LEBs",
			c->log_lebs, tmp);
		return -EINVAL;
	}

	/*
	 * When budgeting we assume worst-case scenarios when the pages are not
	 * be compressed and direntries are of the maximum size.
	 *
	 * Note, data, which may be stored in inodes is budgeted separately, so
	 * it is not included into 'c->inode_budget'.
	 */
	c->page_budget = UBIFS_MAX_DATA_NODE_SZ * UBIFS_BLOCKS_PER_PAGE;
	c->inode_budget = UBIFS_INO_NODE_SZ;
	c->dent_budget = UBIFS_MAX_DENT_NODE_SZ;

	/*
	 * When the amount of flash space used by buds becomes
	 * 'c->max_bud_bytes', UBIFS just blocks all writers and starts commit.
	 * The writers are unblocked when the commit is finished. To avoid
	 * writers to be blocked UBIFS initiates background commit in advance,
	 * when number of bud bytes becomes above the limit defined below.
	 */
	c->bg_bud_bytes = (c->max_bud_bytes * 13) >> 4;

	/*
	 * Ensure minimum journal size. All the bytes in the journal heads are
	 * considered to be used, when calculating the current journal usage.
	 * Consequently, if the journal is too small, UBIFS will treat it as
	 * always full.
	 */
	tmp64 = (long long)(c->jhead_cnt + 1) * c->leb_size + 1;
	if (c->bg_bud_bytes < tmp64)
		c->bg_bud_bytes = tmp64;
	if (c->max_bud_bytes < tmp64 + c->leb_size)
		c->max_bud_bytes = tmp64 + c->leb_size;

	err = ubifs_calc_lpt_geom(c);
	if (err)
		return err;

	/* Initialize effective LEB size used in budgeting calculations */
	c->idx_leb_size = c->leb_size - c->max_idx_node_sz;
	return 0;
}

/*
 * init_constants_master - initialize UBIFS constants.
 * @c: UBIFS file-system description object
 *
 * This is a helper function which initializes various UBIFS constants after
 * the master node has been read. It also checks various UBIFS parameters and
 * makes sure they are all right.
 */
static void init_constants_master(struct ubifs_info *c)
{
	long long tmp64;

	c->min_idx_lebs = ubifs_calc_min_idx_lebs(c);
	c->report_rp_size = ubifs_reported_space(c, c->rp_size);

	/*
	 * Calculate total amount of FS blocks. This number is not used
	 * internally because it does not make much sense for UBIFS, but it is
	 * necessary to report something for the 'statfs()' call.
	 *
	 * Subtract the LEB reserved for GC, the LEB which is reserved for
	 * deletions, minimum LEBs for the index, and assume only one journal
	 * head is available.
	 */
	tmp64 = c->main_lebs - 1 - 1 - MIN_INDEX_LEBS - c->jhead_cnt + 1;
	tmp64 *= (long long)c->leb_size - c->leb_overhead;
	tmp64 = ubifs_reported_space(c, tmp64);
	c->block_cnt = tmp64 >> UBIFS_BLOCK_SHIFT;
}

/**
 * take_gc_lnum - reserve GC LEB.
 * @c: UBIFS file-system description object
 *
 * This function ensures that the LEB reserved for garbage collection is marked
 * as "taken" in lprops. We also have to set free space to LEB size and dirty
 * space to zero, because lprops may contain out-of-date information if the
 * file-system was un-mounted before it has been committed. This function
 * returns zero in case of success and a negative error code in case of
 * failure.
 */
static int take_gc_lnum(struct ubifs_info *c)
{
	int err;

	if (c->gc_lnum == -1) {
		ubifs_err("no LEB for GC");
		return -EINVAL;
	}

	/* And we have to tell lprops that this LEB is taken */
	err = ubifs_change_one_lp(c, c->gc_lnum, c->leb_size, 0,
				  LPROPS_TAKEN, 0, 0);
	return err;
}

/**
 * alloc_wbufs - allocate write-buffers.
 * @c: UBIFS file-system description object
 *
 * This helper function allocates and initializes UBIFS write-buffers. Returns
 * zero in case of success and %-ENOMEM in case of failure.
 */
static int alloc_wbufs(struct ubifs_info *c)
{
	int i, err;

	c->jheads = kzalloc(c->jhead_cnt * sizeof(struct ubifs_jhead),
			   GFP_KERNEL);
	if (!c->jheads)
		return -ENOMEM;

	/* Initialize journal heads */
	for (i = 0; i < c->jhead_cnt; i++) {
		INIT_LIST_HEAD(&c->jheads[i].buds_list);
		err = ubifs_wbuf_init(c, &c->jheads[i].wbuf);
		if (err)
			return err;

		c->jheads[i].wbuf.sync_callback = &bud_wbuf_callback;
		c->jheads[i].wbuf.jhead = i;
	}

	c->jheads[BASEHD].wbuf.dtype = UBI_SHORTTERM;
	/*
	 * Garbage Collector head likely contains long-term data and
	 * does not need to be synchronized by timer.
	 */
	c->jheads[GCHD].wbuf.dtype = UBI_LONGTERM;
	c->jheads[GCHD].wbuf.no_timer = 1;

	return 0;
}

/**
 * free_wbufs - free write-buffers.
 * @c: UBIFS file-system description object
 */
static void free_wbufs(struct ubifs_info *c)
{
	int i;

	if (c->jheads) {
		for (i = 0; i < c->jhead_cnt; i++) {
			kfree(c->jheads[i].wbuf.buf);
			kfree(c->jheads[i].wbuf.inodes);
		}
		kfree(c->jheads);
		c->jheads = NULL;
	}
}

/**
 * free_orphans - free orphans.
 * @c: UBIFS file-system description object
 */
static void free_orphans(struct ubifs_info *c)
{
	struct ubifs_orphan *orph;

	while (c->orph_dnext) {
		orph = c->orph_dnext;
		c->orph_dnext = orph->dnext;
		list_del(&orph->list);
		kfree(orph);
	}

	while (!list_empty(&c->orph_list)) {
		orph = list_entry(c->orph_list.next, struct ubifs_orphan, list);
		list_del(&orph->list);
		kfree(orph);
		dbg_err("orphan list not empty at unmount");
	}

	vfree(c->orph_buf);
	c->orph_buf = NULL;
}

/**
 * free_buds - free per-bud objects.
 * @c: UBIFS file-system description object
 */
static void free_buds(struct ubifs_info *c)
{
	struct rb_node *this = c->buds.rb_node;
	struct ubifs_bud *bud;

	while (this) {
		if (this->rb_left)
			this = this->rb_left;
		else if (this->rb_right)
			this = this->rb_right;
		else {
			bud = rb_entry(this, struct ubifs_bud, rb);
			this = rb_parent(this);
			if (this) {
				if (this->rb_left == &bud->rb)
					this->rb_left = NULL;
				else
					this->rb_right = NULL;
			}
			kfree(bud);
		}
	}
}

/**
 * check_volume_empty - check if the UBI volume is empty.
 * @c: UBIFS file-system description object
 *
 * This function checks if the UBIFS volume is empty by looking if its LEBs are
 * mapped or not. The result of checking is stored in the @c->empty variable.
 * Returns zero in case of success and a negative error code in case of
 * failure.
 */
static int check_volume_empty(struct ubifs_info *c)
{
	int lnum, err;

	c->empty = 1;
	for (lnum = 0; lnum < c->leb_cnt; lnum++) {
		err = ubi_is_mapped(c->ubi, lnum);
		if (unlikely(err < 0))
			return err;
		if (err == 1) {
			c->empty = 0;
			break;
		}

		cond_resched();
	}

	return 0;
}

/*
 * UBIFS mount options.
 *
 * Opt_fast_unmount: do not run a journal commit before un-mounting
 * Opt_norm_unmount: run a journal commit before un-mounting
 * Opt_bulk_read: enable bulk-reads
 * Opt_no_bulk_read: disable bulk-reads
 * Opt_chk_data_crc: check CRCs when reading data nodes
 * Opt_no_chk_data_crc: do not check CRCs when reading data nodes
 * Opt_override_compr: override default compressor
 * Opt_err: just end of array marker
 */
enum {
	Opt_fast_unmount,
	Opt_norm_unmount,
	Opt_bulk_read,
	Opt_no_bulk_read,
	Opt_chk_data_crc,
	Opt_no_chk_data_crc,
	Opt_override_compr,
	Opt_err,
};

static const match_table_t tokens = {
	{Opt_fast_unmount, "fast_unmount"},
	{Opt_norm_unmount, "norm_unmount"},
	{Opt_bulk_read, "bulk_read"},
	{Opt_no_bulk_read, "no_bulk_read"},
	{Opt_chk_data_crc, "chk_data_crc"},
	{Opt_no_chk_data_crc, "no_chk_data_crc"},
	{Opt_override_compr, "compr=%s"},
	{Opt_err, NULL},
};

/**
 * parse_standard_option - parse a standard mount option.
 * @option: the option to parse
 *
 * Normally, standard mount options like "sync" are passed to file-systems as
 * flags. However, when a "rootflags=" kernel boot parameter is used, they may
 * be present in the options string. This function tries to deal with this
 * situation and parse standard options. Returns 0 if the option was not
 * recognized, and the corresponding integer flag if it was.
 *
 * UBIFS is only interested in the "sync" option, so do not check for anything
 * else.
 */
static int parse_standard_option(const char *option)
{
	ubifs_msg("parse %s", option);
	if (!strcmp(option, "sync"))
		return MS_SYNCHRONOUS;
	return 0;
}

/**
 * ubifs_parse_options - parse mount parameters.
 * @c: UBIFS file-system description object
 * @options: parameters to parse
 * @is_remount: non-zero if this is FS re-mount
 *
 * This function parses UBIFS mount options and returns zero in case success
 * and a negative error code in case of failure.
 */
static int ubifs_parse_options(struct ubifs_info *c, char *options,
			       int is_remount)
{
	char *p;
	substring_t args[MAX_OPT_ARGS];

	if (!options)
		return 0;

	while ((p = strsep(&options, ","))) {
		int token;

		if (!*p)
			continue;

		token = match_token(p, tokens, args);
		switch (token) {
		/*
		 * %Opt_fast_unmount and %Opt_norm_unmount options are ignored.
		 * We accept them in order to be backward-compatible. But this
		 * should be removed at some point.
		 */
		case Opt_fast_unmount:
			c->mount_opts.unmount_mode = 2;
			break;
		case Opt_norm_unmount:
			c->mount_opts.unmount_mode = 1;
			break;
		case Opt_bulk_read:
			c->mount_opts.bulk_read = 2;
			c->bulk_read = 1;
			break;
		case Opt_no_bulk_read:
			c->mount_opts.bulk_read = 1;
			c->bulk_read = 0;
			break;
		case Opt_chk_data_crc:
			c->mount_opts.chk_data_crc = 2;
			c->no_chk_data_crc = 0;
			break;
		case Opt_no_chk_data_crc:
			c->mount_opts.chk_data_crc = 1;
			c->no_chk_data_crc = 1;
			break;
		case Opt_override_compr:
		{
			char *name = match_strdup(&args[0]);

			if (!name)
				return -ENOMEM;
			if (!strcmp(name, "none"))
				c->mount_opts.compr_type = UBIFS_COMPR_NONE;
			else if (!strcmp(name, "lzo"))
				c->mount_opts.compr_type = UBIFS_COMPR_LZO;
			else if (!strcmp(name, "zlib"))
				c->mount_opts.compr_type = UBIFS_COMPR_ZLIB;
			else {
				ubifs_err("unknown compressor \"%s\"", name);
				kfree(name);
				return -EINVAL;
			}
			kfree(name);
			c->mount_opts.override_compr = 1;
			c->default_compr = c->mount_opts.compr_type;
			break;
		}
		default:
		{
			unsigned long flag;
			struct super_block *sb = c->vfs_sb;

			flag = parse_standard_option(p);
			if (!flag) {
				ubifs_err("unrecognized mount option \"%s\" "
					  "or missing value", p);
				return -EINVAL;
			}
			sb->s_flags |= flag;
			break;
		}
		}
	}

	return 0;
}

/**
 * destroy_journal - destroy journal data structures.
 * @c: UBIFS file-system description object
 *
 * This function destroys journal data structures including those that may have
 * been created by recovery functions.
 */
static void destroy_journal(struct ubifs_info *c)
{
	while (!list_empty(&c->unclean_leb_list)) {
		struct ubifs_unclean_leb *ucleb;

		ucleb = list_entry(c->unclean_leb_list.next,
				   struct ubifs_unclean_leb, list);
		list_del(&ucleb->list);
		kfree(ucleb);
	}
	while (!list_empty(&c->old_buds)) {
		struct ubifs_bud *bud;

		bud = list_entry(c->old_buds.next, struct ubifs_bud, list);
		list_del(&bud->list);
		kfree(bud);
	}
	ubifs_destroy_idx_gc(c);
	ubifs_destroy_size_tree(c);
	ubifs_tnc_close(c);
	free_buds(c);
}

/**
 * bu_init - initialize bulk-read information.
 * @c: UBIFS file-system description object
 */
static void bu_init(struct ubifs_info *c)
{
	ubifs_assert(c->bulk_read == 1);

	if (c->bu.buf)
		return; /* Already initialized */

again:
	c->bu.buf = kmalloc(c->max_bu_buf_len, GFP_KERNEL | __GFP_NOWARN);
	if (!c->bu.buf) {
		if (c->max_bu_buf_len > UBIFS_KMALLOC_OK) {
			c->max_bu_buf_len = UBIFS_KMALLOC_OK;
			goto again;
		}

		/* Just disable bulk-read */
		ubifs_warn("Cannot allocate %d bytes of memory for bulk-read, "
			   "disabling it", c->max_bu_buf_len);
		c->mount_opts.bulk_read = 1;
		c->bulk_read = 0;
		return;
	}
}

/**
 * check_free_space - check if there is enough free space to mount.
 * @c: UBIFS file-system description object
 *
 * This function makes sure UBIFS has enough free space to be mounted in
 * read/write mode. UBIFS must always have some free space to allow deletions.
 */
static int check_free_space(struct ubifs_info *c)
{
	ubifs_assert(c->dark_wm > 0);
	if (c->lst.total_free + c->lst.total_dirty < c->dark_wm) {
		ubifs_err("insufficient free space to mount in read/write mode");
		dbg_dump_budg(c);
		dbg_dump_lprops(c);
		return -ENOSPC;
	}
	return 0;
}

/**
 * mount_ubifs - mount UBIFS file-system.
 * @c: UBIFS file-system description object
 *
 * This function mounts UBIFS file system. Returns zero in case of success and
 * a negative error code in case of failure.
 *
 * Note, the function does not de-allocate resources it it fails half way
 * through, and the caller has to do this instead.
 */
static int mount_ubifs(struct ubifs_info *c)
{
	int err;
	long long x;
	size_t sz;

	c->ro_mount = !!(c->vfs_sb->s_flags & MS_RDONLY);
	err = init_constants_early(c);
	if (err)
		return err;

	err = ubifs_debugging_init(c);
	if (err)
		return err;

	err = check_volume_empty(c);
	if (err)
		goto out_free;

	if (c->empty && (c->ro_mount || c->ro_media)) {
		/*
		 * This UBI volume is empty, and read-only, or the file system
		 * is mounted read-only - we cannot format it.
		 */
		ubifs_err("can't format empty UBI volume: read-only %s",
			  c->ro_media ? "UBI volume" : "mount");
		err = -EROFS;
		goto out_free;
	}

	if (c->ro_media && !c->ro_mount) {
		ubifs_err("cannot mount read-write - read-only media");
		err = -EROFS;
		goto out_free;
	}

	/*
	 * The requirement for the buffer is that it should fit indexing B-tree
	 * height amount of integers. We assume the height if the TNC tree will
	 * never exceed 64.
	 */
	err = -ENOMEM;
	c->bottom_up_buf = kmalloc(BOTTOM_UP_HEIGHT * sizeof(int), GFP_KERNEL);
	if (!c->bottom_up_buf)
		goto out_free;

	c->sbuf = vmalloc(c->leb_size);
	if (!c->sbuf)
		goto out_free;

	if (!c->ro_mount) {
		c->ileb_buf = vmalloc(c->leb_size);
		if (!c->ileb_buf)
			goto out_free;
	}

	if (c->bulk_read == 1)
		bu_init(c);

	if (!c->ro_mount) {
		c->write_reserve_buf = kmalloc(COMPRESSED_DATA_NODE_BUF_SZ,
					       GFP_KERNEL);
		if (!c->write_reserve_buf)
			goto out_free;
	}

	c->mounting = 1;

	err = ubifs_read_superblock(c);
	if (err)
		goto out_free;

	/*
	 * Make sure the compressor which is set as default in the superblock
	 * or overridden by mount options is actually compiled in.
	 */
	if (!ubifs_compr_present(c->default_compr)) {
		ubifs_err("'compressor \"%s\" is not compiled in",
			  ubifs_compr_name(c->default_compr));
		err = -ENOTSUPP;
		goto out_free;
	}

	err = init_constants_sb(c);
	if (err)
		goto out_free;

	sz = ALIGN(c->max_idx_node_sz, c->min_io_size);
	sz = ALIGN(sz + c->max_idx_node_sz, c->min_io_size);
	c->cbuf = kmalloc(sz, GFP_NOFS);
	if (!c->cbuf) {
		err = -ENOMEM;
		goto out_free;
	}

	err = alloc_wbufs(c);
	if (err)
		goto out_cbuf;

	sprintf(c->bgt_name, BGT_NAME_PATTERN, c->vi.ubi_num, c->vi.vol_id);
	if (!c->ro_mount) {
		/* Create background thread */
		c->bgt = kthread_create(ubifs_bg_thread, c, "%s", c->bgt_name);
		if (IS_ERR(c->bgt)) {
			err = PTR_ERR(c->bgt);
			c->bgt = NULL;
			ubifs_err("cannot spawn \"%s\", error %d",
				  c->bgt_name, err);
			goto out_wbufs;
		}
		wake_up_process(c->bgt);
	}

	err = ubifs_read_master(c);
	if (err)
		goto out_master;

	init_constants_master(c);

	if ((c->mst_node->flags & cpu_to_le32(UBIFS_MST_DIRTY)) != 0) {
		ubifs_msg("recovery needed");
		c->need_recovery = 1;
		if (!c->ro_mount) {
			err = ubifs_recover_inl_heads(c, c->sbuf);
			if (err)
				goto out_master;
		}
	} else if (!c->ro_mount) {
		/*
		 * Set the "dirty" flag so that if we reboot uncleanly we
		 * will notice this immediately on the next mount.
		 */
		c->mst_node->flags |= cpu_to_le32(UBIFS_MST_DIRTY);
		err = ubifs_write_master(c);
		if (err)
			goto out_master;
	}

	err = ubifs_lpt_init(c, 1, !c->ro_mount);
	if (err)
		goto out_lpt;

	err = dbg_check_idx_size(c, c->old_idx_sz);
	if (err)
		goto out_lpt;

	err = ubifs_replay_journal(c);
	if (err)
		goto out_journal;

	/* Calculate 'min_idx_lebs' after journal replay */
	c->min_idx_lebs = ubifs_calc_min_idx_lebs(c);

	err = ubifs_mount_orphans(c, c->need_recovery, c->ro_mount);
	if (err)
		goto out_orphans;

	if (!c->ro_mount) {
		int lnum;

		err = check_free_space(c);
		if (err)
			goto out_orphans;

		/* Check for enough log space */
		lnum = c->lhead_lnum + 1;
		if (lnum >= UBIFS_LOG_LNUM + c->log_lebs)
			lnum = UBIFS_LOG_LNUM;
		if (lnum == c->ltail_lnum) {
			err = ubifs_consolidate_log(c);
			if (err)
				goto out_orphans;
		}

		if (c->need_recovery) {
			err = ubifs_recover_size(c);
			if (err)
				goto out_orphans;
			err = ubifs_rcvry_gc_commit(c);
			if (err)
				goto out_orphans;
		} else {
			err = take_gc_lnum(c);
			if (err)
				goto out_orphans;

			/*
			 * GC LEB may contain garbage if there was an unclean
			 * reboot, and it should be un-mapped.
			 */
			err = ubifs_leb_unmap(c, c->gc_lnum);
			if (err)
				goto out_orphans;
		}

		err = dbg_check_lprops(c);
		if (err)
			goto out_orphans;
	} else if (c->need_recovery) {
		err = ubifs_recover_size(c);
		if (err)
			goto out_orphans;
	} else {
		/*
		 * Even if we mount read-only, we have to set space in GC LEB
		 * to proper value because this affects UBIFS free space
		 * reporting. We do not want to have a situation when
		 * re-mounting from R/O to R/W changes amount of free space.
		 */
		err = take_gc_lnum(c);
		if (err)
			goto out_orphans;
	}

	spin_lock(&ubifs_infos_lock);
	list_add_tail(&c->infos_list, &ubifs_infos);
	spin_unlock(&ubifs_infos_lock);

	if (c->need_recovery) {
		if (c->ro_mount)
			ubifs_msg("recovery deferred");
		else {
			c->need_recovery = 0;
			ubifs_msg("recovery completed");
			/*
			 * GC LEB has to be empty and taken at this point. But
			 * the journal head LEBs may also be accounted as
			 * "empty taken" if they are empty.
			 */
			ubifs_assert(c->lst.taken_empty_lebs > 0);
		}
	} else
		ubifs_assert(c->lst.taken_empty_lebs > 0);

	err = dbg_check_filesystem(c);
	if (err)
		goto out_infos;

	err = dbg_debugfs_init_fs(c);
	if (err)
		goto out_infos;

	c->mounting = 0;

	ubifs_msg("mounted UBI device %d, volume %d, name \"%s\"",
		  c->vi.ubi_num, c->vi.vol_id, c->vi.name);
	if (c->ro_mount)
		ubifs_msg("mounted read-only");
	x = (long long)c->main_lebs * c->leb_size;
	ubifs_msg("file system size:   %lld bytes (%lld KiB, %lld MiB, %d "
		  "LEBs)", x, x >> 10, x >> 20, c->main_lebs);
	x = (long long)c->log_lebs * c->leb_size + c->max_bud_bytes;
	ubifs_msg("journal size:       %lld bytes (%lld KiB, %lld MiB, %d "
		  "LEBs)", x, x >> 10, x >> 20, c->log_lebs + c->max_bud_cnt);
	ubifs_msg("media format:       w%d/r%d (latest is w%d/r%d)",
		  c->fmt_version, c->ro_compat_version,
		  UBIFS_FORMAT_VERSION, UBIFS_RO_COMPAT_VERSION);
	ubifs_msg("default compressor: %s", ubifs_compr_name(c->default_compr));
	ubifs_msg("reserved for root:  %llu bytes (%llu KiB)",
		c->report_rp_size, c->report_rp_size >> 10);

	dbg_msg("compiled on:         " __DATE__ " at " __TIME__);
	dbg_msg("min. I/O unit size:  %d bytes", c->min_io_size);
	dbg_msg("max. write size:     %d bytes", c->max_write_size);
	dbg_msg("LEB size:            %d bytes (%d KiB)",
		c->leb_size, c->leb_size >> 10);
	dbg_msg("data journal heads:  %d",
		c->jhead_cnt - NONDATA_JHEADS_CNT);
	dbg_msg("UUID:                %pUB", c->uuid);
	dbg_msg("big_lpt              %d", c->big_lpt);
	dbg_msg("log LEBs:            %d (%d - %d)",
		c->log_lebs, UBIFS_LOG_LNUM, c->log_last);
	dbg_msg("LPT area LEBs:       %d (%d - %d)",
		c->lpt_lebs, c->lpt_first, c->lpt_last);
	dbg_msg("orphan area LEBs:    %d (%d - %d)",
		c->orph_lebs, c->orph_first, c->orph_last);
	dbg_msg("main area LEBs:      %d (%d - %d)",
		c->main_lebs, c->main_first, c->leb_cnt - 1);
	dbg_msg("index LEBs:          %d", c->lst.idx_lebs);
	dbg_msg("total index bytes:   %lld (%lld KiB, %lld MiB)",
		c->old_idx_sz, c->old_idx_sz >> 10, c->old_idx_sz >> 20);
	dbg_msg("key hash type:       %d", c->key_hash_type);
	dbg_msg("tree fanout:         %d", c->fanout);
	dbg_msg("reserved GC LEB:     %d", c->gc_lnum);
	dbg_msg("first main LEB:      %d", c->main_first);
	dbg_msg("max. znode size      %d", c->max_znode_sz);
	dbg_msg("max. index node size %d", c->max_idx_node_sz);
	dbg_msg("node sizes:          data %zu, inode %zu, dentry %zu",
		UBIFS_DATA_NODE_SZ, UBIFS_INO_NODE_SZ, UBIFS_DENT_NODE_SZ);
	dbg_msg("node sizes:          trun %zu, sb %zu, master %zu",
		UBIFS_TRUN_NODE_SZ, UBIFS_SB_NODE_SZ, UBIFS_MST_NODE_SZ);
	dbg_msg("node sizes:          ref %zu, cmt. start %zu, orph %zu",
		UBIFS_REF_NODE_SZ, UBIFS_CS_NODE_SZ, UBIFS_ORPH_NODE_SZ);
	dbg_msg("max. node sizes:     data %zu, inode %zu dentry %zu, idx %d",
	        UBIFS_MAX_DATA_NODE_SZ, UBIFS_MAX_INO_NODE_SZ,
		UBIFS_MAX_DENT_NODE_SZ, ubifs_idx_node_sz(c, c->fanout));
	dbg_msg("dead watermark:      %d", c->dead_wm);
	dbg_msg("dark watermark:      %d", c->dark_wm);
	dbg_msg("LEB overhead:        %d", c->leb_overhead);
	x = (long long)c->main_lebs * c->dark_wm;
	dbg_msg("max. dark space:     %lld (%lld KiB, %lld MiB)",
		x, x >> 10, x >> 20);
	dbg_msg("maximum bud bytes:   %lld (%lld KiB, %lld MiB)",
		c->max_bud_bytes, c->max_bud_bytes >> 10,
		c->max_bud_bytes >> 20);
	dbg_msg("BG commit bud bytes: %lld (%lld KiB, %lld MiB)",
		c->bg_bud_bytes, c->bg_bud_bytes >> 10,
		c->bg_bud_bytes >> 20);
	dbg_msg("current bud bytes    %lld (%lld KiB, %lld MiB)",
		c->bud_bytes, c->bud_bytes >> 10, c->bud_bytes >> 20);
	dbg_msg("max. seq. number:    %llu", c->max_sqnum);
	dbg_msg("commit number:       %llu", c->cmt_no);

	return 0;

out_infos:
	spin_lock(&ubifs_infos_lock);
	list_del(&c->infos_list);
	spin_unlock(&ubifs_infos_lock);
out_orphans:
	free_orphans(c);
out_journal:
	destroy_journal(c);
out_lpt:
	ubifs_lpt_free(c, 0);
out_master:
	kfree(c->mst_node);
	kfree(c->rcvrd_mst_node);
	if (c->bgt)
		kthread_stop(c->bgt);
out_wbufs:
	free_wbufs(c);
out_cbuf:
	kfree(c->cbuf);
out_free:
	kfree(c->write_reserve_buf);
	kfree(c->bu.buf);
	vfree(c->ileb_buf);
	vfree(c->sbuf);
	kfree(c->bottom_up_buf);
	ubifs_debugging_exit(c);
	return err;
}

/**
 * ubifs_umount - un-mount UBIFS file-system.
 * @c: UBIFS file-system description object
 *
 * Note, this function is called to free allocated resourced when un-mounting,
 * as well as free resources when an error occurred while we were half way
 * through mounting (error path cleanup function). So it has to make sure the
 * resource was actually allocated before freeing it.
 */
static void ubifs_umount(struct ubifs_info *c)
{
	dbg_gen("un-mounting UBI device %d, volume %d", c->vi.ubi_num,
		c->vi.vol_id);

	dbg_debugfs_exit_fs(c);
	spin_lock(&ubifs_infos_lock);
	list_del(&c->infos_list);
	spin_unlock(&ubifs_infos_lock);

	if (c->bgt)
		kthread_stop(c->bgt);

	destroy_journal(c);
	free_wbufs(c);
	free_orphans(c);
	ubifs_lpt_free(c, 0);

	kfree(c->cbuf);
	kfree(c->rcvrd_mst_node);
	kfree(c->mst_node);
	kfree(c->write_reserve_buf);
	kfree(c->bu.buf);
	vfree(c->ileb_buf);
	vfree(c->sbuf);
	kfree(c->bottom_up_buf);
	ubifs_debugging_exit(c);
}

/**
 * ubifs_remount_rw - re-mount in read-write mode.
 * @c: UBIFS file-system description object
 *
 * UBIFS avoids allocating many unnecessary resources when mounted in read-only
 * mode. This function allocates the needed resources and re-mounts UBIFS in
 * read-write mode.
 */
static int ubifs_remount_rw(struct ubifs_info *c)
{
	int err, lnum;

	if (c->rw_incompat) {
		ubifs_err("the file-system is not R/W-compatible");
		ubifs_msg("on-flash format version is w%d/r%d, but software "
			  "only supports up to version w%d/r%d", c->fmt_version,
			  c->ro_compat_version, UBIFS_FORMAT_VERSION,
			  UBIFS_RO_COMPAT_VERSION);
		return -EROFS;
	}

	mutex_lock(&c->umount_mutex);
	dbg_save_space_info(c);
	c->remounting_rw = 1;
	c->ro_mount = 0;

	err = check_free_space(c);
	if (err)
		goto out;

	if (c->old_leb_cnt != c->leb_cnt) {
		struct ubifs_sb_node *sup;

		sup = ubifs_read_sb_node(c);
		if (IS_ERR(sup)) {
			err = PTR_ERR(sup);
			goto out;
		}
		sup->leb_cnt = cpu_to_le32(c->leb_cnt);
		err = ubifs_write_sb_node(c, sup);
		if (err)
			goto out;
	}

	if (c->need_recovery) {
		ubifs_msg("completing deferred recovery");
		err = ubifs_write_rcvrd_mst_node(c);
		if (err)
			goto out;
		err = ubifs_recover_size(c);
		if (err)
			goto out;
		err = ubifs_clean_lebs(c, c->sbuf);
		if (err)
			goto out;
		err = ubifs_recover_inl_heads(c, c->sbuf);
		if (err)
			goto out;
	} else {
		/* A readonly mount is not allowed to have orphans */
		ubifs_assert(c->tot_orphans == 0);
		err = ubifs_clear_orphans(c);
		if (err)
			goto out;
	}

	if (!(c->mst_node->flags & cpu_to_le32(UBIFS_MST_DIRTY))) {
		c->mst_node->flags |= cpu_to_le32(UBIFS_MST_DIRTY);
		err = ubifs_write_master(c);
		if (err)
			goto out;
	}

	c->ileb_buf = vmalloc(c->leb_size);
	if (!c->ileb_buf) {
		err = -ENOMEM;
		goto out;
	}

	c->write_reserve_buf = kmalloc(COMPRESSED_DATA_NODE_BUF_SZ, GFP_KERNEL);
	if (!c->write_reserve_buf)
<<<<<<< HEAD
		goto out;

	err = ubifs_lpt_init(c, 0, 1);
	if (err)
=======
>>>>>>> d762f438
		goto out;

	err = ubifs_lpt_init(c, 0, 1);
	if (err)
		goto out;

	/* Create background thread */
	c->bgt = kthread_create(ubifs_bg_thread, c, "%s", c->bgt_name);
	if (IS_ERR(c->bgt)) {
		err = PTR_ERR(c->bgt);
		c->bgt = NULL;
		ubifs_err("cannot spawn \"%s\", error %d",
			  c->bgt_name, err);
		goto out;
	}
	wake_up_process(c->bgt);

	c->orph_buf = vmalloc(c->leb_size);
	if (!c->orph_buf) {
		err = -ENOMEM;
		goto out;
	}

	/* Check for enough log space */
	lnum = c->lhead_lnum + 1;
	if (lnum >= UBIFS_LOG_LNUM + c->log_lebs)
		lnum = UBIFS_LOG_LNUM;
	if (lnum == c->ltail_lnum) {
		err = ubifs_consolidate_log(c);
		if (err)
			goto out;
	}

	if (c->need_recovery)
		err = ubifs_rcvry_gc_commit(c);
	else
		err = ubifs_leb_unmap(c, c->gc_lnum);
	if (err)
		goto out;

	dbg_gen("re-mounted read-write");
	c->remounting_rw = 0;

	if (c->need_recovery) {
		c->need_recovery = 0;
		ubifs_msg("deferred recovery completed");
	} else {
		/*
		 * Do not run the debugging space check if the were doing
		 * recovery, because when we saved the information we had the
		 * file-system in a state where the TNC and lprops has been
		 * modified in memory, but all the I/O operations (including a
		 * commit) were deferred. So the file-system was in
		 * "non-committed" state. Now the file-system is in committed
		 * state, and of course the amount of free space will change
		 * because, for example, the old index size was imprecise.
		 */
		err = dbg_check_space_info(c);
	}
<<<<<<< HEAD

	dbg_gen("re-mounted read-write");
	c->remounting_rw = 0;
	err = dbg_check_space_info(c);
=======
>>>>>>> d762f438
	mutex_unlock(&c->umount_mutex);
	return err;

out:
	c->ro_mount = 1;
	vfree(c->orph_buf);
	c->orph_buf = NULL;
	if (c->bgt) {
		kthread_stop(c->bgt);
		c->bgt = NULL;
	}
	free_wbufs(c);
	kfree(c->write_reserve_buf);
	c->write_reserve_buf = NULL;
	vfree(c->ileb_buf);
	c->ileb_buf = NULL;
	ubifs_lpt_free(c, 1);
	c->remounting_rw = 0;
	mutex_unlock(&c->umount_mutex);
	return err;
}

/**
 * ubifs_remount_ro - re-mount in read-only mode.
 * @c: UBIFS file-system description object
 *
 * We assume VFS has stopped writing. Possibly the background thread could be
 * running a commit, however kthread_stop will wait in that case.
 */
static void ubifs_remount_ro(struct ubifs_info *c)
{
	int i, err;

	ubifs_assert(!c->need_recovery);
	ubifs_assert(!c->ro_mount);

	mutex_lock(&c->umount_mutex);
	if (c->bgt) {
		kthread_stop(c->bgt);
		c->bgt = NULL;
	}

	dbg_save_space_info(c);

	for (i = 0; i < c->jhead_cnt; i++)
		ubifs_wbuf_sync(&c->jheads[i].wbuf);

	c->mst_node->flags &= ~cpu_to_le32(UBIFS_MST_DIRTY);
	c->mst_node->flags |= cpu_to_le32(UBIFS_MST_NO_ORPHS);
	c->mst_node->gc_lnum = cpu_to_le32(c->gc_lnum);
	err = ubifs_write_master(c);
	if (err)
		ubifs_ro_mode(c, err);

	vfree(c->orph_buf);
	c->orph_buf = NULL;
	kfree(c->write_reserve_buf);
	c->write_reserve_buf = NULL;
	vfree(c->ileb_buf);
	c->ileb_buf = NULL;
	ubifs_lpt_free(c, 1);
	c->ro_mount = 1;
	err = dbg_check_space_info(c);
	if (err)
		ubifs_ro_mode(c, err);
	mutex_unlock(&c->umount_mutex);
}

static void ubifs_put_super(struct super_block *sb)
{
	int i;
	struct ubifs_info *c = sb->s_fs_info;

	ubifs_msg("un-mount UBI device %d, volume %d", c->vi.ubi_num,
		  c->vi.vol_id);

	/*
	 * The following asserts are only valid if there has not been a failure
	 * of the media. For example, there will be dirty inodes if we failed
	 * to write them back because of I/O errors.
	 */
	if (!c->ro_error) {
		ubifs_assert(atomic_long_read(&c->dirty_pg_cnt) == 0);
		ubifs_assert(c->budg_idx_growth == 0);
		ubifs_assert(c->budg_dd_growth == 0);
		ubifs_assert(c->budg_data_growth == 0);
	}

	/*
	 * The 'c->umount_lock' prevents races between UBIFS memory shrinker
	 * and file system un-mount. Namely, it prevents the shrinker from
	 * picking this superblock for shrinking - it will be just skipped if
	 * the mutex is locked.
	 */
	mutex_lock(&c->umount_mutex);
	if (!c->ro_mount) {
		/*
		 * First of all kill the background thread to make sure it does
		 * not interfere with un-mounting and freeing resources.
		 */
		if (c->bgt) {
			kthread_stop(c->bgt);
			c->bgt = NULL;
		}

		/*
		 * On fatal errors c->ro_error is set to 1, in which case we do
		 * not write the master node.
		 */
		if (!c->ro_error) {
			int err;

			/* Synchronize write-buffers */
			for (i = 0; i < c->jhead_cnt; i++)
				ubifs_wbuf_sync(&c->jheads[i].wbuf);

			/*
			 * We are being cleanly unmounted which means the
			 * orphans were killed - indicate this in the master
			 * node. Also save the reserved GC LEB number.
			 */
			c->mst_node->flags &= ~cpu_to_le32(UBIFS_MST_DIRTY);
			c->mst_node->flags |= cpu_to_le32(UBIFS_MST_NO_ORPHS);
			c->mst_node->gc_lnum = cpu_to_le32(c->gc_lnum);
			err = ubifs_write_master(c);
			if (err)
				/*
				 * Recovery will attempt to fix the master area
				 * next mount, so we just print a message and
				 * continue to unmount normally.
				 */
				ubifs_err("failed to write master node, "
					  "error %d", err);
		} else {
			for (i = 0; i < c->jhead_cnt; i++)
				/* Make sure write-buffer timers are canceled */
				hrtimer_cancel(&c->jheads[i].wbuf.timer);
		}
	}

	ubifs_umount(c);
	bdi_destroy(&c->bdi);
	ubi_close_volume(c->ubi);
	mutex_unlock(&c->umount_mutex);
	kfree(c);
}

static int ubifs_remount_fs(struct super_block *sb, int *flags, char *data)
{
	int err;
	struct ubifs_info *c = sb->s_fs_info;

	dbg_gen("old flags %#lx, new flags %#x", sb->s_flags, *flags);

	err = ubifs_parse_options(c, data, 1);
	if (err) {
		ubifs_err("invalid or unknown remount parameter");
		return err;
	}

	if (c->ro_mount && !(*flags & MS_RDONLY)) {
		if (c->ro_error) {
			ubifs_msg("cannot re-mount R/W due to prior errors");
			return -EROFS;
		}
		if (c->ro_media) {
			ubifs_msg("cannot re-mount R/W - UBI volume is R/O");
			return -EROFS;
		}
		err = ubifs_remount_rw(c);
		if (err)
			return err;
	} else if (!c->ro_mount && (*flags & MS_RDONLY)) {
		if (c->ro_error) {
			ubifs_msg("cannot re-mount R/O due to prior errors");
			return -EROFS;
		}
		ubifs_remount_ro(c);
	}

	if (c->bulk_read == 1)
		bu_init(c);
	else {
		dbg_gen("disable bulk-read");
		kfree(c->bu.buf);
		c->bu.buf = NULL;
	}

	ubifs_assert(c->lst.taken_empty_lebs > 0);
	return 0;
}

const struct super_operations ubifs_super_operations = {
	.alloc_inode   = ubifs_alloc_inode,
	.destroy_inode = ubifs_destroy_inode,
	.put_super     = ubifs_put_super,
	.write_inode   = ubifs_write_inode,
	.evict_inode   = ubifs_evict_inode,
	.statfs        = ubifs_statfs,
	.dirty_inode   = ubifs_dirty_inode,
	.remount_fs    = ubifs_remount_fs,
	.show_options  = ubifs_show_options,
	.sync_fs       = ubifs_sync_fs,
};

/**
 * open_ubi - parse UBI device name string and open the UBI device.
 * @name: UBI volume name
 * @mode: UBI volume open mode
 *
 * The primary method of mounting UBIFS is by specifying the UBI volume
 * character device node path. However, UBIFS may also be mounted withoug any
 * character device node using one of the following methods:
 *
 * o ubiX_Y    - mount UBI device number X, volume Y;
 * o ubiY      - mount UBI device number 0, volume Y;
 * o ubiX:NAME - mount UBI device X, volume with name NAME;
 * o ubi:NAME  - mount UBI device 0, volume with name NAME.
 *
 * Alternative '!' separator may be used instead of ':' (because some shells
 * like busybox may interpret ':' as an NFS host name separator). This function
 * returns UBI volume description object in case of success and a negative
 * error code in case of failure.
 */
static struct ubi_volume_desc *open_ubi(const char *name, int mode)
{
	struct ubi_volume_desc *ubi;
	int dev, vol;
	char *endptr;

	/* First, try to open using the device node path method */
	ubi = ubi_open_volume_path(name, mode);
	if (!IS_ERR(ubi))
		return ubi;

	/* Try the "nodev" method */
	if (name[0] != 'u' || name[1] != 'b' || name[2] != 'i')
		return ERR_PTR(-EINVAL);

	/* ubi:NAME method */
	if ((name[3] == ':' || name[3] == '!') && name[4] != '\0')
		return ubi_open_volume_nm(0, name + 4, mode);

	if (!isdigit(name[3]))
		return ERR_PTR(-EINVAL);

	dev = simple_strtoul(name + 3, &endptr, 0);

	/* ubiY method */
	if (*endptr == '\0')
		return ubi_open_volume(0, dev, mode);

	/* ubiX_Y method */
	if (*endptr == '_' && isdigit(endptr[1])) {
		vol = simple_strtoul(endptr + 1, &endptr, 0);
		if (*endptr != '\0')
			return ERR_PTR(-EINVAL);
		return ubi_open_volume(dev, vol, mode);
	}

	/* ubiX:NAME method */
	if ((*endptr == ':' || *endptr == '!') && endptr[1] != '\0')
		return ubi_open_volume_nm(dev, ++endptr, mode);

	return ERR_PTR(-EINVAL);
}

static int ubifs_fill_super(struct super_block *sb, void *data, int silent)
{
	struct ubi_volume_desc *ubi = sb->s_fs_info;
	struct ubifs_info *c;
	struct inode *root;
	int err;

	c = kzalloc(sizeof(struct ubifs_info), GFP_KERNEL);
	if (!c)
		return -ENOMEM;

	spin_lock_init(&c->cnt_lock);
	spin_lock_init(&c->cs_lock);
	spin_lock_init(&c->buds_lock);
	spin_lock_init(&c->space_lock);
	spin_lock_init(&c->orphan_lock);
	init_rwsem(&c->commit_sem);
	mutex_init(&c->lp_mutex);
	mutex_init(&c->tnc_mutex);
	mutex_init(&c->log_mutex);
	mutex_init(&c->mst_mutex);
	mutex_init(&c->umount_mutex);
	mutex_init(&c->bu_mutex);
	mutex_init(&c->write_reserve_mutex);
	init_waitqueue_head(&c->cmt_wq);
	c->buds = RB_ROOT;
	c->old_idx = RB_ROOT;
	c->size_tree = RB_ROOT;
	c->orph_tree = RB_ROOT;
	INIT_LIST_HEAD(&c->infos_list);
	INIT_LIST_HEAD(&c->idx_gc);
	INIT_LIST_HEAD(&c->replay_list);
	INIT_LIST_HEAD(&c->replay_buds);
	INIT_LIST_HEAD(&c->uncat_list);
	INIT_LIST_HEAD(&c->empty_list);
	INIT_LIST_HEAD(&c->freeable_list);
	INIT_LIST_HEAD(&c->frdi_idx_list);
	INIT_LIST_HEAD(&c->unclean_leb_list);
	INIT_LIST_HEAD(&c->old_buds);
	INIT_LIST_HEAD(&c->orph_list);
	INIT_LIST_HEAD(&c->orph_new);
	c->no_chk_data_crc = 1;

	c->vfs_sb = sb;
	c->highest_inum = UBIFS_FIRST_INO;
	c->lhead_lnum = c->ltail_lnum = UBIFS_LOG_LNUM;

	ubi_get_volume_info(ubi, &c->vi);
	ubi_get_device_info(c->vi.ubi_num, &c->di);

	/* Re-open the UBI device in read-write mode */
	c->ubi = ubi_open_volume(c->vi.ubi_num, c->vi.vol_id, UBI_READWRITE);
	if (IS_ERR(c->ubi)) {
		err = PTR_ERR(c->ubi);
		goto out_free;
	}

	/*
	 * UBIFS provides 'backing_dev_info' in order to disable read-ahead. For
	 * UBIFS, I/O is not deferred, it is done immediately in readpage,
	 * which means the user would have to wait not just for their own I/O
	 * but the read-ahead I/O as well i.e. completely pointless.
	 *
	 * Read-ahead will be disabled because @c->bdi.ra_pages is 0.
	 */
	c->bdi.name = "ubifs",
	c->bdi.capabilities = BDI_CAP_MAP_COPY;
	err  = bdi_init(&c->bdi);
	if (err)
		goto out_close;
	err = bdi_register(&c->bdi, NULL, "ubifs_%d_%d",
			   c->vi.ubi_num, c->vi.vol_id);
	if (err)
		goto out_bdi;

	err = ubifs_parse_options(c, data, 0);
	if (err)
		goto out_bdi;

	sb->s_bdi = &c->bdi;
	sb->s_fs_info = c;
	sb->s_magic = UBIFS_SUPER_MAGIC;
	sb->s_blocksize = UBIFS_BLOCK_SIZE;
	sb->s_blocksize_bits = UBIFS_BLOCK_SHIFT;
	sb->s_maxbytes = c->max_inode_sz = key_max_inode_size(c);
	if (c->max_inode_sz > MAX_LFS_FILESIZE)
		sb->s_maxbytes = c->max_inode_sz = MAX_LFS_FILESIZE;
	sb->s_op = &ubifs_super_operations;

	mutex_lock(&c->umount_mutex);
	err = mount_ubifs(c);
	if (err) {
		ubifs_assert(err < 0);
		goto out_unlock;
	}

	/* Read the root inode */
	root = ubifs_iget(sb, UBIFS_ROOT_INO);
	if (IS_ERR(root)) {
		err = PTR_ERR(root);
		goto out_umount;
	}

	sb->s_root = d_alloc_root(root);
	if (!sb->s_root)
		goto out_iput;

	mutex_unlock(&c->umount_mutex);
	return 0;

out_iput:
	iput(root);
out_umount:
	ubifs_umount(c);
out_unlock:
	mutex_unlock(&c->umount_mutex);
out_bdi:
	bdi_destroy(&c->bdi);
out_close:
	ubi_close_volume(c->ubi);
out_free:
	kfree(c);
	return err;
}

static int sb_test(struct super_block *sb, void *data)
{
	dev_t *dev = data;
	struct ubifs_info *c = sb->s_fs_info;

	return c->vi.cdev == *dev;
}

static struct dentry *ubifs_mount(struct file_system_type *fs_type, int flags,
			const char *name, void *data)
{
	struct ubi_volume_desc *ubi;
	struct ubi_volume_info vi;
	struct super_block *sb;
	int err;

	dbg_gen("name %s, flags %#x", name, flags);

	/*
	 * Get UBI device number and volume ID. Mount it read-only so far
	 * because this might be a new mount point, and UBI allows only one
	 * read-write user at a time.
	 */
	ubi = open_ubi(name, UBI_READONLY);
	if (IS_ERR(ubi)) {
		dbg_err("cannot open \"%s\", error %d",
			name, (int)PTR_ERR(ubi));
		return ERR_CAST(ubi);
	}
	ubi_get_volume_info(ubi, &vi);

	dbg_gen("opened ubi%d_%d", vi.ubi_num, vi.vol_id);

	sb = sget(fs_type, &sb_test, &set_anon_super, &vi.cdev);
	if (IS_ERR(sb)) {
		err = PTR_ERR(sb);
		goto out_close;
	}

	if (sb->s_root) {
		struct ubifs_info *c1 = sb->s_fs_info;

		/* A new mount point for already mounted UBIFS */
		dbg_gen("this ubi volume is already mounted");
		if (!!(flags & MS_RDONLY) != c1->ro_mount) {
			err = -EBUSY;
			goto out_deact;
		}
	} else {
		sb->s_flags = flags;
		/*
		 * Pass 'ubi' to 'fill_super()' in sb->s_fs_info where it is
		 * replaced by 'c'.
		 */
		sb->s_fs_info = ubi;
		err = ubifs_fill_super(sb, data, flags & MS_SILENT ? 1 : 0);
		if (err)
			goto out_deact;
		/* We do not support atime */
		sb->s_flags |= MS_ACTIVE | MS_NOATIME;
	}

	/* 'fill_super()' opens ubi again so we must close it here */
	ubi_close_volume(ubi);

	return dget(sb->s_root);

out_deact:
	deactivate_locked_super(sb);
out_close:
	ubi_close_volume(ubi);
	return ERR_PTR(err);
}

static struct file_system_type ubifs_fs_type = {
	.name    = "ubifs",
	.owner   = THIS_MODULE,
	.mount   = ubifs_mount,
	.kill_sb = kill_anon_super,
};

/*
 * Inode slab cache constructor.
 */
static void inode_slab_ctor(void *obj)
{
	struct ubifs_inode *ui = obj;
	inode_init_once(&ui->vfs_inode);
}

static int __init ubifs_init(void)
{
	int err;

	BUILD_BUG_ON(sizeof(struct ubifs_ch) != 24);

	/* Make sure node sizes are 8-byte aligned */
	BUILD_BUG_ON(UBIFS_CH_SZ        & 7);
	BUILD_BUG_ON(UBIFS_INO_NODE_SZ  & 7);
	BUILD_BUG_ON(UBIFS_DENT_NODE_SZ & 7);
	BUILD_BUG_ON(UBIFS_XENT_NODE_SZ & 7);
	BUILD_BUG_ON(UBIFS_DATA_NODE_SZ & 7);
	BUILD_BUG_ON(UBIFS_TRUN_NODE_SZ & 7);
	BUILD_BUG_ON(UBIFS_SB_NODE_SZ   & 7);
	BUILD_BUG_ON(UBIFS_MST_NODE_SZ  & 7);
	BUILD_BUG_ON(UBIFS_REF_NODE_SZ  & 7);
	BUILD_BUG_ON(UBIFS_CS_NODE_SZ   & 7);
	BUILD_BUG_ON(UBIFS_ORPH_NODE_SZ & 7);

	BUILD_BUG_ON(UBIFS_MAX_DENT_NODE_SZ & 7);
	BUILD_BUG_ON(UBIFS_MAX_XENT_NODE_SZ & 7);
	BUILD_BUG_ON(UBIFS_MAX_DATA_NODE_SZ & 7);
	BUILD_BUG_ON(UBIFS_MAX_INO_NODE_SZ  & 7);
	BUILD_BUG_ON(UBIFS_MAX_NODE_SZ      & 7);
	BUILD_BUG_ON(MIN_WRITE_SZ           & 7);

	/* Check min. node size */
	BUILD_BUG_ON(UBIFS_INO_NODE_SZ  < MIN_WRITE_SZ);
	BUILD_BUG_ON(UBIFS_DENT_NODE_SZ < MIN_WRITE_SZ);
	BUILD_BUG_ON(UBIFS_XENT_NODE_SZ < MIN_WRITE_SZ);
	BUILD_BUG_ON(UBIFS_TRUN_NODE_SZ < MIN_WRITE_SZ);

	BUILD_BUG_ON(UBIFS_MAX_DENT_NODE_SZ > UBIFS_MAX_NODE_SZ);
	BUILD_BUG_ON(UBIFS_MAX_XENT_NODE_SZ > UBIFS_MAX_NODE_SZ);
	BUILD_BUG_ON(UBIFS_MAX_DATA_NODE_SZ > UBIFS_MAX_NODE_SZ);
	BUILD_BUG_ON(UBIFS_MAX_INO_NODE_SZ  > UBIFS_MAX_NODE_SZ);

	/* Defined node sizes */
	BUILD_BUG_ON(UBIFS_SB_NODE_SZ  != 4096);
	BUILD_BUG_ON(UBIFS_MST_NODE_SZ != 512);
	BUILD_BUG_ON(UBIFS_INO_NODE_SZ != 160);
	BUILD_BUG_ON(UBIFS_REF_NODE_SZ != 64);

	/*
	 * We use 2 bit wide bit-fields to store compression type, which should
	 * be amended if more compressors are added. The bit-fields are:
	 * @compr_type in 'struct ubifs_inode', @default_compr in
	 * 'struct ubifs_info' and @compr_type in 'struct ubifs_mount_opts'.
	 */
	BUILD_BUG_ON(UBIFS_COMPR_TYPES_CNT > 4);

	/*
	 * We require that PAGE_CACHE_SIZE is greater-than-or-equal-to
	 * UBIFS_BLOCK_SIZE. It is assumed that both are powers of 2.
	 */
	if (PAGE_CACHE_SIZE < UBIFS_BLOCK_SIZE) {
		ubifs_err("VFS page cache size is %u bytes, but UBIFS requires"
			  " at least 4096 bytes",
			  (unsigned int)PAGE_CACHE_SIZE);
		return -EINVAL;
	}

	err = register_filesystem(&ubifs_fs_type);
	if (err) {
		ubifs_err("cannot register file system, error %d", err);
		return err;
	}

	err = -ENOMEM;
	ubifs_inode_slab = kmem_cache_create("ubifs_inode_slab",
				sizeof(struct ubifs_inode), 0,
				SLAB_MEM_SPREAD | SLAB_RECLAIM_ACCOUNT,
				&inode_slab_ctor);
	if (!ubifs_inode_slab)
		goto out_reg;

	register_shrinker(&ubifs_shrinker_info);

	err = ubifs_compressors_init();
	if (err)
		goto out_shrinker;

	err = dbg_debugfs_init();
	if (err)
		goto out_compr;

	return 0;

out_compr:
	ubifs_compressors_exit();
out_shrinker:
	unregister_shrinker(&ubifs_shrinker_info);
	kmem_cache_destroy(ubifs_inode_slab);
out_reg:
	unregister_filesystem(&ubifs_fs_type);
	return err;
}
/* late_initcall to let compressors initialize first */
late_initcall(ubifs_init);

static void __exit ubifs_exit(void)
{
	ubifs_assert(list_empty(&ubifs_infos));
	ubifs_assert(atomic_long_read(&ubifs_clean_zn_cnt) == 0);

	dbg_debugfs_exit();
	ubifs_compressors_exit();
	unregister_shrinker(&ubifs_shrinker_info);
	kmem_cache_destroy(ubifs_inode_slab);
	unregister_filesystem(&ubifs_fs_type);
}
module_exit(ubifs_exit);

MODULE_LICENSE("GPL");
MODULE_VERSION(__stringify(UBIFS_VERSION));
MODULE_AUTHOR("Artem Bityutskiy, Adrian Hunter");
MODULE_DESCRIPTION("UBIFS - UBI File System");<|MERGE_RESOLUTION|>--- conflicted
+++ resolved
@@ -1625,13 +1625,6 @@
 
 	c->write_reserve_buf = kmalloc(COMPRESSED_DATA_NODE_BUF_SZ, GFP_KERNEL);
 	if (!c->write_reserve_buf)
-<<<<<<< HEAD
-		goto out;
-
-	err = ubifs_lpt_init(c, 0, 1);
-	if (err)
-=======
->>>>>>> d762f438
 		goto out;
 
 	err = ubifs_lpt_init(c, 0, 1);
@@ -1691,13 +1684,6 @@
 		 */
 		err = dbg_check_space_info(c);
 	}
-<<<<<<< HEAD
-
-	dbg_gen("re-mounted read-write");
-	c->remounting_rw = 0;
-	err = dbg_check_space_info(c);
-=======
->>>>>>> d762f438
 	mutex_unlock(&c->umount_mutex);
 	return err;
 
