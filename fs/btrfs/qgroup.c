// SPDX-License-Identifier: GPL-2.0
/*
 * Copyright (C) 2011 STRATO.  All rights reserved.
 */

#include <linux/sched.h>
#include <linux/pagemap.h>
#include <linux/writeback.h>
#include <linux/blkdev.h>
#include <linux/rbtree.h>
#include <linux/slab.h>
#include <linux/workqueue.h>
#include <linux/btrfs.h>
#include <linux/sizes.h>

#include "ctree.h"
#include "transaction.h"
#include "disk-io.h"
#include "locking.h"
#include "ulist.h"
#include "backref.h"
#include "extent_io.h"
#include "qgroup.h"


/* TODO XXX FIXME
 *  - subvol delete -> delete when ref goes to 0? delete limits also?
 *  - reorganize keys
 *  - compressed
 *  - sync
 *  - copy also limits on subvol creation
 *  - limit
 *  - caches fuer ulists
 *  - performance benchmarks
 *  - check all ioctl parameters
 */

/*
 * Helpers to access qgroup reservation
 *
 * Callers should ensure the lock context and type are valid
 */

static u64 qgroup_rsv_total(const struct btrfs_qgroup *qgroup)
{
	u64 ret = 0;
	int i;

	for (i = 0; i < BTRFS_QGROUP_RSV_LAST; i++)
		ret += qgroup->rsv.values[i];

	return ret;
}

#ifdef CONFIG_BTRFS_DEBUG
static const char *qgroup_rsv_type_str(enum btrfs_qgroup_rsv_type type)
{
	if (type == BTRFS_QGROUP_RSV_DATA)
		return "data";
	if (type == BTRFS_QGROUP_RSV_META_PERTRANS)
		return "meta_pertrans";
	if (type == BTRFS_QGROUP_RSV_META_PREALLOC)
		return "meta_prealloc";
	return NULL;
}
#endif

static void qgroup_rsv_add(struct btrfs_fs_info *fs_info,
			   struct btrfs_qgroup *qgroup, u64 num_bytes,
			   enum btrfs_qgroup_rsv_type type)
{
	trace_qgroup_update_reserve(fs_info, qgroup, num_bytes, type);
	qgroup->rsv.values[type] += num_bytes;
}

static void qgroup_rsv_release(struct btrfs_fs_info *fs_info,
			       struct btrfs_qgroup *qgroup, u64 num_bytes,
			       enum btrfs_qgroup_rsv_type type)
{
	trace_qgroup_update_reserve(fs_info, qgroup, -(s64)num_bytes, type);
	if (qgroup->rsv.values[type] >= num_bytes) {
		qgroup->rsv.values[type] -= num_bytes;
		return;
	}
#ifdef CONFIG_BTRFS_DEBUG
	WARN_RATELIMIT(1,
		"qgroup %llu %s reserved space underflow, have %llu to free %llu",
		qgroup->qgroupid, qgroup_rsv_type_str(type),
		qgroup->rsv.values[type], num_bytes);
#endif
	qgroup->rsv.values[type] = 0;
}

static void qgroup_rsv_add_by_qgroup(struct btrfs_fs_info *fs_info,
				     struct btrfs_qgroup *dest,
				     struct btrfs_qgroup *src)
{
	int i;

	for (i = 0; i < BTRFS_QGROUP_RSV_LAST; i++)
		qgroup_rsv_add(fs_info, dest, src->rsv.values[i], i);
}

static void qgroup_rsv_release_by_qgroup(struct btrfs_fs_info *fs_info,
					 struct btrfs_qgroup *dest,
					  struct btrfs_qgroup *src)
{
	int i;

	for (i = 0; i < BTRFS_QGROUP_RSV_LAST; i++)
		qgroup_rsv_release(fs_info, dest, src->rsv.values[i], i);
}

static void btrfs_qgroup_update_old_refcnt(struct btrfs_qgroup *qg, u64 seq,
					   int mod)
{
	if (qg->old_refcnt < seq)
		qg->old_refcnt = seq;
	qg->old_refcnt += mod;
}

static void btrfs_qgroup_update_new_refcnt(struct btrfs_qgroup *qg, u64 seq,
					   int mod)
{
	if (qg->new_refcnt < seq)
		qg->new_refcnt = seq;
	qg->new_refcnt += mod;
}

static inline u64 btrfs_qgroup_get_old_refcnt(struct btrfs_qgroup *qg, u64 seq)
{
	if (qg->old_refcnt < seq)
		return 0;
	return qg->old_refcnt - seq;
}

static inline u64 btrfs_qgroup_get_new_refcnt(struct btrfs_qgroup *qg, u64 seq)
{
	if (qg->new_refcnt < seq)
		return 0;
	return qg->new_refcnt - seq;
}

/*
 * glue structure to represent the relations between qgroups.
 */
struct btrfs_qgroup_list {
	struct list_head next_group;
	struct list_head next_member;
	struct btrfs_qgroup *group;
	struct btrfs_qgroup *member;
};

static inline u64 qgroup_to_aux(struct btrfs_qgroup *qg)
{
	return (u64)(uintptr_t)qg;
}

static inline struct btrfs_qgroup* unode_aux_to_qgroup(struct ulist_node *n)
{
	return (struct btrfs_qgroup *)(uintptr_t)n->aux;
}

static int
qgroup_rescan_init(struct btrfs_fs_info *fs_info, u64 progress_objectid,
		   int init_flags);
static void qgroup_rescan_zero_tracking(struct btrfs_fs_info *fs_info);

/* must be called with qgroup_ioctl_lock held */
static struct btrfs_qgroup *find_qgroup_rb(struct btrfs_fs_info *fs_info,
					   u64 qgroupid)
{
	struct rb_node *n = fs_info->qgroup_tree.rb_node;
	struct btrfs_qgroup *qgroup;

	while (n) {
		qgroup = rb_entry(n, struct btrfs_qgroup, node);
		if (qgroup->qgroupid < qgroupid)
			n = n->rb_left;
		else if (qgroup->qgroupid > qgroupid)
			n = n->rb_right;
		else
			return qgroup;
	}
	return NULL;
}

/* must be called with qgroup_lock held */
static struct btrfs_qgroup *add_qgroup_rb(struct btrfs_fs_info *fs_info,
					  u64 qgroupid)
{
	struct rb_node **p = &fs_info->qgroup_tree.rb_node;
	struct rb_node *parent = NULL;
	struct btrfs_qgroup *qgroup;

	while (*p) {
		parent = *p;
		qgroup = rb_entry(parent, struct btrfs_qgroup, node);

		if (qgroup->qgroupid < qgroupid)
			p = &(*p)->rb_left;
		else if (qgroup->qgroupid > qgroupid)
			p = &(*p)->rb_right;
		else
			return qgroup;
	}

	qgroup = kzalloc(sizeof(*qgroup), GFP_ATOMIC);
	if (!qgroup)
		return ERR_PTR(-ENOMEM);

	qgroup->qgroupid = qgroupid;
	INIT_LIST_HEAD(&qgroup->groups);
	INIT_LIST_HEAD(&qgroup->members);
	INIT_LIST_HEAD(&qgroup->dirty);

	rb_link_node(&qgroup->node, parent, p);
	rb_insert_color(&qgroup->node, &fs_info->qgroup_tree);

	return qgroup;
}

static void __del_qgroup_rb(struct btrfs_qgroup *qgroup)
{
	struct btrfs_qgroup_list *list;

	list_del(&qgroup->dirty);
	while (!list_empty(&qgroup->groups)) {
		list = list_first_entry(&qgroup->groups,
					struct btrfs_qgroup_list, next_group);
		list_del(&list->next_group);
		list_del(&list->next_member);
		kfree(list);
	}

	while (!list_empty(&qgroup->members)) {
		list = list_first_entry(&qgroup->members,
					struct btrfs_qgroup_list, next_member);
		list_del(&list->next_group);
		list_del(&list->next_member);
		kfree(list);
	}
	kfree(qgroup);
}

/* must be called with qgroup_lock held */
static int del_qgroup_rb(struct btrfs_fs_info *fs_info, u64 qgroupid)
{
	struct btrfs_qgroup *qgroup = find_qgroup_rb(fs_info, qgroupid);

	if (!qgroup)
		return -ENOENT;

	rb_erase(&qgroup->node, &fs_info->qgroup_tree);
	__del_qgroup_rb(qgroup);
	return 0;
}

/* must be called with qgroup_lock held */
static int add_relation_rb(struct btrfs_fs_info *fs_info,
			   u64 memberid, u64 parentid)
{
	struct btrfs_qgroup *member;
	struct btrfs_qgroup *parent;
	struct btrfs_qgroup_list *list;

	member = find_qgroup_rb(fs_info, memberid);
	parent = find_qgroup_rb(fs_info, parentid);
	if (!member || !parent)
		return -ENOENT;

	list = kzalloc(sizeof(*list), GFP_ATOMIC);
	if (!list)
		return -ENOMEM;

	list->group = parent;
	list->member = member;
	list_add_tail(&list->next_group, &member->groups);
	list_add_tail(&list->next_member, &parent->members);

	return 0;
}

/* must be called with qgroup_lock held */
static int del_relation_rb(struct btrfs_fs_info *fs_info,
			   u64 memberid, u64 parentid)
{
	struct btrfs_qgroup *member;
	struct btrfs_qgroup *parent;
	struct btrfs_qgroup_list *list;

	member = find_qgroup_rb(fs_info, memberid);
	parent = find_qgroup_rb(fs_info, parentid);
	if (!member || !parent)
		return -ENOENT;

	list_for_each_entry(list, &member->groups, next_group) {
		if (list->group == parent) {
			list_del(&list->next_group);
			list_del(&list->next_member);
			kfree(list);
			return 0;
		}
	}
	return -ENOENT;
}

#ifdef CONFIG_BTRFS_FS_RUN_SANITY_TESTS
int btrfs_verify_qgroup_counts(struct btrfs_fs_info *fs_info, u64 qgroupid,
			       u64 rfer, u64 excl)
{
	struct btrfs_qgroup *qgroup;

	qgroup = find_qgroup_rb(fs_info, qgroupid);
	if (!qgroup)
		return -EINVAL;
	if (qgroup->rfer != rfer || qgroup->excl != excl)
		return -EINVAL;
	return 0;
}
#endif

/*
 * The full config is read in one go, only called from open_ctree()
 * It doesn't use any locking, as at this point we're still single-threaded
 */
int btrfs_read_qgroup_config(struct btrfs_fs_info *fs_info)
{
	struct btrfs_key key;
	struct btrfs_key found_key;
	struct btrfs_root *quota_root = fs_info->quota_root;
	struct btrfs_path *path = NULL;
	struct extent_buffer *l;
	int slot;
	int ret = 0;
	u64 flags = 0;
	u64 rescan_progress = 0;

	if (!test_bit(BTRFS_FS_QUOTA_ENABLED, &fs_info->flags))
		return 0;

	fs_info->qgroup_ulist = ulist_alloc(GFP_KERNEL);
	if (!fs_info->qgroup_ulist) {
		ret = -ENOMEM;
		goto out;
	}

	path = btrfs_alloc_path();
	if (!path) {
		ret = -ENOMEM;
		goto out;
	}

	/* default this to quota off, in case no status key is found */
	fs_info->qgroup_flags = 0;

	/*
	 * pass 1: read status, all qgroup infos and limits
	 */
	key.objectid = 0;
	key.type = 0;
	key.offset = 0;
	ret = btrfs_search_slot_for_read(quota_root, &key, path, 1, 1);
	if (ret)
		goto out;

	while (1) {
		struct btrfs_qgroup *qgroup;

		slot = path->slots[0];
		l = path->nodes[0];
		btrfs_item_key_to_cpu(l, &found_key, slot);

		if (found_key.type == BTRFS_QGROUP_STATUS_KEY) {
			struct btrfs_qgroup_status_item *ptr;

			ptr = btrfs_item_ptr(l, slot,
					     struct btrfs_qgroup_status_item);

			if (btrfs_qgroup_status_version(l, ptr) !=
			    BTRFS_QGROUP_STATUS_VERSION) {
				btrfs_err(fs_info,
				 "old qgroup version, quota disabled");
				goto out;
			}
			if (btrfs_qgroup_status_generation(l, ptr) !=
			    fs_info->generation) {
				flags |= BTRFS_QGROUP_STATUS_FLAG_INCONSISTENT;
				btrfs_err(fs_info,
					"qgroup generation mismatch, marked as inconsistent");
			}
			fs_info->qgroup_flags = btrfs_qgroup_status_flags(l,
									  ptr);
			rescan_progress = btrfs_qgroup_status_rescan(l, ptr);
			goto next1;
		}

		if (found_key.type != BTRFS_QGROUP_INFO_KEY &&
		    found_key.type != BTRFS_QGROUP_LIMIT_KEY)
			goto next1;

		qgroup = find_qgroup_rb(fs_info, found_key.offset);
		if ((qgroup && found_key.type == BTRFS_QGROUP_INFO_KEY) ||
		    (!qgroup && found_key.type == BTRFS_QGROUP_LIMIT_KEY)) {
			btrfs_err(fs_info, "inconsistent qgroup config");
			flags |= BTRFS_QGROUP_STATUS_FLAG_INCONSISTENT;
		}
		if (!qgroup) {
			qgroup = add_qgroup_rb(fs_info, found_key.offset);
			if (IS_ERR(qgroup)) {
				ret = PTR_ERR(qgroup);
				goto out;
			}
		}
		switch (found_key.type) {
		case BTRFS_QGROUP_INFO_KEY: {
			struct btrfs_qgroup_info_item *ptr;

			ptr = btrfs_item_ptr(l, slot,
					     struct btrfs_qgroup_info_item);
			qgroup->rfer = btrfs_qgroup_info_rfer(l, ptr);
			qgroup->rfer_cmpr = btrfs_qgroup_info_rfer_cmpr(l, ptr);
			qgroup->excl = btrfs_qgroup_info_excl(l, ptr);
			qgroup->excl_cmpr = btrfs_qgroup_info_excl_cmpr(l, ptr);
			/* generation currently unused */
			break;
		}
		case BTRFS_QGROUP_LIMIT_KEY: {
			struct btrfs_qgroup_limit_item *ptr;

			ptr = btrfs_item_ptr(l, slot,
					     struct btrfs_qgroup_limit_item);
			qgroup->lim_flags = btrfs_qgroup_limit_flags(l, ptr);
			qgroup->max_rfer = btrfs_qgroup_limit_max_rfer(l, ptr);
			qgroup->max_excl = btrfs_qgroup_limit_max_excl(l, ptr);
			qgroup->rsv_rfer = btrfs_qgroup_limit_rsv_rfer(l, ptr);
			qgroup->rsv_excl = btrfs_qgroup_limit_rsv_excl(l, ptr);
			break;
		}
		}
next1:
		ret = btrfs_next_item(quota_root, path);
		if (ret < 0)
			goto out;
		if (ret)
			break;
	}
	btrfs_release_path(path);

	/*
	 * pass 2: read all qgroup relations
	 */
	key.objectid = 0;
	key.type = BTRFS_QGROUP_RELATION_KEY;
	key.offset = 0;
	ret = btrfs_search_slot_for_read(quota_root, &key, path, 1, 0);
	if (ret)
		goto out;
	while (1) {
		slot = path->slots[0];
		l = path->nodes[0];
		btrfs_item_key_to_cpu(l, &found_key, slot);

		if (found_key.type != BTRFS_QGROUP_RELATION_KEY)
			goto next2;

		if (found_key.objectid > found_key.offset) {
			/* parent <- member, not needed to build config */
			/* FIXME should we omit the key completely? */
			goto next2;
		}

		ret = add_relation_rb(fs_info, found_key.objectid,
				      found_key.offset);
		if (ret == -ENOENT) {
			btrfs_warn(fs_info,
				"orphan qgroup relation 0x%llx->0x%llx",
				found_key.objectid, found_key.offset);
			ret = 0;	/* ignore the error */
		}
		if (ret)
			goto out;
next2:
		ret = btrfs_next_item(quota_root, path);
		if (ret < 0)
			goto out;
		if (ret)
			break;
	}
out:
	fs_info->qgroup_flags |= flags;
	if (!(fs_info->qgroup_flags & BTRFS_QGROUP_STATUS_FLAG_ON))
		clear_bit(BTRFS_FS_QUOTA_ENABLED, &fs_info->flags);
	else if (fs_info->qgroup_flags & BTRFS_QGROUP_STATUS_FLAG_RESCAN &&
		 ret >= 0)
		ret = qgroup_rescan_init(fs_info, rescan_progress, 0);
	btrfs_free_path(path);

	if (ret < 0) {
		ulist_free(fs_info->qgroup_ulist);
		fs_info->qgroup_ulist = NULL;
		fs_info->qgroup_flags &= ~BTRFS_QGROUP_STATUS_FLAG_RESCAN;
	}

	return ret < 0 ? ret : 0;
}

/*
 * This is called from close_ctree() or open_ctree() or btrfs_quota_disable(),
 * first two are in single-threaded paths.And for the third one, we have set
 * quota_root to be null with qgroup_lock held before, so it is safe to clean
 * up the in-memory structures without qgroup_lock held.
 */
void btrfs_free_qgroup_config(struct btrfs_fs_info *fs_info)
{
	struct rb_node *n;
	struct btrfs_qgroup *qgroup;

	while ((n = rb_first(&fs_info->qgroup_tree))) {
		qgroup = rb_entry(n, struct btrfs_qgroup, node);
		rb_erase(n, &fs_info->qgroup_tree);
		__del_qgroup_rb(qgroup);
	}
	/*
	 * we call btrfs_free_qgroup_config() when umounting
	 * filesystem and disabling quota, so we set qgroup_ulist
	 * to be null here to avoid double free.
	 */
	ulist_free(fs_info->qgroup_ulist);
	fs_info->qgroup_ulist = NULL;
}

static int add_qgroup_relation_item(struct btrfs_trans_handle *trans, u64 src,
				    u64 dst)
{
	int ret;
	struct btrfs_root *quota_root = trans->fs_info->quota_root;
	struct btrfs_path *path;
	struct btrfs_key key;

	path = btrfs_alloc_path();
	if (!path)
		return -ENOMEM;

	key.objectid = src;
	key.type = BTRFS_QGROUP_RELATION_KEY;
	key.offset = dst;

	ret = btrfs_insert_empty_item(trans, quota_root, path, &key, 0);

	btrfs_mark_buffer_dirty(path->nodes[0]);

	btrfs_free_path(path);
	return ret;
}

static int del_qgroup_relation_item(struct btrfs_trans_handle *trans, u64 src,
				    u64 dst)
{
	int ret;
	struct btrfs_root *quota_root = trans->fs_info->quota_root;
	struct btrfs_path *path;
	struct btrfs_key key;

	path = btrfs_alloc_path();
	if (!path)
		return -ENOMEM;

	key.objectid = src;
	key.type = BTRFS_QGROUP_RELATION_KEY;
	key.offset = dst;

	ret = btrfs_search_slot(trans, quota_root, &key, path, -1, 1);
	if (ret < 0)
		goto out;

	if (ret > 0) {
		ret = -ENOENT;
		goto out;
	}

	ret = btrfs_del_item(trans, quota_root, path);
out:
	btrfs_free_path(path);
	return ret;
}

static int add_qgroup_item(struct btrfs_trans_handle *trans,
			   struct btrfs_root *quota_root, u64 qgroupid)
{
	int ret;
	struct btrfs_path *path;
	struct btrfs_qgroup_info_item *qgroup_info;
	struct btrfs_qgroup_limit_item *qgroup_limit;
	struct extent_buffer *leaf;
	struct btrfs_key key;

	if (btrfs_is_testing(quota_root->fs_info))
		return 0;

	path = btrfs_alloc_path();
	if (!path)
		return -ENOMEM;

	key.objectid = 0;
	key.type = BTRFS_QGROUP_INFO_KEY;
	key.offset = qgroupid;

	/*
	 * Avoid a transaction abort by catching -EEXIST here. In that
	 * case, we proceed by re-initializing the existing structure
	 * on disk.
	 */

	ret = btrfs_insert_empty_item(trans, quota_root, path, &key,
				      sizeof(*qgroup_info));
	if (ret && ret != -EEXIST)
		goto out;

	leaf = path->nodes[0];
	qgroup_info = btrfs_item_ptr(leaf, path->slots[0],
				 struct btrfs_qgroup_info_item);
	btrfs_set_qgroup_info_generation(leaf, qgroup_info, trans->transid);
	btrfs_set_qgroup_info_rfer(leaf, qgroup_info, 0);
	btrfs_set_qgroup_info_rfer_cmpr(leaf, qgroup_info, 0);
	btrfs_set_qgroup_info_excl(leaf, qgroup_info, 0);
	btrfs_set_qgroup_info_excl_cmpr(leaf, qgroup_info, 0);

	btrfs_mark_buffer_dirty(leaf);

	btrfs_release_path(path);

	key.type = BTRFS_QGROUP_LIMIT_KEY;
	ret = btrfs_insert_empty_item(trans, quota_root, path, &key,
				      sizeof(*qgroup_limit));
	if (ret && ret != -EEXIST)
		goto out;

	leaf = path->nodes[0];
	qgroup_limit = btrfs_item_ptr(leaf, path->slots[0],
				  struct btrfs_qgroup_limit_item);
	btrfs_set_qgroup_limit_flags(leaf, qgroup_limit, 0);
	btrfs_set_qgroup_limit_max_rfer(leaf, qgroup_limit, 0);
	btrfs_set_qgroup_limit_max_excl(leaf, qgroup_limit, 0);
	btrfs_set_qgroup_limit_rsv_rfer(leaf, qgroup_limit, 0);
	btrfs_set_qgroup_limit_rsv_excl(leaf, qgroup_limit, 0);

	btrfs_mark_buffer_dirty(leaf);

	ret = 0;
out:
	btrfs_free_path(path);
	return ret;
}

static int del_qgroup_item(struct btrfs_trans_handle *trans, u64 qgroupid)
{
	int ret;
	struct btrfs_root *quota_root = trans->fs_info->quota_root;
	struct btrfs_path *path;
	struct btrfs_key key;

	path = btrfs_alloc_path();
	if (!path)
		return -ENOMEM;

	key.objectid = 0;
	key.type = BTRFS_QGROUP_INFO_KEY;
	key.offset = qgroupid;
	ret = btrfs_search_slot(trans, quota_root, &key, path, -1, 1);
	if (ret < 0)
		goto out;

	if (ret > 0) {
		ret = -ENOENT;
		goto out;
	}

	ret = btrfs_del_item(trans, quota_root, path);
	if (ret)
		goto out;

	btrfs_release_path(path);

	key.type = BTRFS_QGROUP_LIMIT_KEY;
	ret = btrfs_search_slot(trans, quota_root, &key, path, -1, 1);
	if (ret < 0)
		goto out;

	if (ret > 0) {
		ret = -ENOENT;
		goto out;
	}

	ret = btrfs_del_item(trans, quota_root, path);

out:
	btrfs_free_path(path);
	return ret;
}

static int update_qgroup_limit_item(struct btrfs_trans_handle *trans,
				    struct btrfs_qgroup *qgroup)
{
	struct btrfs_root *quota_root = trans->fs_info->quota_root;
	struct btrfs_path *path;
	struct btrfs_key key;
	struct extent_buffer *l;
	struct btrfs_qgroup_limit_item *qgroup_limit;
	int ret;
	int slot;

	key.objectid = 0;
	key.type = BTRFS_QGROUP_LIMIT_KEY;
	key.offset = qgroup->qgroupid;

	path = btrfs_alloc_path();
	if (!path)
		return -ENOMEM;

	ret = btrfs_search_slot(trans, quota_root, &key, path, 0, 1);
	if (ret > 0)
		ret = -ENOENT;

	if (ret)
		goto out;

	l = path->nodes[0];
	slot = path->slots[0];
	qgroup_limit = btrfs_item_ptr(l, slot, struct btrfs_qgroup_limit_item);
	btrfs_set_qgroup_limit_flags(l, qgroup_limit, qgroup->lim_flags);
	btrfs_set_qgroup_limit_max_rfer(l, qgroup_limit, qgroup->max_rfer);
	btrfs_set_qgroup_limit_max_excl(l, qgroup_limit, qgroup->max_excl);
	btrfs_set_qgroup_limit_rsv_rfer(l, qgroup_limit, qgroup->rsv_rfer);
	btrfs_set_qgroup_limit_rsv_excl(l, qgroup_limit, qgroup->rsv_excl);

	btrfs_mark_buffer_dirty(l);

out:
	btrfs_free_path(path);
	return ret;
}

static int update_qgroup_info_item(struct btrfs_trans_handle *trans,
				   struct btrfs_qgroup *qgroup)
{
	struct btrfs_fs_info *fs_info = trans->fs_info;
	struct btrfs_root *quota_root = fs_info->quota_root;
	struct btrfs_path *path;
	struct btrfs_key key;
	struct extent_buffer *l;
	struct btrfs_qgroup_info_item *qgroup_info;
	int ret;
	int slot;

	if (btrfs_is_testing(fs_info))
		return 0;

	key.objectid = 0;
	key.type = BTRFS_QGROUP_INFO_KEY;
	key.offset = qgroup->qgroupid;

	path = btrfs_alloc_path();
	if (!path)
		return -ENOMEM;

	ret = btrfs_search_slot(trans, quota_root, &key, path, 0, 1);
	if (ret > 0)
		ret = -ENOENT;

	if (ret)
		goto out;

	l = path->nodes[0];
	slot = path->slots[0];
	qgroup_info = btrfs_item_ptr(l, slot, struct btrfs_qgroup_info_item);
	btrfs_set_qgroup_info_generation(l, qgroup_info, trans->transid);
	btrfs_set_qgroup_info_rfer(l, qgroup_info, qgroup->rfer);
	btrfs_set_qgroup_info_rfer_cmpr(l, qgroup_info, qgroup->rfer_cmpr);
	btrfs_set_qgroup_info_excl(l, qgroup_info, qgroup->excl);
	btrfs_set_qgroup_info_excl_cmpr(l, qgroup_info, qgroup->excl_cmpr);

	btrfs_mark_buffer_dirty(l);

out:
	btrfs_free_path(path);
	return ret;
}

static int update_qgroup_status_item(struct btrfs_trans_handle *trans)
{
	struct btrfs_fs_info *fs_info = trans->fs_info;
	struct btrfs_root *quota_root = fs_info->quota_root;
	struct btrfs_path *path;
	struct btrfs_key key;
	struct extent_buffer *l;
	struct btrfs_qgroup_status_item *ptr;
	int ret;
	int slot;

	key.objectid = 0;
	key.type = BTRFS_QGROUP_STATUS_KEY;
	key.offset = 0;

	path = btrfs_alloc_path();
	if (!path)
		return -ENOMEM;

	ret = btrfs_search_slot(trans, quota_root, &key, path, 0, 1);
	if (ret > 0)
		ret = -ENOENT;

	if (ret)
		goto out;

	l = path->nodes[0];
	slot = path->slots[0];
	ptr = btrfs_item_ptr(l, slot, struct btrfs_qgroup_status_item);
	btrfs_set_qgroup_status_flags(l, ptr, fs_info->qgroup_flags);
	btrfs_set_qgroup_status_generation(l, ptr, trans->transid);
	btrfs_set_qgroup_status_rescan(l, ptr,
				fs_info->qgroup_rescan_progress.objectid);

	btrfs_mark_buffer_dirty(l);

out:
	btrfs_free_path(path);
	return ret;
}

/*
 * called with qgroup_lock held
 */
static int btrfs_clean_quota_tree(struct btrfs_trans_handle *trans,
				  struct btrfs_root *root)
{
	struct btrfs_path *path;
	struct btrfs_key key;
	struct extent_buffer *leaf = NULL;
	int ret;
	int nr = 0;

	path = btrfs_alloc_path();
	if (!path)
		return -ENOMEM;

	path->leave_spinning = 1;

	key.objectid = 0;
	key.offset = 0;
	key.type = 0;

	while (1) {
		ret = btrfs_search_slot(trans, root, &key, path, -1, 1);
		if (ret < 0)
			goto out;
		leaf = path->nodes[0];
		nr = btrfs_header_nritems(leaf);
		if (!nr)
			break;
		/*
		 * delete the leaf one by one
		 * since the whole tree is going
		 * to be deleted.
		 */
		path->slots[0] = 0;
		ret = btrfs_del_items(trans, root, path, 0, nr);
		if (ret)
			goto out;

		btrfs_release_path(path);
	}
	ret = 0;
out:
	btrfs_free_path(path);
	return ret;
}

int btrfs_quota_enable(struct btrfs_fs_info *fs_info)
{
	struct btrfs_root *quota_root;
	struct btrfs_root *tree_root = fs_info->tree_root;
	struct btrfs_path *path = NULL;
	struct btrfs_qgroup_status_item *ptr;
	struct extent_buffer *leaf;
	struct btrfs_key key;
	struct btrfs_key found_key;
	struct btrfs_qgroup *qgroup = NULL;
	struct btrfs_trans_handle *trans = NULL;
	int ret = 0;
	int slot;

	mutex_lock(&fs_info->qgroup_ioctl_lock);
	if (fs_info->quota_root)
		goto out;

	/*
	 * 1 for quota root item
	 * 1 for BTRFS_QGROUP_STATUS item
	 *
	 * Yet we also need 2*n items for a QGROUP_INFO/QGROUP_LIMIT items
	 * per subvolume. However those are not currently reserved since it
	 * would be a lot of overkill.
	 */
	trans = btrfs_start_transaction(tree_root, 2);
	if (IS_ERR(trans)) {
		ret = PTR_ERR(trans);
		trans = NULL;
		goto out;
	}

	fs_info->qgroup_ulist = ulist_alloc(GFP_KERNEL);
	if (!fs_info->qgroup_ulist) {
		ret = -ENOMEM;
		btrfs_abort_transaction(trans, ret);
		goto out;
	}

	/*
	 * initially create the quota tree
	 */
	quota_root = btrfs_create_tree(trans, fs_info,
				       BTRFS_QUOTA_TREE_OBJECTID);
	if (IS_ERR(quota_root)) {
		ret =  PTR_ERR(quota_root);
		btrfs_abort_transaction(trans, ret);
		goto out;
	}

	path = btrfs_alloc_path();
	if (!path) {
		ret = -ENOMEM;
		btrfs_abort_transaction(trans, ret);
		goto out_free_root;
	}

	key.objectid = 0;
	key.type = BTRFS_QGROUP_STATUS_KEY;
	key.offset = 0;

	ret = btrfs_insert_empty_item(trans, quota_root, path, &key,
				      sizeof(*ptr));
	if (ret) {
		btrfs_abort_transaction(trans, ret);
		goto out_free_path;
	}

	leaf = path->nodes[0];
	ptr = btrfs_item_ptr(leaf, path->slots[0],
				 struct btrfs_qgroup_status_item);
	btrfs_set_qgroup_status_generation(leaf, ptr, trans->transid);
	btrfs_set_qgroup_status_version(leaf, ptr, BTRFS_QGROUP_STATUS_VERSION);
	fs_info->qgroup_flags = BTRFS_QGROUP_STATUS_FLAG_ON |
				BTRFS_QGROUP_STATUS_FLAG_INCONSISTENT;
	btrfs_set_qgroup_status_flags(leaf, ptr, fs_info->qgroup_flags);
	btrfs_set_qgroup_status_rescan(leaf, ptr, 0);

	btrfs_mark_buffer_dirty(leaf);

	key.objectid = 0;
	key.type = BTRFS_ROOT_REF_KEY;
	key.offset = 0;

	btrfs_release_path(path);
	ret = btrfs_search_slot_for_read(tree_root, &key, path, 1, 0);
	if (ret > 0)
		goto out_add_root;
	if (ret < 0) {
		btrfs_abort_transaction(trans, ret);
		goto out_free_path;
	}

	while (1) {
		slot = path->slots[0];
		leaf = path->nodes[0];
		btrfs_item_key_to_cpu(leaf, &found_key, slot);

		if (found_key.type == BTRFS_ROOT_REF_KEY) {
			ret = add_qgroup_item(trans, quota_root,
					      found_key.offset);
			if (ret) {
				btrfs_abort_transaction(trans, ret);
				goto out_free_path;
			}

			qgroup = add_qgroup_rb(fs_info, found_key.offset);
			if (IS_ERR(qgroup)) {
				ret = PTR_ERR(qgroup);
				btrfs_abort_transaction(trans, ret);
				goto out_free_path;
			}
		}
		ret = btrfs_next_item(tree_root, path);
		if (ret < 0) {
			btrfs_abort_transaction(trans, ret);
			goto out_free_path;
		}
		if (ret)
			break;
	}

out_add_root:
	btrfs_release_path(path);
	ret = add_qgroup_item(trans, quota_root, BTRFS_FS_TREE_OBJECTID);
	if (ret) {
		btrfs_abort_transaction(trans, ret);
		goto out_free_path;
	}

	qgroup = add_qgroup_rb(fs_info, BTRFS_FS_TREE_OBJECTID);
	if (IS_ERR(qgroup)) {
		ret = PTR_ERR(qgroup);
		btrfs_abort_transaction(trans, ret);
		goto out_free_path;
	}
	spin_lock(&fs_info->qgroup_lock);
	fs_info->quota_root = quota_root;
	set_bit(BTRFS_FS_QUOTA_ENABLED, &fs_info->flags);
	spin_unlock(&fs_info->qgroup_lock);

	ret = btrfs_commit_transaction(trans);
<<<<<<< HEAD
	if (ret) {
		trans = NULL;
		goto out_free_path;
	}
=======
	trans = NULL;
	if (ret)
		goto out_free_path;
>>>>>>> f9885ef8

	ret = qgroup_rescan_init(fs_info, 0, 1);
	if (!ret) {
	        qgroup_rescan_zero_tracking(fs_info);
	        btrfs_queue_work(fs_info->qgroup_rescan_workers,
	                         &fs_info->qgroup_rescan_work);
	}

out_free_path:
	btrfs_free_path(path);
out_free_root:
	if (ret) {
		free_extent_buffer(quota_root->node);
		free_extent_buffer(quota_root->commit_root);
		kfree(quota_root);
	}
out:
	if (ret) {
		ulist_free(fs_info->qgroup_ulist);
		fs_info->qgroup_ulist = NULL;
		if (trans)
			btrfs_end_transaction(trans);
	}
	mutex_unlock(&fs_info->qgroup_ioctl_lock);
	return ret;
}

int btrfs_quota_disable(struct btrfs_fs_info *fs_info)
{
	struct btrfs_root *quota_root;
	struct btrfs_trans_handle *trans = NULL;
	int ret = 0;

	mutex_lock(&fs_info->qgroup_ioctl_lock);
	if (!fs_info->quota_root)
		goto out;

	/*
	 * 1 For the root item
	 *
	 * We should also reserve enough items for the quota tree deletion in
	 * btrfs_clean_quota_tree but this is not done.
	 */
	trans = btrfs_start_transaction(fs_info->tree_root, 1);
	if (IS_ERR(trans)) {
		ret = PTR_ERR(trans);
		goto out;
	}

	clear_bit(BTRFS_FS_QUOTA_ENABLED, &fs_info->flags);
	btrfs_qgroup_wait_for_completion(fs_info, false);
	spin_lock(&fs_info->qgroup_lock);
	quota_root = fs_info->quota_root;
	fs_info->quota_root = NULL;
	fs_info->qgroup_flags &= ~BTRFS_QGROUP_STATUS_FLAG_ON;
	spin_unlock(&fs_info->qgroup_lock);

	btrfs_free_qgroup_config(fs_info);

	ret = btrfs_clean_quota_tree(trans, quota_root);
	if (ret) {
		btrfs_abort_transaction(trans, ret);
		goto end_trans;
	}

	ret = btrfs_del_root(trans, &quota_root->root_key);
	if (ret) {
		btrfs_abort_transaction(trans, ret);
		goto end_trans;
	}

	list_del(&quota_root->dirty_list);

	btrfs_tree_lock(quota_root->node);
	clean_tree_block(fs_info, quota_root->node);
	btrfs_tree_unlock(quota_root->node);
	btrfs_free_tree_block(trans, quota_root, quota_root->node, 0, 1);

	free_extent_buffer(quota_root->node);
	free_extent_buffer(quota_root->commit_root);
	kfree(quota_root);

end_trans:
	ret = btrfs_end_transaction(trans);
out:
	mutex_unlock(&fs_info->qgroup_ioctl_lock);
	return ret;
}

static void qgroup_dirty(struct btrfs_fs_info *fs_info,
			 struct btrfs_qgroup *qgroup)
{
	if (list_empty(&qgroup->dirty))
		list_add(&qgroup->dirty, &fs_info->dirty_qgroups);
}

/*
 * The easy accounting, we're updating qgroup relationship whose child qgroup
 * only has exclusive extents.
 *
 * In this case, all exclsuive extents will also be exlusive for parent, so
 * excl/rfer just get added/removed.
 *
 * So is qgroup reservation space, which should also be added/removed to
 * parent.
 * Or when child tries to release reservation space, parent will underflow its
 * reservation (for relationship adding case).
 *
 * Caller should hold fs_info->qgroup_lock.
 */
static int __qgroup_excl_accounting(struct btrfs_fs_info *fs_info,
				    struct ulist *tmp, u64 ref_root,
				    struct btrfs_qgroup *src, int sign)
{
	struct btrfs_qgroup *qgroup;
	struct btrfs_qgroup_list *glist;
	struct ulist_node *unode;
	struct ulist_iterator uiter;
	u64 num_bytes = src->excl;
	int ret = 0;

	qgroup = find_qgroup_rb(fs_info, ref_root);
	if (!qgroup)
		goto out;

	qgroup->rfer += sign * num_bytes;
	qgroup->rfer_cmpr += sign * num_bytes;

	WARN_ON(sign < 0 && qgroup->excl < num_bytes);
	qgroup->excl += sign * num_bytes;
	qgroup->excl_cmpr += sign * num_bytes;

	if (sign > 0)
		qgroup_rsv_add_by_qgroup(fs_info, qgroup, src);
	else
		qgroup_rsv_release_by_qgroup(fs_info, qgroup, src);

	qgroup_dirty(fs_info, qgroup);

	/* Get all of the parent groups that contain this qgroup */
	list_for_each_entry(glist, &qgroup->groups, next_group) {
		ret = ulist_add(tmp, glist->group->qgroupid,
				qgroup_to_aux(glist->group), GFP_ATOMIC);
		if (ret < 0)
			goto out;
	}

	/* Iterate all of the parents and adjust their reference counts */
	ULIST_ITER_INIT(&uiter);
	while ((unode = ulist_next(tmp, &uiter))) {
		qgroup = unode_aux_to_qgroup(unode);
		qgroup->rfer += sign * num_bytes;
		qgroup->rfer_cmpr += sign * num_bytes;
		WARN_ON(sign < 0 && qgroup->excl < num_bytes);
		qgroup->excl += sign * num_bytes;
		if (sign > 0)
			qgroup_rsv_add_by_qgroup(fs_info, qgroup, src);
		else
			qgroup_rsv_release_by_qgroup(fs_info, qgroup, src);
		qgroup->excl_cmpr += sign * num_bytes;
		qgroup_dirty(fs_info, qgroup);

		/* Add any parents of the parents */
		list_for_each_entry(glist, &qgroup->groups, next_group) {
			ret = ulist_add(tmp, glist->group->qgroupid,
					qgroup_to_aux(glist->group), GFP_ATOMIC);
			if (ret < 0)
				goto out;
		}
	}
	ret = 0;
out:
	return ret;
}


/*
 * Quick path for updating qgroup with only excl refs.
 *
 * In that case, just update all parent will be enough.
 * Or we needs to do a full rescan.
 * Caller should also hold fs_info->qgroup_lock.
 *
 * Return 0 for quick update, return >0 for need to full rescan
 * and mark INCONSISTENT flag.
 * Return < 0 for other error.
 */
static int quick_update_accounting(struct btrfs_fs_info *fs_info,
				   struct ulist *tmp, u64 src, u64 dst,
				   int sign)
{
	struct btrfs_qgroup *qgroup;
	int ret = 1;
	int err = 0;

	qgroup = find_qgroup_rb(fs_info, src);
	if (!qgroup)
		goto out;
	if (qgroup->excl == qgroup->rfer) {
		ret = 0;
		err = __qgroup_excl_accounting(fs_info, tmp, dst,
					       qgroup, sign);
		if (err < 0) {
			ret = err;
			goto out;
		}
	}
out:
	if (ret)
		fs_info->qgroup_flags |= BTRFS_QGROUP_STATUS_FLAG_INCONSISTENT;
	return ret;
}

int btrfs_add_qgroup_relation(struct btrfs_trans_handle *trans, u64 src,
			      u64 dst)
{
	struct btrfs_fs_info *fs_info = trans->fs_info;
	struct btrfs_root *quota_root;
	struct btrfs_qgroup *parent;
	struct btrfs_qgroup *member;
	struct btrfs_qgroup_list *list;
	struct ulist *tmp;
	int ret = 0;

	/* Check the level of src and dst first */
	if (btrfs_qgroup_level(src) >= btrfs_qgroup_level(dst))
		return -EINVAL;

	tmp = ulist_alloc(GFP_KERNEL);
	if (!tmp)
		return -ENOMEM;

	mutex_lock(&fs_info->qgroup_ioctl_lock);
	quota_root = fs_info->quota_root;
	if (!quota_root) {
		ret = -EINVAL;
		goto out;
	}
	member = find_qgroup_rb(fs_info, src);
	parent = find_qgroup_rb(fs_info, dst);
	if (!member || !parent) {
		ret = -EINVAL;
		goto out;
	}

	/* check if such qgroup relation exist firstly */
	list_for_each_entry(list, &member->groups, next_group) {
		if (list->group == parent) {
			ret = -EEXIST;
			goto out;
		}
	}

	ret = add_qgroup_relation_item(trans, src, dst);
	if (ret)
		goto out;

	ret = add_qgroup_relation_item(trans, dst, src);
	if (ret) {
		del_qgroup_relation_item(trans, src, dst);
		goto out;
	}

	spin_lock(&fs_info->qgroup_lock);
	ret = add_relation_rb(fs_info, src, dst);
	if (ret < 0) {
		spin_unlock(&fs_info->qgroup_lock);
		goto out;
	}
	ret = quick_update_accounting(fs_info, tmp, src, dst, 1);
	spin_unlock(&fs_info->qgroup_lock);
out:
	mutex_unlock(&fs_info->qgroup_ioctl_lock);
	ulist_free(tmp);
	return ret;
}

static int __del_qgroup_relation(struct btrfs_trans_handle *trans, u64 src,
				 u64 dst)
{
	struct btrfs_fs_info *fs_info = trans->fs_info;
	struct btrfs_root *quota_root;
	struct btrfs_qgroup *parent;
	struct btrfs_qgroup *member;
	struct btrfs_qgroup_list *list;
	struct ulist *tmp;
	int ret = 0;
	int err;

	tmp = ulist_alloc(GFP_KERNEL);
	if (!tmp)
		return -ENOMEM;

	quota_root = fs_info->quota_root;
	if (!quota_root) {
		ret = -EINVAL;
		goto out;
	}

	member = find_qgroup_rb(fs_info, src);
	parent = find_qgroup_rb(fs_info, dst);
	if (!member || !parent) {
		ret = -EINVAL;
		goto out;
	}

	/* check if such qgroup relation exist firstly */
	list_for_each_entry(list, &member->groups, next_group) {
		if (list->group == parent)
			goto exist;
	}
	ret = -ENOENT;
	goto out;
exist:
	ret = del_qgroup_relation_item(trans, src, dst);
	err = del_qgroup_relation_item(trans, dst, src);
	if (err && !ret)
		ret = err;

	spin_lock(&fs_info->qgroup_lock);
	del_relation_rb(fs_info, src, dst);
	ret = quick_update_accounting(fs_info, tmp, src, dst, -1);
	spin_unlock(&fs_info->qgroup_lock);
out:
	ulist_free(tmp);
	return ret;
}

int btrfs_del_qgroup_relation(struct btrfs_trans_handle *trans, u64 src,
			      u64 dst)
{
	struct btrfs_fs_info *fs_info = trans->fs_info;
	int ret = 0;

	mutex_lock(&fs_info->qgroup_ioctl_lock);
	ret = __del_qgroup_relation(trans, src, dst);
	mutex_unlock(&fs_info->qgroup_ioctl_lock);

	return ret;
}

int btrfs_create_qgroup(struct btrfs_trans_handle *trans, u64 qgroupid)
{
	struct btrfs_fs_info *fs_info = trans->fs_info;
	struct btrfs_root *quota_root;
	struct btrfs_qgroup *qgroup;
	int ret = 0;

	mutex_lock(&fs_info->qgroup_ioctl_lock);
	quota_root = fs_info->quota_root;
	if (!quota_root) {
		ret = -EINVAL;
		goto out;
	}
	qgroup = find_qgroup_rb(fs_info, qgroupid);
	if (qgroup) {
		ret = -EEXIST;
		goto out;
	}

	ret = add_qgroup_item(trans, quota_root, qgroupid);
	if (ret)
		goto out;

	spin_lock(&fs_info->qgroup_lock);
	qgroup = add_qgroup_rb(fs_info, qgroupid);
	spin_unlock(&fs_info->qgroup_lock);

	if (IS_ERR(qgroup))
		ret = PTR_ERR(qgroup);
out:
	mutex_unlock(&fs_info->qgroup_ioctl_lock);
	return ret;
}

int btrfs_remove_qgroup(struct btrfs_trans_handle *trans, u64 qgroupid)
{
	struct btrfs_fs_info *fs_info = trans->fs_info;
	struct btrfs_root *quota_root;
	struct btrfs_qgroup *qgroup;
	struct btrfs_qgroup_list *list;
	int ret = 0;

	mutex_lock(&fs_info->qgroup_ioctl_lock);
	quota_root = fs_info->quota_root;
	if (!quota_root) {
		ret = -EINVAL;
		goto out;
	}

	qgroup = find_qgroup_rb(fs_info, qgroupid);
	if (!qgroup) {
		ret = -ENOENT;
		goto out;
	} else {
		/* check if there are no children of this qgroup */
		if (!list_empty(&qgroup->members)) {
			ret = -EBUSY;
			goto out;
		}
	}
	ret = del_qgroup_item(trans, qgroupid);
	if (ret && ret != -ENOENT)
		goto out;

	while (!list_empty(&qgroup->groups)) {
		list = list_first_entry(&qgroup->groups,
					struct btrfs_qgroup_list, next_group);
		ret = __del_qgroup_relation(trans, qgroupid,
					    list->group->qgroupid);
		if (ret)
			goto out;
	}

	spin_lock(&fs_info->qgroup_lock);
	del_qgroup_rb(fs_info, qgroupid);
	spin_unlock(&fs_info->qgroup_lock);
out:
	mutex_unlock(&fs_info->qgroup_ioctl_lock);
	return ret;
}

int btrfs_limit_qgroup(struct btrfs_trans_handle *trans, u64 qgroupid,
		       struct btrfs_qgroup_limit *limit)
{
	struct btrfs_fs_info *fs_info = trans->fs_info;
	struct btrfs_root *quota_root;
	struct btrfs_qgroup *qgroup;
	int ret = 0;
	/* Sometimes we would want to clear the limit on this qgroup.
	 * To meet this requirement, we treat the -1 as a special value
	 * which tell kernel to clear the limit on this qgroup.
	 */
	const u64 CLEAR_VALUE = -1;

	mutex_lock(&fs_info->qgroup_ioctl_lock);
	quota_root = fs_info->quota_root;
	if (!quota_root) {
		ret = -EINVAL;
		goto out;
	}

	qgroup = find_qgroup_rb(fs_info, qgroupid);
	if (!qgroup) {
		ret = -ENOENT;
		goto out;
	}

	spin_lock(&fs_info->qgroup_lock);
	if (limit->flags & BTRFS_QGROUP_LIMIT_MAX_RFER) {
		if (limit->max_rfer == CLEAR_VALUE) {
			qgroup->lim_flags &= ~BTRFS_QGROUP_LIMIT_MAX_RFER;
			limit->flags &= ~BTRFS_QGROUP_LIMIT_MAX_RFER;
			qgroup->max_rfer = 0;
		} else {
			qgroup->max_rfer = limit->max_rfer;
		}
	}
	if (limit->flags & BTRFS_QGROUP_LIMIT_MAX_EXCL) {
		if (limit->max_excl == CLEAR_VALUE) {
			qgroup->lim_flags &= ~BTRFS_QGROUP_LIMIT_MAX_EXCL;
			limit->flags &= ~BTRFS_QGROUP_LIMIT_MAX_EXCL;
			qgroup->max_excl = 0;
		} else {
			qgroup->max_excl = limit->max_excl;
		}
	}
	if (limit->flags & BTRFS_QGROUP_LIMIT_RSV_RFER) {
		if (limit->rsv_rfer == CLEAR_VALUE) {
			qgroup->lim_flags &= ~BTRFS_QGROUP_LIMIT_RSV_RFER;
			limit->flags &= ~BTRFS_QGROUP_LIMIT_RSV_RFER;
			qgroup->rsv_rfer = 0;
		} else {
			qgroup->rsv_rfer = limit->rsv_rfer;
		}
	}
	if (limit->flags & BTRFS_QGROUP_LIMIT_RSV_EXCL) {
		if (limit->rsv_excl == CLEAR_VALUE) {
			qgroup->lim_flags &= ~BTRFS_QGROUP_LIMIT_RSV_EXCL;
			limit->flags &= ~BTRFS_QGROUP_LIMIT_RSV_EXCL;
			qgroup->rsv_excl = 0;
		} else {
			qgroup->rsv_excl = limit->rsv_excl;
		}
	}
	qgroup->lim_flags |= limit->flags;

	spin_unlock(&fs_info->qgroup_lock);

	ret = update_qgroup_limit_item(trans, qgroup);
	if (ret) {
		fs_info->qgroup_flags |= BTRFS_QGROUP_STATUS_FLAG_INCONSISTENT;
		btrfs_info(fs_info, "unable to update quota limit for %llu",
		       qgroupid);
	}

out:
	mutex_unlock(&fs_info->qgroup_ioctl_lock);
	return ret;
}

int btrfs_qgroup_trace_extent_nolock(struct btrfs_fs_info *fs_info,
				struct btrfs_delayed_ref_root *delayed_refs,
				struct btrfs_qgroup_extent_record *record)
{
	struct rb_node **p = &delayed_refs->dirty_extent_root.rb_node;
	struct rb_node *parent_node = NULL;
	struct btrfs_qgroup_extent_record *entry;
	u64 bytenr = record->bytenr;

	lockdep_assert_held(&delayed_refs->lock);
	trace_btrfs_qgroup_trace_extent(fs_info, record);

	while (*p) {
		parent_node = *p;
		entry = rb_entry(parent_node, struct btrfs_qgroup_extent_record,
				 node);
		if (bytenr < entry->bytenr)
			p = &(*p)->rb_left;
		else if (bytenr > entry->bytenr)
			p = &(*p)->rb_right;
		else
			return 1;
	}

	rb_link_node(&record->node, parent_node, p);
	rb_insert_color(&record->node, &delayed_refs->dirty_extent_root);
	return 0;
}

int btrfs_qgroup_trace_extent_post(struct btrfs_fs_info *fs_info,
				   struct btrfs_qgroup_extent_record *qrecord)
{
	struct ulist *old_root;
	u64 bytenr = qrecord->bytenr;
	int ret;

	ret = btrfs_find_all_roots(NULL, fs_info, bytenr, 0, &old_root, false);
	if (ret < 0) {
		fs_info->qgroup_flags |= BTRFS_QGROUP_STATUS_FLAG_INCONSISTENT;
		btrfs_warn(fs_info,
"error accounting new delayed refs extent (err code: %d), quota inconsistent",
			ret);
		return 0;
	}

	/*
	 * Here we don't need to get the lock of
	 * trans->transaction->delayed_refs, since inserted qrecord won't
	 * be deleted, only qrecord->node may be modified (new qrecord insert)
	 *
	 * So modifying qrecord->old_roots is safe here
	 */
	qrecord->old_roots = old_root;
	return 0;
}

int btrfs_qgroup_trace_extent(struct btrfs_trans_handle *trans, u64 bytenr,
			      u64 num_bytes, gfp_t gfp_flag)
{
	struct btrfs_fs_info *fs_info = trans->fs_info;
	struct btrfs_qgroup_extent_record *record;
	struct btrfs_delayed_ref_root *delayed_refs;
	int ret;

	if (!test_bit(BTRFS_FS_QUOTA_ENABLED, &fs_info->flags)
	    || bytenr == 0 || num_bytes == 0)
		return 0;
	record = kmalloc(sizeof(*record), gfp_flag);
	if (!record)
		return -ENOMEM;

	delayed_refs = &trans->transaction->delayed_refs;
	record->bytenr = bytenr;
	record->num_bytes = num_bytes;
	record->old_roots = NULL;

	spin_lock(&delayed_refs->lock);
	ret = btrfs_qgroup_trace_extent_nolock(fs_info, delayed_refs, record);
	spin_unlock(&delayed_refs->lock);
	if (ret > 0) {
		kfree(record);
		return 0;
	}
	return btrfs_qgroup_trace_extent_post(fs_info, record);
}

int btrfs_qgroup_trace_leaf_items(struct btrfs_trans_handle *trans,
				  struct extent_buffer *eb)
{
	struct btrfs_fs_info *fs_info = trans->fs_info;
	int nr = btrfs_header_nritems(eb);
	int i, extent_type, ret;
	struct btrfs_key key;
	struct btrfs_file_extent_item *fi;
	u64 bytenr, num_bytes;

	/* We can be called directly from walk_up_proc() */
	if (!test_bit(BTRFS_FS_QUOTA_ENABLED, &fs_info->flags))
		return 0;

	for (i = 0; i < nr; i++) {
		btrfs_item_key_to_cpu(eb, &key, i);

		if (key.type != BTRFS_EXTENT_DATA_KEY)
			continue;

		fi = btrfs_item_ptr(eb, i, struct btrfs_file_extent_item);
		/* filter out non qgroup-accountable extents  */
		extent_type = btrfs_file_extent_type(eb, fi);

		if (extent_type == BTRFS_FILE_EXTENT_INLINE)
			continue;

		bytenr = btrfs_file_extent_disk_bytenr(eb, fi);
		if (!bytenr)
			continue;

		num_bytes = btrfs_file_extent_disk_num_bytes(eb, fi);

		ret = btrfs_qgroup_trace_extent(trans, bytenr, num_bytes,
						GFP_NOFS);
		if (ret)
			return ret;
	}
	cond_resched();
	return 0;
}

/*
 * Walk up the tree from the bottom, freeing leaves and any interior
 * nodes which have had all slots visited. If a node (leaf or
 * interior) is freed, the node above it will have it's slot
 * incremented. The root node will never be freed.
 *
 * At the end of this function, we should have a path which has all
 * slots incremented to the next position for a search. If we need to
 * read a new node it will be NULL and the node above it will have the
 * correct slot selected for a later read.
 *
 * If we increment the root nodes slot counter past the number of
 * elements, 1 is returned to signal completion of the search.
 */
static int adjust_slots_upwards(struct btrfs_path *path, int root_level)
{
	int level = 0;
	int nr, slot;
	struct extent_buffer *eb;

	if (root_level == 0)
		return 1;

	while (level <= root_level) {
		eb = path->nodes[level];
		nr = btrfs_header_nritems(eb);
		path->slots[level]++;
		slot = path->slots[level];
		if (slot >= nr || level == 0) {
			/*
			 * Don't free the root -  we will detect this
			 * condition after our loop and return a
			 * positive value for caller to stop walking the tree.
			 */
			if (level != root_level) {
				btrfs_tree_unlock_rw(eb, path->locks[level]);
				path->locks[level] = 0;

				free_extent_buffer(eb);
				path->nodes[level] = NULL;
				path->slots[level] = 0;
			}
		} else {
			/*
			 * We have a valid slot to walk back down
			 * from. Stop here so caller can process these
			 * new nodes.
			 */
			break;
		}

		level++;
	}

	eb = path->nodes[root_level];
	if (path->slots[root_level] >= btrfs_header_nritems(eb))
		return 1;

	return 0;
}

int btrfs_qgroup_trace_subtree(struct btrfs_trans_handle *trans,
			       struct extent_buffer *root_eb,
			       u64 root_gen, int root_level)
{
	struct btrfs_fs_info *fs_info = trans->fs_info;
	int ret = 0;
	int level;
	struct extent_buffer *eb = root_eb;
	struct btrfs_path *path = NULL;

	BUG_ON(root_level < 0 || root_level >= BTRFS_MAX_LEVEL);
	BUG_ON(root_eb == NULL);

	if (!test_bit(BTRFS_FS_QUOTA_ENABLED, &fs_info->flags))
		return 0;

	if (!extent_buffer_uptodate(root_eb)) {
		ret = btrfs_read_buffer(root_eb, root_gen, root_level, NULL);
		if (ret)
			goto out;
	}

	if (root_level == 0) {
		ret = btrfs_qgroup_trace_leaf_items(trans, root_eb);
		goto out;
	}

	path = btrfs_alloc_path();
	if (!path)
		return -ENOMEM;

	/*
	 * Walk down the tree.  Missing extent blocks are filled in as
	 * we go. Metadata is accounted every time we read a new
	 * extent block.
	 *
	 * When we reach a leaf, we account for file extent items in it,
	 * walk back up the tree (adjusting slot pointers as we go)
	 * and restart the search process.
	 */
	extent_buffer_get(root_eb); /* For path */
	path->nodes[root_level] = root_eb;
	path->slots[root_level] = 0;
	path->locks[root_level] = 0; /* so release_path doesn't try to unlock */
walk_down:
	level = root_level;
	while (level >= 0) {
		if (path->nodes[level] == NULL) {
			struct btrfs_key first_key;
			int parent_slot;
			u64 child_gen;
			u64 child_bytenr;

			/*
			 * We need to get child blockptr/gen from parent before
			 * we can read it.
			  */
			eb = path->nodes[level + 1];
			parent_slot = path->slots[level + 1];
			child_bytenr = btrfs_node_blockptr(eb, parent_slot);
			child_gen = btrfs_node_ptr_generation(eb, parent_slot);
			btrfs_node_key_to_cpu(eb, &first_key, parent_slot);

			eb = read_tree_block(fs_info, child_bytenr, child_gen,
					     level, &first_key);
			if (IS_ERR(eb)) {
				ret = PTR_ERR(eb);
				goto out;
			} else if (!extent_buffer_uptodate(eb)) {
				free_extent_buffer(eb);
				ret = -EIO;
				goto out;
			}

			path->nodes[level] = eb;
			path->slots[level] = 0;

			btrfs_tree_read_lock(eb);
			btrfs_set_lock_blocking_rw(eb, BTRFS_READ_LOCK);
			path->locks[level] = BTRFS_READ_LOCK_BLOCKING;

			ret = btrfs_qgroup_trace_extent(trans, child_bytenr,
							fs_info->nodesize,
							GFP_NOFS);
			if (ret)
				goto out;
		}

		if (level == 0) {
			ret = btrfs_qgroup_trace_leaf_items(trans,
							    path->nodes[level]);
			if (ret)
				goto out;

			/* Nonzero return here means we completed our search */
			ret = adjust_slots_upwards(path, root_level);
			if (ret)
				break;

			/* Restart search with new slots */
			goto walk_down;
		}

		level--;
	}

	ret = 0;
out:
	btrfs_free_path(path);

	return ret;
}

#define UPDATE_NEW	0
#define UPDATE_OLD	1
/*
 * Walk all of the roots that points to the bytenr and adjust their refcnts.
 */
static int qgroup_update_refcnt(struct btrfs_fs_info *fs_info,
				struct ulist *roots, struct ulist *tmp,
				struct ulist *qgroups, u64 seq, int update_old)
{
	struct ulist_node *unode;
	struct ulist_iterator uiter;
	struct ulist_node *tmp_unode;
	struct ulist_iterator tmp_uiter;
	struct btrfs_qgroup *qg;
	int ret = 0;

	if (!roots)
		return 0;
	ULIST_ITER_INIT(&uiter);
	while ((unode = ulist_next(roots, &uiter))) {
		qg = find_qgroup_rb(fs_info, unode->val);
		if (!qg)
			continue;

		ulist_reinit(tmp);
		ret = ulist_add(qgroups, qg->qgroupid, qgroup_to_aux(qg),
				GFP_ATOMIC);
		if (ret < 0)
			return ret;
		ret = ulist_add(tmp, qg->qgroupid, qgroup_to_aux(qg), GFP_ATOMIC);
		if (ret < 0)
			return ret;
		ULIST_ITER_INIT(&tmp_uiter);
		while ((tmp_unode = ulist_next(tmp, &tmp_uiter))) {
			struct btrfs_qgroup_list *glist;

			qg = unode_aux_to_qgroup(tmp_unode);
			if (update_old)
				btrfs_qgroup_update_old_refcnt(qg, seq, 1);
			else
				btrfs_qgroup_update_new_refcnt(qg, seq, 1);
			list_for_each_entry(glist, &qg->groups, next_group) {
				ret = ulist_add(qgroups, glist->group->qgroupid,
						qgroup_to_aux(glist->group),
						GFP_ATOMIC);
				if (ret < 0)
					return ret;
				ret = ulist_add(tmp, glist->group->qgroupid,
						qgroup_to_aux(glist->group),
						GFP_ATOMIC);
				if (ret < 0)
					return ret;
			}
		}
	}
	return 0;
}

/*
 * Update qgroup rfer/excl counters.
 * Rfer update is easy, codes can explain themselves.
 *
 * Excl update is tricky, the update is split into 2 part.
 * Part 1: Possible exclusive <-> sharing detect:
 *	|	A	|	!A	|
 *  -------------------------------------
 *  B	|	*	|	-	|
 *  -------------------------------------
 *  !B	|	+	|	**	|
 *  -------------------------------------
 *
 * Conditions:
 * A:	cur_old_roots < nr_old_roots	(not exclusive before)
 * !A:	cur_old_roots == nr_old_roots	(possible exclusive before)
 * B:	cur_new_roots < nr_new_roots	(not exclusive now)
 * !B:	cur_new_roots == nr_new_roots	(possible exclusive now)
 *
 * Results:
 * +: Possible sharing -> exclusive	-: Possible exclusive -> sharing
 * *: Definitely not changed.		**: Possible unchanged.
 *
 * For !A and !B condition, the exception is cur_old/new_roots == 0 case.
 *
 * To make the logic clear, we first use condition A and B to split
 * combination into 4 results.
 *
 * Then, for result "+" and "-", check old/new_roots == 0 case, as in them
 * only on variant maybe 0.
 *
 * Lastly, check result **, since there are 2 variants maybe 0, split them
 * again(2x2).
 * But this time we don't need to consider other things, the codes and logic
 * is easy to understand now.
 */
static int qgroup_update_counters(struct btrfs_fs_info *fs_info,
				  struct ulist *qgroups,
				  u64 nr_old_roots,
				  u64 nr_new_roots,
				  u64 num_bytes, u64 seq)
{
	struct ulist_node *unode;
	struct ulist_iterator uiter;
	struct btrfs_qgroup *qg;
	u64 cur_new_count, cur_old_count;

	ULIST_ITER_INIT(&uiter);
	while ((unode = ulist_next(qgroups, &uiter))) {
		bool dirty = false;

		qg = unode_aux_to_qgroup(unode);
		cur_old_count = btrfs_qgroup_get_old_refcnt(qg, seq);
		cur_new_count = btrfs_qgroup_get_new_refcnt(qg, seq);

		trace_qgroup_update_counters(fs_info, qg, cur_old_count,
					     cur_new_count);

		/* Rfer update part */
		if (cur_old_count == 0 && cur_new_count > 0) {
			qg->rfer += num_bytes;
			qg->rfer_cmpr += num_bytes;
			dirty = true;
		}
		if (cur_old_count > 0 && cur_new_count == 0) {
			qg->rfer -= num_bytes;
			qg->rfer_cmpr -= num_bytes;
			dirty = true;
		}

		/* Excl update part */
		/* Exclusive/none -> shared case */
		if (cur_old_count == nr_old_roots &&
		    cur_new_count < nr_new_roots) {
			/* Exclusive -> shared */
			if (cur_old_count != 0) {
				qg->excl -= num_bytes;
				qg->excl_cmpr -= num_bytes;
				dirty = true;
			}
		}

		/* Shared -> exclusive/none case */
		if (cur_old_count < nr_old_roots &&
		    cur_new_count == nr_new_roots) {
			/* Shared->exclusive */
			if (cur_new_count != 0) {
				qg->excl += num_bytes;
				qg->excl_cmpr += num_bytes;
				dirty = true;
			}
		}

		/* Exclusive/none -> exclusive/none case */
		if (cur_old_count == nr_old_roots &&
		    cur_new_count == nr_new_roots) {
			if (cur_old_count == 0) {
				/* None -> exclusive/none */

				if (cur_new_count != 0) {
					/* None -> exclusive */
					qg->excl += num_bytes;
					qg->excl_cmpr += num_bytes;
					dirty = true;
				}
				/* None -> none, nothing changed */
			} else {
				/* Exclusive -> exclusive/none */

				if (cur_new_count == 0) {
					/* Exclusive -> none */
					qg->excl -= num_bytes;
					qg->excl_cmpr -= num_bytes;
					dirty = true;
				}
				/* Exclusive -> exclusive, nothing changed */
			}
		}

		if (dirty)
			qgroup_dirty(fs_info, qg);
	}
	return 0;
}

/*
 * Check if the @roots potentially is a list of fs tree roots
 *
 * Return 0 for definitely not a fs/subvol tree roots ulist
 * Return 1 for possible fs/subvol tree roots in the list (considering an empty
 *          one as well)
 */
static int maybe_fs_roots(struct ulist *roots)
{
	struct ulist_node *unode;
	struct ulist_iterator uiter;

	/* Empty one, still possible for fs roots */
	if (!roots || roots->nnodes == 0)
		return 1;

	ULIST_ITER_INIT(&uiter);
	unode = ulist_next(roots, &uiter);
	if (!unode)
		return 1;

	/*
	 * If it contains fs tree roots, then it must belong to fs/subvol
	 * trees.
	 * If it contains a non-fs tree, it won't be shared with fs/subvol trees.
	 */
	return is_fstree(unode->val);
}

int btrfs_qgroup_account_extent(struct btrfs_trans_handle *trans, u64 bytenr,
				u64 num_bytes, struct ulist *old_roots,
				struct ulist *new_roots)
{
	struct btrfs_fs_info *fs_info = trans->fs_info;
	struct ulist *qgroups = NULL;
	struct ulist *tmp = NULL;
	u64 seq;
	u64 nr_new_roots = 0;
	u64 nr_old_roots = 0;
	int ret = 0;

	if (!test_bit(BTRFS_FS_QUOTA_ENABLED, &fs_info->flags))
		return 0;

	if (new_roots) {
		if (!maybe_fs_roots(new_roots))
			goto out_free;
		nr_new_roots = new_roots->nnodes;
	}
	if (old_roots) {
		if (!maybe_fs_roots(old_roots))
			goto out_free;
		nr_old_roots = old_roots->nnodes;
	}

	/* Quick exit, either not fs tree roots, or won't affect any qgroup */
	if (nr_old_roots == 0 && nr_new_roots == 0)
		goto out_free;

	BUG_ON(!fs_info->quota_root);

	trace_btrfs_qgroup_account_extent(fs_info, trans->transid, bytenr,
					num_bytes, nr_old_roots, nr_new_roots);

	qgroups = ulist_alloc(GFP_NOFS);
	if (!qgroups) {
		ret = -ENOMEM;
		goto out_free;
	}
	tmp = ulist_alloc(GFP_NOFS);
	if (!tmp) {
		ret = -ENOMEM;
		goto out_free;
	}

	mutex_lock(&fs_info->qgroup_rescan_lock);
	if (fs_info->qgroup_flags & BTRFS_QGROUP_STATUS_FLAG_RESCAN) {
		if (fs_info->qgroup_rescan_progress.objectid <= bytenr) {
			mutex_unlock(&fs_info->qgroup_rescan_lock);
			ret = 0;
			goto out_free;
		}
	}
	mutex_unlock(&fs_info->qgroup_rescan_lock);

	spin_lock(&fs_info->qgroup_lock);
	seq = fs_info->qgroup_seq;

	/* Update old refcnts using old_roots */
	ret = qgroup_update_refcnt(fs_info, old_roots, tmp, qgroups, seq,
				   UPDATE_OLD);
	if (ret < 0)
		goto out;

	/* Update new refcnts using new_roots */
	ret = qgroup_update_refcnt(fs_info, new_roots, tmp, qgroups, seq,
				   UPDATE_NEW);
	if (ret < 0)
		goto out;

	qgroup_update_counters(fs_info, qgroups, nr_old_roots, nr_new_roots,
			       num_bytes, seq);

	/*
	 * Bump qgroup_seq to avoid seq overlap
	 */
	fs_info->qgroup_seq += max(nr_old_roots, nr_new_roots) + 1;
out:
	spin_unlock(&fs_info->qgroup_lock);
out_free:
	ulist_free(tmp);
	ulist_free(qgroups);
	ulist_free(old_roots);
	ulist_free(new_roots);
	return ret;
}

int btrfs_qgroup_account_extents(struct btrfs_trans_handle *trans)
{
	struct btrfs_fs_info *fs_info = trans->fs_info;
	struct btrfs_qgroup_extent_record *record;
	struct btrfs_delayed_ref_root *delayed_refs;
	struct ulist *new_roots = NULL;
	struct rb_node *node;
	u64 qgroup_to_skip;
	int ret = 0;

	delayed_refs = &trans->transaction->delayed_refs;
	qgroup_to_skip = delayed_refs->qgroup_to_skip;
	while ((node = rb_first(&delayed_refs->dirty_extent_root))) {
		record = rb_entry(node, struct btrfs_qgroup_extent_record,
				  node);

		trace_btrfs_qgroup_account_extents(fs_info, record);

		if (!ret) {
			/*
			 * Old roots should be searched when inserting qgroup
			 * extent record
			 */
			if (WARN_ON(!record->old_roots)) {
				/* Search commit root to find old_roots */
				ret = btrfs_find_all_roots(NULL, fs_info,
						record->bytenr, 0,
						&record->old_roots, false);
				if (ret < 0)
					goto cleanup;
			}

			/*
			 * Use SEQ_LAST as time_seq to do special search, which
			 * doesn't lock tree or delayed_refs and search current
			 * root. It's safe inside commit_transaction().
			 */
			ret = btrfs_find_all_roots(trans, fs_info,
				record->bytenr, SEQ_LAST, &new_roots, false);
			if (ret < 0)
				goto cleanup;
			if (qgroup_to_skip) {
				ulist_del(new_roots, qgroup_to_skip, 0);
				ulist_del(record->old_roots, qgroup_to_skip,
					  0);
			}
			ret = btrfs_qgroup_account_extent(trans, record->bytenr,
							  record->num_bytes,
							  record->old_roots,
							  new_roots);
			record->old_roots = NULL;
			new_roots = NULL;
		}
cleanup:
		ulist_free(record->old_roots);
		ulist_free(new_roots);
		new_roots = NULL;
		rb_erase(node, &delayed_refs->dirty_extent_root);
		kfree(record);

	}
	return ret;
}

/*
 * called from commit_transaction. Writes all changed qgroups to disk.
 */
int btrfs_run_qgroups(struct btrfs_trans_handle *trans)
{
	struct btrfs_fs_info *fs_info = trans->fs_info;
	struct btrfs_root *quota_root = fs_info->quota_root;
	int ret = 0;

	if (!quota_root)
		return ret;

	spin_lock(&fs_info->qgroup_lock);
	while (!list_empty(&fs_info->dirty_qgroups)) {
		struct btrfs_qgroup *qgroup;
		qgroup = list_first_entry(&fs_info->dirty_qgroups,
					  struct btrfs_qgroup, dirty);
		list_del_init(&qgroup->dirty);
		spin_unlock(&fs_info->qgroup_lock);
		ret = update_qgroup_info_item(trans, qgroup);
		if (ret)
			fs_info->qgroup_flags |=
					BTRFS_QGROUP_STATUS_FLAG_INCONSISTENT;
		ret = update_qgroup_limit_item(trans, qgroup);
		if (ret)
			fs_info->qgroup_flags |=
					BTRFS_QGROUP_STATUS_FLAG_INCONSISTENT;
		spin_lock(&fs_info->qgroup_lock);
	}
	if (test_bit(BTRFS_FS_QUOTA_ENABLED, &fs_info->flags))
		fs_info->qgroup_flags |= BTRFS_QGROUP_STATUS_FLAG_ON;
	else
		fs_info->qgroup_flags &= ~BTRFS_QGROUP_STATUS_FLAG_ON;
	spin_unlock(&fs_info->qgroup_lock);

	ret = update_qgroup_status_item(trans);
	if (ret)
		fs_info->qgroup_flags |= BTRFS_QGROUP_STATUS_FLAG_INCONSISTENT;

	return ret;
}

/*
 * Copy the accounting information between qgroups. This is necessary
 * when a snapshot or a subvolume is created. Throwing an error will
 * cause a transaction abort so we take extra care here to only error
 * when a readonly fs is a reasonable outcome.
 */
int btrfs_qgroup_inherit(struct btrfs_trans_handle *trans, u64 srcid,
			 u64 objectid, struct btrfs_qgroup_inherit *inherit)
{
	int ret = 0;
	int i;
	u64 *i_qgroups;
	struct btrfs_fs_info *fs_info = trans->fs_info;
	struct btrfs_root *quota_root = fs_info->quota_root;
	struct btrfs_qgroup *srcgroup;
	struct btrfs_qgroup *dstgroup;
	u32 level_size = 0;
	u64 nums;

	mutex_lock(&fs_info->qgroup_ioctl_lock);
	if (!test_bit(BTRFS_FS_QUOTA_ENABLED, &fs_info->flags))
		goto out;

	if (!quota_root) {
		ret = -EINVAL;
		goto out;
	}

	if (inherit) {
		i_qgroups = (u64 *)(inherit + 1);
		nums = inherit->num_qgroups + 2 * inherit->num_ref_copies +
		       2 * inherit->num_excl_copies;
		for (i = 0; i < nums; ++i) {
			srcgroup = find_qgroup_rb(fs_info, *i_qgroups);

			/*
			 * Zero out invalid groups so we can ignore
			 * them later.
			 */
			if (!srcgroup ||
			    ((srcgroup->qgroupid >> 48) <= (objectid >> 48)))
				*i_qgroups = 0ULL;

			++i_qgroups;
		}
	}

	/*
	 * create a tracking group for the subvol itself
	 */
	ret = add_qgroup_item(trans, quota_root, objectid);
	if (ret)
		goto out;

	/*
	 * add qgroup to all inherited groups
	 */
	if (inherit) {
		i_qgroups = (u64 *)(inherit + 1);
		for (i = 0; i < inherit->num_qgroups; ++i, ++i_qgroups) {
			if (*i_qgroups == 0)
				continue;
			ret = add_qgroup_relation_item(trans, objectid,
						       *i_qgroups);
			if (ret && ret != -EEXIST)
				goto out;
			ret = add_qgroup_relation_item(trans, *i_qgroups,
						       objectid);
			if (ret && ret != -EEXIST)
				goto out;
		}
		ret = 0;
	}


	spin_lock(&fs_info->qgroup_lock);

	dstgroup = add_qgroup_rb(fs_info, objectid);
	if (IS_ERR(dstgroup)) {
		ret = PTR_ERR(dstgroup);
		goto unlock;
	}

	if (inherit && inherit->flags & BTRFS_QGROUP_INHERIT_SET_LIMITS) {
		dstgroup->lim_flags = inherit->lim.flags;
		dstgroup->max_rfer = inherit->lim.max_rfer;
		dstgroup->max_excl = inherit->lim.max_excl;
		dstgroup->rsv_rfer = inherit->lim.rsv_rfer;
		dstgroup->rsv_excl = inherit->lim.rsv_excl;

		ret = update_qgroup_limit_item(trans, dstgroup);
		if (ret) {
			fs_info->qgroup_flags |= BTRFS_QGROUP_STATUS_FLAG_INCONSISTENT;
			btrfs_info(fs_info,
				   "unable to update quota limit for %llu",
				   dstgroup->qgroupid);
			goto unlock;
		}
	}

	if (srcid) {
		srcgroup = find_qgroup_rb(fs_info, srcid);
		if (!srcgroup)
			goto unlock;

		/*
		 * We call inherit after we clone the root in order to make sure
		 * our counts don't go crazy, so at this point the only
		 * difference between the two roots should be the root node.
		 */
		level_size = fs_info->nodesize;
		dstgroup->rfer = srcgroup->rfer;
		dstgroup->rfer_cmpr = srcgroup->rfer_cmpr;
		dstgroup->excl = level_size;
		dstgroup->excl_cmpr = level_size;
		srcgroup->excl = level_size;
		srcgroup->excl_cmpr = level_size;

		/* inherit the limit info */
		dstgroup->lim_flags = srcgroup->lim_flags;
		dstgroup->max_rfer = srcgroup->max_rfer;
		dstgroup->max_excl = srcgroup->max_excl;
		dstgroup->rsv_rfer = srcgroup->rsv_rfer;
		dstgroup->rsv_excl = srcgroup->rsv_excl;

		qgroup_dirty(fs_info, dstgroup);
		qgroup_dirty(fs_info, srcgroup);
	}

	if (!inherit)
		goto unlock;

	i_qgroups = (u64 *)(inherit + 1);
	for (i = 0; i < inherit->num_qgroups; ++i) {
		if (*i_qgroups) {
			ret = add_relation_rb(fs_info, objectid, *i_qgroups);
			if (ret)
				goto unlock;
		}
		++i_qgroups;
	}

	for (i = 0; i <  inherit->num_ref_copies; ++i, i_qgroups += 2) {
		struct btrfs_qgroup *src;
		struct btrfs_qgroup *dst;

		if (!i_qgroups[0] || !i_qgroups[1])
			continue;

		src = find_qgroup_rb(fs_info, i_qgroups[0]);
		dst = find_qgroup_rb(fs_info, i_qgroups[1]);

		if (!src || !dst) {
			ret = -EINVAL;
			goto unlock;
		}

		dst->rfer = src->rfer - level_size;
		dst->rfer_cmpr = src->rfer_cmpr - level_size;
	}
	for (i = 0; i <  inherit->num_excl_copies; ++i, i_qgroups += 2) {
		struct btrfs_qgroup *src;
		struct btrfs_qgroup *dst;

		if (!i_qgroups[0] || !i_qgroups[1])
			continue;

		src = find_qgroup_rb(fs_info, i_qgroups[0]);
		dst = find_qgroup_rb(fs_info, i_qgroups[1]);

		if (!src || !dst) {
			ret = -EINVAL;
			goto unlock;
		}

		dst->excl = src->excl + level_size;
		dst->excl_cmpr = src->excl_cmpr + level_size;
	}

unlock:
	spin_unlock(&fs_info->qgroup_lock);
out:
	mutex_unlock(&fs_info->qgroup_ioctl_lock);
	return ret;
}

/*
 * Two limits to commit transaction in advance.
 *
 * For RATIO, it will be 1/RATIO of the remaining limit
 * (excluding data and prealloc meta) as threshold.
 * For SIZE, it will be in byte unit as threshold.
 */
#define QGROUP_PERTRANS_RATIO		32
#define QGROUP_PERTRANS_SIZE		SZ_32M
static bool qgroup_check_limits(struct btrfs_fs_info *fs_info,
				const struct btrfs_qgroup *qg, u64 num_bytes)
{
	u64 limit;
	u64 threshold;

	if ((qg->lim_flags & BTRFS_QGROUP_LIMIT_MAX_RFER) &&
	    qgroup_rsv_total(qg) + (s64)qg->rfer + num_bytes > qg->max_rfer)
		return false;

	if ((qg->lim_flags & BTRFS_QGROUP_LIMIT_MAX_EXCL) &&
	    qgroup_rsv_total(qg) + (s64)qg->excl + num_bytes > qg->max_excl)
		return false;

	/*
	 * Even if we passed the check, it's better to check if reservation
	 * for meta_pertrans is pushing us near limit.
	 * If there is too much pertrans reservation or it's near the limit,
	 * let's try commit transaction to free some, using transaction_kthread
	 */
	if ((qg->lim_flags & (BTRFS_QGROUP_LIMIT_MAX_RFER |
			      BTRFS_QGROUP_LIMIT_MAX_EXCL))) {
		if (qg->lim_flags & BTRFS_QGROUP_LIMIT_MAX_EXCL)
			limit = qg->max_excl;
		else
			limit = qg->max_rfer;
		threshold = (limit - qg->rsv.values[BTRFS_QGROUP_RSV_DATA] -
			    qg->rsv.values[BTRFS_QGROUP_RSV_META_PREALLOC]) /
			    QGROUP_PERTRANS_RATIO;
		threshold = min_t(u64, threshold, QGROUP_PERTRANS_SIZE);

		/*
		 * Use transaction_kthread to commit transaction, so we no
		 * longer need to bother nested transaction nor lock context.
		 */
		if (qg->rsv.values[BTRFS_QGROUP_RSV_META_PERTRANS] > threshold)
			btrfs_commit_transaction_locksafe(fs_info);
	}

	return true;
}

static int qgroup_reserve(struct btrfs_root *root, u64 num_bytes, bool enforce,
			  enum btrfs_qgroup_rsv_type type)
{
	struct btrfs_root *quota_root;
	struct btrfs_qgroup *qgroup;
	struct btrfs_fs_info *fs_info = root->fs_info;
	u64 ref_root = root->root_key.objectid;
	int ret = 0;
	struct ulist_node *unode;
	struct ulist_iterator uiter;

	if (!is_fstree(ref_root))
		return 0;

	if (num_bytes == 0)
		return 0;

	if (test_bit(BTRFS_FS_QUOTA_OVERRIDE, &fs_info->flags) &&
	    capable(CAP_SYS_RESOURCE))
		enforce = false;

	spin_lock(&fs_info->qgroup_lock);
	quota_root = fs_info->quota_root;
	if (!quota_root)
		goto out;

	qgroup = find_qgroup_rb(fs_info, ref_root);
	if (!qgroup)
		goto out;

	/*
	 * in a first step, we check all affected qgroups if any limits would
	 * be exceeded
	 */
	ulist_reinit(fs_info->qgroup_ulist);
	ret = ulist_add(fs_info->qgroup_ulist, qgroup->qgroupid,
			qgroup_to_aux(qgroup), GFP_ATOMIC);
	if (ret < 0)
		goto out;
	ULIST_ITER_INIT(&uiter);
	while ((unode = ulist_next(fs_info->qgroup_ulist, &uiter))) {
		struct btrfs_qgroup *qg;
		struct btrfs_qgroup_list *glist;

		qg = unode_aux_to_qgroup(unode);

		if (enforce && !qgroup_check_limits(fs_info, qg, num_bytes)) {
			ret = -EDQUOT;
			goto out;
		}

		list_for_each_entry(glist, &qg->groups, next_group) {
			ret = ulist_add(fs_info->qgroup_ulist,
					glist->group->qgroupid,
					qgroup_to_aux(glist->group), GFP_ATOMIC);
			if (ret < 0)
				goto out;
		}
	}
	ret = 0;
	/*
	 * no limits exceeded, now record the reservation into all qgroups
	 */
	ULIST_ITER_INIT(&uiter);
	while ((unode = ulist_next(fs_info->qgroup_ulist, &uiter))) {
		struct btrfs_qgroup *qg;

		qg = unode_aux_to_qgroup(unode);

		trace_qgroup_update_reserve(fs_info, qg, num_bytes, type);
		qgroup_rsv_add(fs_info, qg, num_bytes, type);
	}

out:
	spin_unlock(&fs_info->qgroup_lock);
	return ret;
}

/*
 * Free @num_bytes of reserved space with @type for qgroup.  (Normally level 0
 * qgroup).
 *
 * Will handle all higher level qgroup too.
 *
 * NOTE: If @num_bytes is (u64)-1, this means to free all bytes of this qgroup.
 * This special case is only used for META_PERTRANS type.
 */
void btrfs_qgroup_free_refroot(struct btrfs_fs_info *fs_info,
			       u64 ref_root, u64 num_bytes,
			       enum btrfs_qgroup_rsv_type type)
{
	struct btrfs_root *quota_root;
	struct btrfs_qgroup *qgroup;
	struct ulist_node *unode;
	struct ulist_iterator uiter;
	int ret = 0;

	if (!is_fstree(ref_root))
		return;

	if (num_bytes == 0)
		return;

	if (num_bytes == (u64)-1 && type != BTRFS_QGROUP_RSV_META_PERTRANS) {
		WARN(1, "%s: Invalid type to free", __func__);
		return;
	}
	spin_lock(&fs_info->qgroup_lock);

	quota_root = fs_info->quota_root;
	if (!quota_root)
		goto out;

	qgroup = find_qgroup_rb(fs_info, ref_root);
	if (!qgroup)
		goto out;

	if (num_bytes == (u64)-1)
		/*
		 * We're freeing all pertrans rsv, get reserved value from
		 * level 0 qgroup as real num_bytes to free.
		 */
		num_bytes = qgroup->rsv.values[type];

	ulist_reinit(fs_info->qgroup_ulist);
	ret = ulist_add(fs_info->qgroup_ulist, qgroup->qgroupid,
			qgroup_to_aux(qgroup), GFP_ATOMIC);
	if (ret < 0)
		goto out;
	ULIST_ITER_INIT(&uiter);
	while ((unode = ulist_next(fs_info->qgroup_ulist, &uiter))) {
		struct btrfs_qgroup *qg;
		struct btrfs_qgroup_list *glist;

		qg = unode_aux_to_qgroup(unode);

		trace_qgroup_update_reserve(fs_info, qg, -(s64)num_bytes, type);
		qgroup_rsv_release(fs_info, qg, num_bytes, type);

		list_for_each_entry(glist, &qg->groups, next_group) {
			ret = ulist_add(fs_info->qgroup_ulist,
					glist->group->qgroupid,
					qgroup_to_aux(glist->group), GFP_ATOMIC);
			if (ret < 0)
				goto out;
		}
	}

out:
	spin_unlock(&fs_info->qgroup_lock);
}

/*
 * Check if the leaf is the last leaf. Which means all node pointers
 * are at their last position.
 */
static bool is_last_leaf(struct btrfs_path *path)
{
	int i;

	for (i = 1; i < BTRFS_MAX_LEVEL && path->nodes[i]; i++) {
		if (path->slots[i] != btrfs_header_nritems(path->nodes[i]) - 1)
			return false;
	}
	return true;
}

/*
 * returns < 0 on error, 0 when more leafs are to be scanned.
 * returns 1 when done.
 */
static int qgroup_rescan_leaf(struct btrfs_trans_handle *trans,
			      struct btrfs_path *path)
{
	struct btrfs_fs_info *fs_info = trans->fs_info;
	struct btrfs_key found;
	struct extent_buffer *scratch_leaf = NULL;
	struct ulist *roots = NULL;
	u64 num_bytes;
	bool done;
	int slot;
	int ret;

	mutex_lock(&fs_info->qgroup_rescan_lock);
	ret = btrfs_search_slot_for_read(fs_info->extent_root,
					 &fs_info->qgroup_rescan_progress,
					 path, 1, 0);

	btrfs_debug(fs_info,
		"current progress key (%llu %u %llu), search_slot ret %d",
		fs_info->qgroup_rescan_progress.objectid,
		fs_info->qgroup_rescan_progress.type,
		fs_info->qgroup_rescan_progress.offset, ret);

	if (ret) {
		/*
		 * The rescan is about to end, we will not be scanning any
		 * further blocks. We cannot unset the RESCAN flag here, because
		 * we want to commit the transaction if everything went well.
		 * To make the live accounting work in this phase, we set our
		 * scan progress pointer such that every real extent objectid
		 * will be smaller.
		 */
		fs_info->qgroup_rescan_progress.objectid = (u64)-1;
		btrfs_release_path(path);
		mutex_unlock(&fs_info->qgroup_rescan_lock);
		return ret;
	}
	done = is_last_leaf(path);

	btrfs_item_key_to_cpu(path->nodes[0], &found,
			      btrfs_header_nritems(path->nodes[0]) - 1);
	fs_info->qgroup_rescan_progress.objectid = found.objectid + 1;

	scratch_leaf = btrfs_clone_extent_buffer(path->nodes[0]);
	if (!scratch_leaf) {
		ret = -ENOMEM;
		mutex_unlock(&fs_info->qgroup_rescan_lock);
		goto out;
	}
	extent_buffer_get(scratch_leaf);
	btrfs_tree_read_lock(scratch_leaf);
	btrfs_set_lock_blocking_rw(scratch_leaf, BTRFS_READ_LOCK);
	slot = path->slots[0];
	btrfs_release_path(path);
	mutex_unlock(&fs_info->qgroup_rescan_lock);

	for (; slot < btrfs_header_nritems(scratch_leaf); ++slot) {
		btrfs_item_key_to_cpu(scratch_leaf, &found, slot);
		if (found.type != BTRFS_EXTENT_ITEM_KEY &&
		    found.type != BTRFS_METADATA_ITEM_KEY)
			continue;
		if (found.type == BTRFS_METADATA_ITEM_KEY)
			num_bytes = fs_info->nodesize;
		else
			num_bytes = found.offset;

		ret = btrfs_find_all_roots(NULL, fs_info, found.objectid, 0,
					   &roots, false);
		if (ret < 0)
			goto out;
		/* For rescan, just pass old_roots as NULL */
		ret = btrfs_qgroup_account_extent(trans, found.objectid,
						  num_bytes, NULL, roots);
		if (ret < 0)
			goto out;
	}
out:
	if (scratch_leaf) {
		btrfs_tree_read_unlock_blocking(scratch_leaf);
		free_extent_buffer(scratch_leaf);
	}

	if (done && !ret) {
		ret = 1;
		fs_info->qgroup_rescan_progress.objectid = (u64)-1;
	}
	return ret;
}

static void btrfs_qgroup_rescan_worker(struct btrfs_work *work)
{
	struct btrfs_fs_info *fs_info = container_of(work, struct btrfs_fs_info,
						     qgroup_rescan_work);
	struct btrfs_path *path;
	struct btrfs_trans_handle *trans = NULL;
	int err = -ENOMEM;
	int ret = 0;

	path = btrfs_alloc_path();
	if (!path)
		goto out;
	/*
	 * Rescan should only search for commit root, and any later difference
	 * should be recorded by qgroup
	 */
	path->search_commit_root = 1;
	path->skip_locking = 1;

	err = 0;
	while (!err && !btrfs_fs_closing(fs_info)) {
		trans = btrfs_start_transaction(fs_info->fs_root, 0);
		if (IS_ERR(trans)) {
			err = PTR_ERR(trans);
			break;
		}
		if (!test_bit(BTRFS_FS_QUOTA_ENABLED, &fs_info->flags)) {
			err = -EINTR;
		} else {
			err = qgroup_rescan_leaf(trans, path);
		}
		if (err > 0)
			btrfs_commit_transaction(trans);
		else
			btrfs_end_transaction(trans);
	}

out:
	btrfs_free_path(path);

	mutex_lock(&fs_info->qgroup_rescan_lock);
	if (!btrfs_fs_closing(fs_info))
		fs_info->qgroup_flags &= ~BTRFS_QGROUP_STATUS_FLAG_RESCAN;

	if (err > 0 &&
	    fs_info->qgroup_flags & BTRFS_QGROUP_STATUS_FLAG_INCONSISTENT) {
		fs_info->qgroup_flags &= ~BTRFS_QGROUP_STATUS_FLAG_INCONSISTENT;
	} else if (err < 0) {
		fs_info->qgroup_flags |= BTRFS_QGROUP_STATUS_FLAG_INCONSISTENT;
	}
	mutex_unlock(&fs_info->qgroup_rescan_lock);

	/*
	 * only update status, since the previous part has already updated the
	 * qgroup info.
	 */
	trans = btrfs_start_transaction(fs_info->quota_root, 1);
	if (IS_ERR(trans)) {
		err = PTR_ERR(trans);
		btrfs_err(fs_info,
			  "fail to start transaction for status update: %d",
			  err);
		goto done;
	}
	ret = update_qgroup_status_item(trans);
	if (ret < 0) {
		err = ret;
		btrfs_err(fs_info, "fail to update qgroup status: %d", err);
	}
	btrfs_end_transaction(trans);

	if (btrfs_fs_closing(fs_info)) {
		btrfs_info(fs_info, "qgroup scan paused");
	} else if (err >= 0) {
		btrfs_info(fs_info, "qgroup scan completed%s",
			err > 0 ? " (inconsistency flag cleared)" : "");
	} else {
		btrfs_err(fs_info, "qgroup scan failed with %d", err);
	}

done:
	mutex_lock(&fs_info->qgroup_rescan_lock);
	fs_info->qgroup_rescan_running = false;
	mutex_unlock(&fs_info->qgroup_rescan_lock);
	complete_all(&fs_info->qgroup_rescan_completion);
}

/*
 * Checks that (a) no rescan is running and (b) quota is enabled. Allocates all
 * memory required for the rescan context.
 */
static int
qgroup_rescan_init(struct btrfs_fs_info *fs_info, u64 progress_objectid,
		   int init_flags)
{
	int ret = 0;

	if (!init_flags) {
		/* we're resuming qgroup rescan at mount time */
		if (!(fs_info->qgroup_flags &
		      BTRFS_QGROUP_STATUS_FLAG_RESCAN)) {
			btrfs_warn(fs_info,
			"qgroup rescan init failed, qgroup is not enabled");
			ret = -EINVAL;
		} else if (!(fs_info->qgroup_flags &
			     BTRFS_QGROUP_STATUS_FLAG_ON)) {
			btrfs_warn(fs_info,
			"qgroup rescan init failed, qgroup rescan is not queued");
			ret = -EINVAL;
		}

		if (ret)
			return ret;
	}

	mutex_lock(&fs_info->qgroup_rescan_lock);
	spin_lock(&fs_info->qgroup_lock);

	if (init_flags) {
		if (fs_info->qgroup_flags & BTRFS_QGROUP_STATUS_FLAG_RESCAN) {
			btrfs_warn(fs_info,
				   "qgroup rescan is already in progress");
			ret = -EINPROGRESS;
		} else if (!(fs_info->qgroup_flags &
			     BTRFS_QGROUP_STATUS_FLAG_ON)) {
			btrfs_warn(fs_info,
			"qgroup rescan init failed, qgroup is not enabled");
			ret = -EINVAL;
		}

		if (ret) {
			spin_unlock(&fs_info->qgroup_lock);
			mutex_unlock(&fs_info->qgroup_rescan_lock);
			return ret;
		}
		fs_info->qgroup_flags |= BTRFS_QGROUP_STATUS_FLAG_RESCAN;
	}

	memset(&fs_info->qgroup_rescan_progress, 0,
		sizeof(fs_info->qgroup_rescan_progress));
	fs_info->qgroup_rescan_progress.objectid = progress_objectid;
	init_completion(&fs_info->qgroup_rescan_completion);
	fs_info->qgroup_rescan_running = true;

	spin_unlock(&fs_info->qgroup_lock);
	mutex_unlock(&fs_info->qgroup_rescan_lock);

	memset(&fs_info->qgroup_rescan_work, 0,
	       sizeof(fs_info->qgroup_rescan_work));
	btrfs_init_work(&fs_info->qgroup_rescan_work,
			btrfs_qgroup_rescan_helper,
			btrfs_qgroup_rescan_worker, NULL, NULL);
	return 0;
}

static void
qgroup_rescan_zero_tracking(struct btrfs_fs_info *fs_info)
{
	struct rb_node *n;
	struct btrfs_qgroup *qgroup;

	spin_lock(&fs_info->qgroup_lock);
	/* clear all current qgroup tracking information */
	for (n = rb_first(&fs_info->qgroup_tree); n; n = rb_next(n)) {
		qgroup = rb_entry(n, struct btrfs_qgroup, node);
		qgroup->rfer = 0;
		qgroup->rfer_cmpr = 0;
		qgroup->excl = 0;
		qgroup->excl_cmpr = 0;
	}
	spin_unlock(&fs_info->qgroup_lock);
}

int
btrfs_qgroup_rescan(struct btrfs_fs_info *fs_info)
{
	int ret = 0;
	struct btrfs_trans_handle *trans;

	ret = qgroup_rescan_init(fs_info, 0, 1);
	if (ret)
		return ret;

	/*
	 * We have set the rescan_progress to 0, which means no more
	 * delayed refs will be accounted by btrfs_qgroup_account_ref.
	 * However, btrfs_qgroup_account_ref may be right after its call
	 * to btrfs_find_all_roots, in which case it would still do the
	 * accounting.
	 * To solve this, we're committing the transaction, which will
	 * ensure we run all delayed refs and only after that, we are
	 * going to clear all tracking information for a clean start.
	 */

	trans = btrfs_join_transaction(fs_info->fs_root);
	if (IS_ERR(trans)) {
		fs_info->qgroup_flags &= ~BTRFS_QGROUP_STATUS_FLAG_RESCAN;
		return PTR_ERR(trans);
	}
	ret = btrfs_commit_transaction(trans);
	if (ret) {
		fs_info->qgroup_flags &= ~BTRFS_QGROUP_STATUS_FLAG_RESCAN;
		return ret;
	}

	qgroup_rescan_zero_tracking(fs_info);

	btrfs_queue_work(fs_info->qgroup_rescan_workers,
			 &fs_info->qgroup_rescan_work);

	return 0;
}

int btrfs_qgroup_wait_for_completion(struct btrfs_fs_info *fs_info,
				     bool interruptible)
{
	int running;
	int ret = 0;

	mutex_lock(&fs_info->qgroup_rescan_lock);
	spin_lock(&fs_info->qgroup_lock);
	running = fs_info->qgroup_rescan_running;
	spin_unlock(&fs_info->qgroup_lock);
	mutex_unlock(&fs_info->qgroup_rescan_lock);

	if (!running)
		return 0;

	if (interruptible)
		ret = wait_for_completion_interruptible(
					&fs_info->qgroup_rescan_completion);
	else
		wait_for_completion(&fs_info->qgroup_rescan_completion);

	return ret;
}

/*
 * this is only called from open_ctree where we're still single threaded, thus
 * locking is omitted here.
 */
void
btrfs_qgroup_rescan_resume(struct btrfs_fs_info *fs_info)
{
	if (fs_info->qgroup_flags & BTRFS_QGROUP_STATUS_FLAG_RESCAN)
		btrfs_queue_work(fs_info->qgroup_rescan_workers,
				 &fs_info->qgroup_rescan_work);
}

/*
 * Reserve qgroup space for range [start, start + len).
 *
 * This function will either reserve space from related qgroups or doing
 * nothing if the range is already reserved.
 *
 * Return 0 for successful reserve
 * Return <0 for error (including -EQUOT)
 *
 * NOTE: this function may sleep for memory allocation.
 *       if btrfs_qgroup_reserve_data() is called multiple times with
 *       same @reserved, caller must ensure when error happens it's OK
 *       to free *ALL* reserved space.
 */
int btrfs_qgroup_reserve_data(struct inode *inode,
			struct extent_changeset **reserved_ret, u64 start,
			u64 len)
{
	struct btrfs_root *root = BTRFS_I(inode)->root;
	struct ulist_node *unode;
	struct ulist_iterator uiter;
	struct extent_changeset *reserved;
	u64 orig_reserved;
	u64 to_reserve;
	int ret;

	if (!test_bit(BTRFS_FS_QUOTA_ENABLED, &root->fs_info->flags) ||
	    !is_fstree(root->objectid) || len == 0)
		return 0;

	/* @reserved parameter is mandatory for qgroup */
	if (WARN_ON(!reserved_ret))
		return -EINVAL;
	if (!*reserved_ret) {
		*reserved_ret = extent_changeset_alloc();
		if (!*reserved_ret)
			return -ENOMEM;
	}
	reserved = *reserved_ret;
	/* Record already reserved space */
	orig_reserved = reserved->bytes_changed;
	ret = set_record_extent_bits(&BTRFS_I(inode)->io_tree, start,
			start + len -1, EXTENT_QGROUP_RESERVED, reserved);

	/* Newly reserved space */
	to_reserve = reserved->bytes_changed - orig_reserved;
	trace_btrfs_qgroup_reserve_data(inode, start, len,
					to_reserve, QGROUP_RESERVE);
	if (ret < 0)
		goto cleanup;
	ret = qgroup_reserve(root, to_reserve, true, BTRFS_QGROUP_RSV_DATA);
	if (ret < 0)
		goto cleanup;

	return ret;

cleanup:
	/* cleanup *ALL* already reserved ranges */
	ULIST_ITER_INIT(&uiter);
	while ((unode = ulist_next(&reserved->range_changed, &uiter)))
		clear_extent_bit(&BTRFS_I(inode)->io_tree, unode->val,
				 unode->aux, EXTENT_QGROUP_RESERVED, 0, 0, NULL);
	extent_changeset_release(reserved);
	return ret;
}

/* Free ranges specified by @reserved, normally in error path */
static int qgroup_free_reserved_data(struct inode *inode,
			struct extent_changeset *reserved, u64 start, u64 len)
{
	struct btrfs_root *root = BTRFS_I(inode)->root;
	struct ulist_node *unode;
	struct ulist_iterator uiter;
	struct extent_changeset changeset;
	int freed = 0;
	int ret;

	extent_changeset_init(&changeset);
	len = round_up(start + len, root->fs_info->sectorsize);
	start = round_down(start, root->fs_info->sectorsize);

	ULIST_ITER_INIT(&uiter);
	while ((unode = ulist_next(&reserved->range_changed, &uiter))) {
		u64 range_start = unode->val;
		/* unode->aux is the inclusive end */
		u64 range_len = unode->aux - range_start + 1;
		u64 free_start;
		u64 free_len;

		extent_changeset_release(&changeset);

		/* Only free range in range [start, start + len) */
		if (range_start >= start + len ||
		    range_start + range_len <= start)
			continue;
		free_start = max(range_start, start);
		free_len = min(start + len, range_start + range_len) -
			   free_start;
		/*
		 * TODO: To also modify reserved->ranges_reserved to reflect
		 * the modification.
		 *
		 * However as long as we free qgroup reserved according to
		 * EXTENT_QGROUP_RESERVED, we won't double free.
		 * So not need to rush.
		 */
		ret = clear_record_extent_bits(&BTRFS_I(inode)->io_failure_tree,
				free_start, free_start + free_len - 1,
				EXTENT_QGROUP_RESERVED, &changeset);
		if (ret < 0)
			goto out;
		freed += changeset.bytes_changed;
	}
	btrfs_qgroup_free_refroot(root->fs_info, root->objectid, freed,
				  BTRFS_QGROUP_RSV_DATA);
	ret = freed;
out:
	extent_changeset_release(&changeset);
	return ret;
}

static int __btrfs_qgroup_release_data(struct inode *inode,
			struct extent_changeset *reserved, u64 start, u64 len,
			int free)
{
	struct extent_changeset changeset;
	int trace_op = QGROUP_RELEASE;
	int ret;

	/* In release case, we shouldn't have @reserved */
	WARN_ON(!free && reserved);
	if (free && reserved)
		return qgroup_free_reserved_data(inode, reserved, start, len);
	extent_changeset_init(&changeset);
	ret = clear_record_extent_bits(&BTRFS_I(inode)->io_tree, start, 
			start + len -1, EXTENT_QGROUP_RESERVED, &changeset);
	if (ret < 0)
		goto out;

	if (free)
		trace_op = QGROUP_FREE;
	trace_btrfs_qgroup_release_data(inode, start, len,
					changeset.bytes_changed, trace_op);
	if (free)
		btrfs_qgroup_free_refroot(BTRFS_I(inode)->root->fs_info,
				BTRFS_I(inode)->root->objectid,
				changeset.bytes_changed, BTRFS_QGROUP_RSV_DATA);
	ret = changeset.bytes_changed;
out:
	extent_changeset_release(&changeset);
	return ret;
}

/*
 * Free a reserved space range from io_tree and related qgroups
 *
 * Should be called when a range of pages get invalidated before reaching disk.
 * Or for error cleanup case.
 * if @reserved is given, only reserved range in [@start, @start + @len) will
 * be freed.
 *
 * For data written to disk, use btrfs_qgroup_release_data().
 *
 * NOTE: This function may sleep for memory allocation.
 */
int btrfs_qgroup_free_data(struct inode *inode,
			struct extent_changeset *reserved, u64 start, u64 len)
{
	return __btrfs_qgroup_release_data(inode, reserved, start, len, 1);
}

/*
 * Release a reserved space range from io_tree only.
 *
 * Should be called when a range of pages get written to disk and corresponding
 * FILE_EXTENT is inserted into corresponding root.
 *
 * Since new qgroup accounting framework will only update qgroup numbers at
 * commit_transaction() time, its reserved space shouldn't be freed from
 * related qgroups.
 *
 * But we should release the range from io_tree, to allow further write to be
 * COWed.
 *
 * NOTE: This function may sleep for memory allocation.
 */
int btrfs_qgroup_release_data(struct inode *inode, u64 start, u64 len)
{
	return __btrfs_qgroup_release_data(inode, NULL, start, len, 0);
}

static void add_root_meta_rsv(struct btrfs_root *root, int num_bytes,
			      enum btrfs_qgroup_rsv_type type)
{
	if (type != BTRFS_QGROUP_RSV_META_PREALLOC &&
	    type != BTRFS_QGROUP_RSV_META_PERTRANS)
		return;
	if (num_bytes == 0)
		return;

	spin_lock(&root->qgroup_meta_rsv_lock);
	if (type == BTRFS_QGROUP_RSV_META_PREALLOC)
		root->qgroup_meta_rsv_prealloc += num_bytes;
	else
		root->qgroup_meta_rsv_pertrans += num_bytes;
	spin_unlock(&root->qgroup_meta_rsv_lock);
}

static int sub_root_meta_rsv(struct btrfs_root *root, int num_bytes,
			     enum btrfs_qgroup_rsv_type type)
{
	if (type != BTRFS_QGROUP_RSV_META_PREALLOC &&
	    type != BTRFS_QGROUP_RSV_META_PERTRANS)
		return 0;
	if (num_bytes == 0)
		return 0;

	spin_lock(&root->qgroup_meta_rsv_lock);
	if (type == BTRFS_QGROUP_RSV_META_PREALLOC) {
		num_bytes = min_t(u64, root->qgroup_meta_rsv_prealloc,
				  num_bytes);
		root->qgroup_meta_rsv_prealloc -= num_bytes;
	} else {
		num_bytes = min_t(u64, root->qgroup_meta_rsv_pertrans,
				  num_bytes);
		root->qgroup_meta_rsv_pertrans -= num_bytes;
	}
	spin_unlock(&root->qgroup_meta_rsv_lock);
	return num_bytes;
}

int __btrfs_qgroup_reserve_meta(struct btrfs_root *root, int num_bytes,
				enum btrfs_qgroup_rsv_type type, bool enforce)
{
	struct btrfs_fs_info *fs_info = root->fs_info;
	int ret;

	if (!test_bit(BTRFS_FS_QUOTA_ENABLED, &fs_info->flags) ||
	    !is_fstree(root->objectid) || num_bytes == 0)
		return 0;

	BUG_ON(num_bytes != round_down(num_bytes, fs_info->nodesize));
	trace_qgroup_meta_reserve(root, type, (s64)num_bytes);
	ret = qgroup_reserve(root, num_bytes, enforce, type);
	if (ret < 0)
		return ret;
	/*
	 * Record what we have reserved into root.
	 *
	 * To avoid quota disabled->enabled underflow.
	 * In that case, we may try to free space we haven't reserved
	 * (since quota was disabled), so record what we reserved into root.
	 * And ensure later release won't underflow this number.
	 */
	add_root_meta_rsv(root, num_bytes, type);
	return ret;
}

void btrfs_qgroup_free_meta_all_pertrans(struct btrfs_root *root)
{
	struct btrfs_fs_info *fs_info = root->fs_info;

	if (!test_bit(BTRFS_FS_QUOTA_ENABLED, &fs_info->flags) ||
	    !is_fstree(root->objectid))
		return;

	/* TODO: Update trace point to handle such free */
	trace_qgroup_meta_free_all_pertrans(root);
	/* Special value -1 means to free all reserved space */
	btrfs_qgroup_free_refroot(fs_info, root->objectid, (u64)-1,
				  BTRFS_QGROUP_RSV_META_PERTRANS);
}

void __btrfs_qgroup_free_meta(struct btrfs_root *root, int num_bytes,
			      enum btrfs_qgroup_rsv_type type)
{
	struct btrfs_fs_info *fs_info = root->fs_info;

	if (!test_bit(BTRFS_FS_QUOTA_ENABLED, &fs_info->flags) ||
	    !is_fstree(root->objectid))
		return;

	/*
	 * reservation for META_PREALLOC can happen before quota is enabled,
	 * which can lead to underflow.
	 * Here ensure we will only free what we really have reserved.
	 */
	num_bytes = sub_root_meta_rsv(root, num_bytes, type);
	BUG_ON(num_bytes != round_down(num_bytes, fs_info->nodesize));
	trace_qgroup_meta_reserve(root, type, -(s64)num_bytes);
	btrfs_qgroup_free_refroot(fs_info, root->objectid, num_bytes, type);
}

static void qgroup_convert_meta(struct btrfs_fs_info *fs_info, u64 ref_root,
				int num_bytes)
{
	struct btrfs_root *quota_root = fs_info->quota_root;
	struct btrfs_qgroup *qgroup;
	struct ulist_node *unode;
	struct ulist_iterator uiter;
	int ret = 0;

	if (num_bytes == 0)
		return;
	if (!quota_root)
		return;

	spin_lock(&fs_info->qgroup_lock);
	qgroup = find_qgroup_rb(fs_info, ref_root);
	if (!qgroup)
		goto out;
	ulist_reinit(fs_info->qgroup_ulist);
	ret = ulist_add(fs_info->qgroup_ulist, qgroup->qgroupid,
		       qgroup_to_aux(qgroup), GFP_ATOMIC);
	if (ret < 0)
		goto out;
	ULIST_ITER_INIT(&uiter);
	while ((unode = ulist_next(fs_info->qgroup_ulist, &uiter))) {
		struct btrfs_qgroup *qg;
		struct btrfs_qgroup_list *glist;

		qg = unode_aux_to_qgroup(unode);

		qgroup_rsv_release(fs_info, qg, num_bytes,
				BTRFS_QGROUP_RSV_META_PREALLOC);
		qgroup_rsv_add(fs_info, qg, num_bytes,
				BTRFS_QGROUP_RSV_META_PERTRANS);
		list_for_each_entry(glist, &qg->groups, next_group) {
			ret = ulist_add(fs_info->qgroup_ulist,
					glist->group->qgroupid,
					qgroup_to_aux(glist->group), GFP_ATOMIC);
			if (ret < 0)
				goto out;
		}
	}
out:
	spin_unlock(&fs_info->qgroup_lock);
}

void btrfs_qgroup_convert_reserved_meta(struct btrfs_root *root, int num_bytes)
{
	struct btrfs_fs_info *fs_info = root->fs_info;

	if (!test_bit(BTRFS_FS_QUOTA_ENABLED, &fs_info->flags) ||
	    !is_fstree(root->objectid))
		return;
	/* Same as btrfs_qgroup_free_meta_prealloc() */
	num_bytes = sub_root_meta_rsv(root, num_bytes,
				      BTRFS_QGROUP_RSV_META_PREALLOC);
	trace_qgroup_meta_convert(root, num_bytes);
	qgroup_convert_meta(fs_info, root->objectid, num_bytes);
}

/*
 * Check qgroup reserved space leaking, normally at destroy inode
 * time
 */
void btrfs_qgroup_check_reserved_leak(struct inode *inode)
{
	struct extent_changeset changeset;
	struct ulist_node *unode;
	struct ulist_iterator iter;
	int ret;

	extent_changeset_init(&changeset);
	ret = clear_record_extent_bits(&BTRFS_I(inode)->io_tree, 0, (u64)-1,
			EXTENT_QGROUP_RESERVED, &changeset);

	WARN_ON(ret < 0);
	if (WARN_ON(changeset.bytes_changed)) {
		ULIST_ITER_INIT(&iter);
		while ((unode = ulist_next(&changeset.range_changed, &iter))) {
			btrfs_warn(BTRFS_I(inode)->root->fs_info,
				"leaking qgroup reserved space, ino: %lu, start: %llu, end: %llu",
				inode->i_ino, unode->val, unode->aux);
		}
		btrfs_qgroup_free_refroot(BTRFS_I(inode)->root->fs_info,
				BTRFS_I(inode)->root->objectid,
				changeset.bytes_changed, BTRFS_QGROUP_RSV_DATA);

	}
	extent_changeset_release(&changeset);
}<|MERGE_RESOLUTION|>--- conflicted
+++ resolved
@@ -1019,16 +1019,9 @@
 	spin_unlock(&fs_info->qgroup_lock);
 
 	ret = btrfs_commit_transaction(trans);
-<<<<<<< HEAD
-	if (ret) {
-		trans = NULL;
-		goto out_free_path;
-	}
-=======
 	trans = NULL;
 	if (ret)
 		goto out_free_path;
->>>>>>> f9885ef8
 
 	ret = qgroup_rescan_init(fs_info, 0, 1);
 	if (!ret) {
