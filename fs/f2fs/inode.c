--- conflicted
+++ resolved
@@ -291,15 +291,6 @@
 			fi->i_flags & F2FS_COMPR_FL &&
 			F2FS_FITS_IN_INODE(ri, fi->i_extra_isize,
 						i_log_cluster_size)) {
-<<<<<<< HEAD
-		if (ri->i_compress_algorithm >= COMPRESS_MAX)
-			return false;
-		if (le64_to_cpu(ri->i_compr_blocks) > inode->i_blocks)
-			return false;
-		if (ri->i_log_cluster_size < MIN_COMPRESS_LOG_SIZE ||
-			ri->i_log_cluster_size > MAX_COMPRESS_LOG_SIZE)
-			return false;
-=======
 		if (ri->i_compress_algorithm >= COMPRESS_MAX) {
 			f2fs_warn(sbi, "%s: inode (ino=%lx) has unsupported "
 				"compress algorithm: %u, run fsck to fix",
@@ -324,7 +315,6 @@
 				  ri->i_log_cluster_size);
 			return false;
 		}
->>>>>>> 04d5ce62
 	}
 
 	return true;
