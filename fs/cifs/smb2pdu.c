// SPDX-License-Identifier: LGPL-2.1
/*
 *
 *   Copyright (C) International Business Machines  Corp., 2009, 2013
 *                 Etersoft, 2012
 *   Author(s): Steve French (sfrench@us.ibm.com)
 *              Pavel Shilovsky (pshilovsky@samba.org) 2012
 *
 *   Contains the routines for constructing the SMB2 PDUs themselves
 *
 */

 /* SMB2 PDU handling routines here - except for leftovers (eg session setup) */
 /* Note that there are handle based routines which must be		      */
 /* treated slightly differently for reconnection purposes since we never     */
 /* want to reuse a stale file handle and only the caller knows the file info */

#include <linux/fs.h>
#include <linux/kernel.h>
#include <linux/vfs.h>
#include <linux/task_io_accounting_ops.h>
#include <linux/uaccess.h>
#include <linux/uuid.h>
#include <linux/pagemap.h>
#include <linux/xattr.h>
#include "cifsglob.h"
#include "cifsacl.h"
#include "cifsproto.h"
#include "smb2proto.h"
#include "cifs_unicode.h"
#include "cifs_debug.h"
#include "ntlmssp.h"
#include "smb2status.h"
#include "smb2glob.h"
#include "cifspdu.h"
#include "cifs_spnego.h"
#include "smbdirect.h"
#include "trace.h"
#ifdef CONFIG_CIFS_DFS_UPCALL
#include "dfs_cache.h"
#endif
#include "cached_dir.h"

/*
 *  The following table defines the expected "StructureSize" of SMB2 requests
 *  in order by SMB2 command.  This is similar to "wct" in SMB/CIFS requests.
 *
 *  Note that commands are defined in smb2pdu.h in le16 but the array below is
 *  indexed by command in host byte order.
 */
static const int smb2_req_struct_sizes[NUMBER_OF_SMB2_COMMANDS] = {
	/* SMB2_NEGOTIATE */ 36,
	/* SMB2_SESSION_SETUP */ 25,
	/* SMB2_LOGOFF */ 4,
	/* SMB2_TREE_CONNECT */	9,
	/* SMB2_TREE_DISCONNECT */ 4,
	/* SMB2_CREATE */ 57,
	/* SMB2_CLOSE */ 24,
	/* SMB2_FLUSH */ 24,
	/* SMB2_READ */	49,
	/* SMB2_WRITE */ 49,
	/* SMB2_LOCK */	48,
	/* SMB2_IOCTL */ 57,
	/* SMB2_CANCEL */ 4,
	/* SMB2_ECHO */ 4,
	/* SMB2_QUERY_DIRECTORY */ 33,
	/* SMB2_CHANGE_NOTIFY */ 32,
	/* SMB2_QUERY_INFO */ 41,
	/* SMB2_SET_INFO */ 33,
	/* SMB2_OPLOCK_BREAK */ 24 /* BB this is 36 for LEASE_BREAK variant */
};

int smb3_encryption_required(const struct cifs_tcon *tcon)
{
	if (!tcon || !tcon->ses)
		return 0;
	if ((tcon->ses->session_flags & SMB2_SESSION_FLAG_ENCRYPT_DATA) ||
	    (tcon->share_flags & SHI1005_FLAGS_ENCRYPT_DATA))
		return 1;
	if (tcon->seal &&
	    (tcon->ses->server->capabilities & SMB2_GLOBAL_CAP_ENCRYPTION))
		return 1;
	return 0;
}

static void
smb2_hdr_assemble(struct smb2_hdr *shdr, __le16 smb2_cmd,
		  const struct cifs_tcon *tcon,
		  struct TCP_Server_Info *server)
{
	shdr->ProtocolId = SMB2_PROTO_NUMBER;
	shdr->StructureSize = cpu_to_le16(64);
	shdr->Command = smb2_cmd;
	if (server) {
		spin_lock(&server->req_lock);
		/* Request up to 10 credits but don't go over the limit. */
		if (server->credits >= server->max_credits)
			shdr->CreditRequest = cpu_to_le16(0);
		else
			shdr->CreditRequest = cpu_to_le16(
				min_t(int, server->max_credits -
						server->credits, 10));
		spin_unlock(&server->req_lock);
	} else {
		shdr->CreditRequest = cpu_to_le16(2);
	}
	shdr->Id.SyncId.ProcessId = cpu_to_le32((__u16)current->tgid);

	if (!tcon)
		goto out;

	/* GLOBAL_CAP_LARGE_MTU will only be set if dialect > SMB2.02 */
	/* See sections 2.2.4 and 3.2.4.1.5 of MS-SMB2 */
	if (server && (server->capabilities & SMB2_GLOBAL_CAP_LARGE_MTU))
		shdr->CreditCharge = cpu_to_le16(1);
	/* else CreditCharge MBZ */

	shdr->Id.SyncId.TreeId = cpu_to_le32(tcon->tid);
	/* Uid is not converted */
	if (tcon->ses)
		shdr->SessionId = cpu_to_le64(tcon->ses->Suid);

	/*
	 * If we would set SMB2_FLAGS_DFS_OPERATIONS on open we also would have
	 * to pass the path on the Open SMB prefixed by \\server\share.
	 * Not sure when we would need to do the augmented path (if ever) and
	 * setting this flag breaks the SMB2 open operation since it is
	 * illegal to send an empty path name (without \\server\share prefix)
	 * when the DFS flag is set in the SMB open header. We could
	 * consider setting the flag on all operations other than open
	 * but it is safer to net set it for now.
	 */
/*	if (tcon->share_flags & SHI1005_FLAGS_DFS)
		shdr->Flags |= SMB2_FLAGS_DFS_OPERATIONS; */

	if (server && server->sign && !smb3_encryption_required(tcon))
		shdr->Flags |= SMB2_FLAGS_SIGNED;
out:
	return;
}

static int
smb2_reconnect(__le16 smb2_command, struct cifs_tcon *tcon,
	       struct TCP_Server_Info *server)
{
	int rc = 0;
	struct nls_table *nls_codepage = NULL;
	struct cifs_ses *ses;

	/*
	 * SMB2s NegProt, SessSetup, Logoff do not have tcon yet so
	 * check for tcp and smb session status done differently
	 * for those three - in the calling routine.
	 */
	if (tcon == NULL)
		return 0;

	/*
	 * Need to also skip SMB2_IOCTL because it is used for checking nested dfs links in
	 * cifs_tree_connect().
	 */
	if (smb2_command == SMB2_TREE_CONNECT || smb2_command == SMB2_IOCTL)
		return 0;

	spin_lock(&tcon->tc_lock);
	if (tcon->status == TID_EXITING) {
		/*
		 * only tree disconnect allowed when disconnecting ...
		 */
		if (smb2_command != SMB2_TREE_DISCONNECT) {
			spin_unlock(&tcon->tc_lock);
			cifs_dbg(FYI, "can not send cmd %d while umounting\n",
				 smb2_command);
			return -ENODEV;
		}
	}
	spin_unlock(&tcon->tc_lock);
	if ((!tcon->ses) || (tcon->ses->ses_status == SES_EXITING) ||
	    (!tcon->ses->server) || !server)
		return -EIO;

	spin_lock(&server->srv_lock);
	if (server->tcpStatus == CifsNeedReconnect) {
		/*
		 * Return to caller for TREE_DISCONNECT and LOGOFF and CLOSE
		 * here since they are implicitly done when session drops.
		 */
		switch (smb2_command) {
		/*
		 * BB Should we keep oplock break and add flush to exceptions?
		 */
		case SMB2_TREE_DISCONNECT:
		case SMB2_CANCEL:
		case SMB2_CLOSE:
		case SMB2_OPLOCK_BREAK:
			spin_unlock(&server->srv_lock);
			return -EAGAIN;
		}
	}
	spin_unlock(&server->srv_lock);

<<<<<<< HEAD
=======
again:
>>>>>>> 8455cbb2
	rc = cifs_wait_for_server_reconnect(server, tcon->retry);
	if (rc)
		return rc;

	ses = tcon->ses;

	spin_lock(&ses->chan_lock);
	if (!cifs_chan_needs_reconnect(ses, server) && !tcon->need_reconnect) {
		spin_unlock(&ses->chan_lock);
		return 0;
	}
	spin_unlock(&ses->chan_lock);
	cifs_dbg(FYI, "sess reconnect mask: 0x%lx, tcon reconnect: %d",
		 tcon->ses->chans_need_reconnect,
		 tcon->need_reconnect);

	mutex_lock(&ses->session_mutex);
	/*
	 * Recheck after acquire mutex. If another thread is negotiating
	 * and the server never sends an answer the socket will be closed
	 * and tcpStatus set to reconnect.
	 */
	spin_lock(&server->srv_lock);
	if (server->tcpStatus == CifsNeedReconnect) {
		spin_unlock(&server->srv_lock);
		mutex_unlock(&ses->session_mutex);

		if (tcon->retry)
			goto again;

		rc = -EHOSTDOWN;
		goto out;
	}
	spin_unlock(&server->srv_lock);

	nls_codepage = load_nls_default();

	/*
	 * need to prevent multiple threads trying to simultaneously
	 * reconnect the same SMB session
	 */
	spin_lock(&ses->ses_lock);
	spin_lock(&ses->chan_lock);
	if (!cifs_chan_needs_reconnect(ses, server) &&
	    ses->ses_status == SES_GOOD) {
		spin_unlock(&ses->chan_lock);
		spin_unlock(&ses->ses_lock);
		/* this means that we only need to tree connect */
		if (tcon->need_reconnect)
			goto skip_sess_setup;

		mutex_unlock(&ses->session_mutex);
		goto out;
	}
	spin_unlock(&ses->chan_lock);
	spin_unlock(&ses->ses_lock);

	rc = cifs_negotiate_protocol(0, ses, server);
	if (!rc) {
		rc = cifs_setup_session(0, ses, server, nls_codepage);
		if ((rc == -EACCES) && !tcon->retry) {
			mutex_unlock(&ses->session_mutex);
			rc = -EHOSTDOWN;
			goto failed;
		} else if (rc) {
			mutex_unlock(&ses->session_mutex);
			goto out;
		}
	} else {
		mutex_unlock(&ses->session_mutex);
		goto out;
	}

skip_sess_setup:
	if (!tcon->need_reconnect) {
		mutex_unlock(&ses->session_mutex);
		goto out;
	}
	cifs_mark_open_files_invalid(tcon);
	if (tcon->use_persistent)
		tcon->need_reopen_files = true;

	rc = cifs_tree_connect(0, tcon, nls_codepage);
	mutex_unlock(&ses->session_mutex);

	cifs_dbg(FYI, "reconnect tcon rc = %d\n", rc);
	if (rc) {
		/* If sess reconnected but tcon didn't, something strange ... */
		cifs_dbg(VFS, "reconnect tcon failed rc = %d\n", rc);
		goto out;
	}

	if (smb2_command != SMB2_INTERNAL_CMD)
		mod_delayed_work(cifsiod_wq, &server->reconnect, 0);

	atomic_inc(&tconInfoReconnectCount);
out:
	/*
	 * Check if handle based operation so we know whether we can continue
	 * or not without returning to caller to reset file handle.
	 */
	/*
	 * BB Is flush done by server on drop of tcp session? Should we special
	 * case it and skip above?
	 */
	switch (smb2_command) {
	case SMB2_FLUSH:
	case SMB2_READ:
	case SMB2_WRITE:
	case SMB2_LOCK:
	case SMB2_QUERY_DIRECTORY:
	case SMB2_CHANGE_NOTIFY:
	case SMB2_QUERY_INFO:
	case SMB2_SET_INFO:
		rc = -EAGAIN;
	}
failed:
	unload_nls(nls_codepage);
	return rc;
}

static void
fill_small_buf(__le16 smb2_command, struct cifs_tcon *tcon,
	       struct TCP_Server_Info *server,
	       void *buf,
	       unsigned int *total_len)
{
	struct smb2_pdu *spdu = buf;
	/* lookup word count ie StructureSize from table */
	__u16 parmsize = smb2_req_struct_sizes[le16_to_cpu(smb2_command)];

	/*
	 * smaller than SMALL_BUFFER_SIZE but bigger than fixed area of
	 * largest operations (Create)
	 */
	memset(buf, 0, 256);

	smb2_hdr_assemble(&spdu->hdr, smb2_command, tcon, server);
	spdu->StructureSize2 = cpu_to_le16(parmsize);

	*total_len = parmsize + sizeof(struct smb2_hdr);
}

/*
 * Allocate and return pointer to an SMB request hdr, and set basic
 * SMB information in the SMB header. If the return code is zero, this
 * function must have filled in request_buf pointer.
 */
static int __smb2_plain_req_init(__le16 smb2_command, struct cifs_tcon *tcon,
				 struct TCP_Server_Info *server,
				 void **request_buf, unsigned int *total_len)
{
	/* BB eventually switch this to SMB2 specific small buf size */
	if (smb2_command == SMB2_SET_INFO)
		*request_buf = cifs_buf_get();
	else
		*request_buf = cifs_small_buf_get();
	if (*request_buf == NULL) {
		/* BB should we add a retry in here if not a writepage? */
		return -ENOMEM;
	}

	fill_small_buf(smb2_command, tcon, server,
		       (struct smb2_hdr *)(*request_buf),
		       total_len);

	if (tcon != NULL) {
		uint16_t com_code = le16_to_cpu(smb2_command);
		cifs_stats_inc(&tcon->stats.smb2_stats.smb2_com_sent[com_code]);
		cifs_stats_inc(&tcon->num_smbs_sent);
	}

	return 0;
}

static int smb2_plain_req_init(__le16 smb2_command, struct cifs_tcon *tcon,
			       struct TCP_Server_Info *server,
			       void **request_buf, unsigned int *total_len)
{
	int rc;

	rc = smb2_reconnect(smb2_command, tcon, server);
	if (rc)
		return rc;

	return __smb2_plain_req_init(smb2_command, tcon, server, request_buf,
				     total_len);
}

static int smb2_ioctl_req_init(u32 opcode, struct cifs_tcon *tcon,
			       struct TCP_Server_Info *server,
			       void **request_buf, unsigned int *total_len)
{
	/* Skip reconnect only for FSCTL_VALIDATE_NEGOTIATE_INFO IOCTLs */
	if (opcode == FSCTL_VALIDATE_NEGOTIATE_INFO) {
		return __smb2_plain_req_init(SMB2_IOCTL, tcon, server,
					     request_buf, total_len);
	}
	return smb2_plain_req_init(SMB2_IOCTL, tcon, server,
				   request_buf, total_len);
}

/* For explanation of negotiate contexts see MS-SMB2 section 2.2.3.1 */

static void
build_preauth_ctxt(struct smb2_preauth_neg_context *pneg_ctxt)
{
	pneg_ctxt->ContextType = SMB2_PREAUTH_INTEGRITY_CAPABILITIES;
	pneg_ctxt->DataLength = cpu_to_le16(38);
	pneg_ctxt->HashAlgorithmCount = cpu_to_le16(1);
	pneg_ctxt->SaltLength = cpu_to_le16(SMB311_SALT_SIZE);
	get_random_bytes(pneg_ctxt->Salt, SMB311_SALT_SIZE);
	pneg_ctxt->HashAlgorithms = SMB2_PREAUTH_INTEGRITY_SHA512;
}

static void
build_compression_ctxt(struct smb2_compression_capabilities_context *pneg_ctxt)
{
	pneg_ctxt->ContextType = SMB2_COMPRESSION_CAPABILITIES;
	pneg_ctxt->DataLength =
		cpu_to_le16(sizeof(struct smb2_compression_capabilities_context)
			  - sizeof(struct smb2_neg_context));
	pneg_ctxt->CompressionAlgorithmCount = cpu_to_le16(3);
	pneg_ctxt->CompressionAlgorithms[0] = SMB3_COMPRESS_LZ77;
	pneg_ctxt->CompressionAlgorithms[1] = SMB3_COMPRESS_LZ77_HUFF;
	pneg_ctxt->CompressionAlgorithms[2] = SMB3_COMPRESS_LZNT1;
}

static unsigned int
build_signing_ctxt(struct smb2_signing_capabilities *pneg_ctxt)
{
	unsigned int ctxt_len = sizeof(struct smb2_signing_capabilities);
	unsigned short num_algs = 1; /* number of signing algorithms sent */

	pneg_ctxt->ContextType = SMB2_SIGNING_CAPABILITIES;
	/*
	 * Context Data length must be rounded to multiple of 8 for some servers
	 */
	pneg_ctxt->DataLength = cpu_to_le16(ALIGN(sizeof(struct smb2_signing_capabilities) -
					    sizeof(struct smb2_neg_context) +
					    (num_algs * sizeof(u16)), 8));
	pneg_ctxt->SigningAlgorithmCount = cpu_to_le16(num_algs);
	pneg_ctxt->SigningAlgorithms[0] = cpu_to_le16(SIGNING_ALG_AES_CMAC);

	ctxt_len += sizeof(__le16) * num_algs;
	ctxt_len = ALIGN(ctxt_len, 8);
	return ctxt_len;
	/* TBD add SIGNING_ALG_AES_GMAC and/or SIGNING_ALG_HMAC_SHA256 */
}

static void
build_encrypt_ctxt(struct smb2_encryption_neg_context *pneg_ctxt)
{
	pneg_ctxt->ContextType = SMB2_ENCRYPTION_CAPABILITIES;
	if (require_gcm_256) {
		pneg_ctxt->DataLength = cpu_to_le16(4); /* Cipher Count + 1 cipher */
		pneg_ctxt->CipherCount = cpu_to_le16(1);
		pneg_ctxt->Ciphers[0] = SMB2_ENCRYPTION_AES256_GCM;
	} else if (enable_gcm_256) {
		pneg_ctxt->DataLength = cpu_to_le16(8); /* Cipher Count + 3 ciphers */
		pneg_ctxt->CipherCount = cpu_to_le16(3);
		pneg_ctxt->Ciphers[0] = SMB2_ENCRYPTION_AES128_GCM;
		pneg_ctxt->Ciphers[1] = SMB2_ENCRYPTION_AES256_GCM;
		pneg_ctxt->Ciphers[2] = SMB2_ENCRYPTION_AES128_CCM;
	} else {
		pneg_ctxt->DataLength = cpu_to_le16(6); /* Cipher Count + 2 ciphers */
		pneg_ctxt->CipherCount = cpu_to_le16(2);
		pneg_ctxt->Ciphers[0] = SMB2_ENCRYPTION_AES128_GCM;
		pneg_ctxt->Ciphers[1] = SMB2_ENCRYPTION_AES128_CCM;
	}
}

static unsigned int
build_netname_ctxt(struct smb2_netname_neg_context *pneg_ctxt, char *hostname)
{
	struct nls_table *cp = load_nls_default();

	pneg_ctxt->ContextType = SMB2_NETNAME_NEGOTIATE_CONTEXT_ID;

	/* copy up to max of first 100 bytes of server name to NetName field */
	pneg_ctxt->DataLength = cpu_to_le16(2 * cifs_strtoUTF16(pneg_ctxt->NetName, hostname, 100, cp));
	/* context size is DataLength + minimal smb2_neg_context */
	return ALIGN(le16_to_cpu(pneg_ctxt->DataLength) + sizeof(struct smb2_neg_context), 8);
}

static void
build_posix_ctxt(struct smb2_posix_neg_context *pneg_ctxt)
{
	pneg_ctxt->ContextType = SMB2_POSIX_EXTENSIONS_AVAILABLE;
	pneg_ctxt->DataLength = cpu_to_le16(POSIX_CTXT_DATA_LEN);
	/* SMB2_CREATE_TAG_POSIX is "0x93AD25509CB411E7B42383DE968BCD7C" */
	pneg_ctxt->Name[0] = 0x93;
	pneg_ctxt->Name[1] = 0xAD;
	pneg_ctxt->Name[2] = 0x25;
	pneg_ctxt->Name[3] = 0x50;
	pneg_ctxt->Name[4] = 0x9C;
	pneg_ctxt->Name[5] = 0xB4;
	pneg_ctxt->Name[6] = 0x11;
	pneg_ctxt->Name[7] = 0xE7;
	pneg_ctxt->Name[8] = 0xB4;
	pneg_ctxt->Name[9] = 0x23;
	pneg_ctxt->Name[10] = 0x83;
	pneg_ctxt->Name[11] = 0xDE;
	pneg_ctxt->Name[12] = 0x96;
	pneg_ctxt->Name[13] = 0x8B;
	pneg_ctxt->Name[14] = 0xCD;
	pneg_ctxt->Name[15] = 0x7C;
}

static void
assemble_neg_contexts(struct smb2_negotiate_req *req,
		      struct TCP_Server_Info *server, unsigned int *total_len)
{
	unsigned int ctxt_len, neg_context_count;
	struct TCP_Server_Info *pserver;
	char *pneg_ctxt;
	char *hostname;

	if (*total_len > 200) {
		/* In case length corrupted don't want to overrun smb buffer */
		cifs_server_dbg(VFS, "Bad frame length assembling neg contexts\n");
		return;
	}

	/*
	 * round up total_len of fixed part of SMB3 negotiate request to 8
	 * byte boundary before adding negotiate contexts
	 */
	*total_len = ALIGN(*total_len, 8);

	pneg_ctxt = (*total_len) + (char *)req;
	req->NegotiateContextOffset = cpu_to_le32(*total_len);

	build_preauth_ctxt((struct smb2_preauth_neg_context *)pneg_ctxt);
	ctxt_len = ALIGN(sizeof(struct smb2_preauth_neg_context), 8);
	*total_len += ctxt_len;
	pneg_ctxt += ctxt_len;

	build_encrypt_ctxt((struct smb2_encryption_neg_context *)pneg_ctxt);
	ctxt_len = ALIGN(sizeof(struct smb2_encryption_neg_context), 8);
	*total_len += ctxt_len;
	pneg_ctxt += ctxt_len;

	/*
	 * secondary channels don't have the hostname field populated
	 * use the hostname field in the primary channel instead
	 */
	pserver = CIFS_SERVER_IS_CHAN(server) ? server->primary_server : server;
	cifs_server_lock(pserver);
	hostname = pserver->hostname;
	if (hostname && (hostname[0] != 0)) {
		ctxt_len = build_netname_ctxt((struct smb2_netname_neg_context *)pneg_ctxt,
					      hostname);
		*total_len += ctxt_len;
		pneg_ctxt += ctxt_len;
		neg_context_count = 3;
	} else
		neg_context_count = 2;
	cifs_server_unlock(pserver);

	build_posix_ctxt((struct smb2_posix_neg_context *)pneg_ctxt);
	*total_len += sizeof(struct smb2_posix_neg_context);
	pneg_ctxt += sizeof(struct smb2_posix_neg_context);
	neg_context_count++;

	if (server->compress_algorithm) {
		build_compression_ctxt((struct smb2_compression_capabilities_context *)
				pneg_ctxt);
		ctxt_len = ALIGN(sizeof(struct smb2_compression_capabilities_context), 8);
		*total_len += ctxt_len;
		pneg_ctxt += ctxt_len;
		neg_context_count++;
	}

	if (enable_negotiate_signing) {
		ctxt_len = build_signing_ctxt((struct smb2_signing_capabilities *)
				pneg_ctxt);
		*total_len += ctxt_len;
		pneg_ctxt += ctxt_len;
		neg_context_count++;
	}

	/* check for and add transport_capabilities and signing capabilities */
	req->NegotiateContextCount = cpu_to_le16(neg_context_count);

}

static void decode_preauth_context(struct smb2_preauth_neg_context *ctxt)
{
	unsigned int len = le16_to_cpu(ctxt->DataLength);

	/* If invalid preauth context warn but use what we requested, SHA-512 */
	if (len < MIN_PREAUTH_CTXT_DATA_LEN) {
		pr_warn_once("server sent bad preauth context\n");
		return;
	} else if (len < MIN_PREAUTH_CTXT_DATA_LEN + le16_to_cpu(ctxt->SaltLength)) {
		pr_warn_once("server sent invalid SaltLength\n");
		return;
	}
	if (le16_to_cpu(ctxt->HashAlgorithmCount) != 1)
		pr_warn_once("Invalid SMB3 hash algorithm count\n");
	if (ctxt->HashAlgorithms != SMB2_PREAUTH_INTEGRITY_SHA512)
		pr_warn_once("unknown SMB3 hash algorithm\n");
}

static void decode_compress_ctx(struct TCP_Server_Info *server,
			 struct smb2_compression_capabilities_context *ctxt)
{
	unsigned int len = le16_to_cpu(ctxt->DataLength);

	/* sizeof compress context is a one element compression capbility struct */
	if (len < 10) {
		pr_warn_once("server sent bad compression cntxt\n");
		return;
	}
	if (le16_to_cpu(ctxt->CompressionAlgorithmCount) != 1) {
		pr_warn_once("Invalid SMB3 compress algorithm count\n");
		return;
	}
	if (le16_to_cpu(ctxt->CompressionAlgorithms[0]) > 3) {
		pr_warn_once("unknown compression algorithm\n");
		return;
	}
	server->compress_algorithm = ctxt->CompressionAlgorithms[0];
}

static int decode_encrypt_ctx(struct TCP_Server_Info *server,
			      struct smb2_encryption_neg_context *ctxt)
{
	unsigned int len = le16_to_cpu(ctxt->DataLength);

	cifs_dbg(FYI, "decode SMB3.11 encryption neg context of len %d\n", len);
	if (len < MIN_ENCRYPT_CTXT_DATA_LEN) {
		pr_warn_once("server sent bad crypto ctxt len\n");
		return -EINVAL;
	}

	if (le16_to_cpu(ctxt->CipherCount) != 1) {
		pr_warn_once("Invalid SMB3.11 cipher count\n");
		return -EINVAL;
	}
	cifs_dbg(FYI, "SMB311 cipher type:%d\n", le16_to_cpu(ctxt->Ciphers[0]));
	if (require_gcm_256) {
		if (ctxt->Ciphers[0] != SMB2_ENCRYPTION_AES256_GCM) {
			cifs_dbg(VFS, "Server does not support requested encryption type (AES256 GCM)\n");
			return -EOPNOTSUPP;
		}
	} else if (ctxt->Ciphers[0] == 0) {
		/*
		 * e.g. if server only supported AES256_CCM (very unlikely)
		 * or server supported no encryption types or had all disabled.
		 * Since GLOBAL_CAP_ENCRYPTION will be not set, in the case
		 * in which mount requested encryption ("seal") checks later
		 * on during tree connection will return proper rc, but if
		 * seal not requested by client, since server is allowed to
		 * return 0 to indicate no supported cipher, we can't fail here
		 */
		server->cipher_type = 0;
		server->capabilities &= ~SMB2_GLOBAL_CAP_ENCRYPTION;
		pr_warn_once("Server does not support requested encryption types\n");
		return 0;
	} else if ((ctxt->Ciphers[0] != SMB2_ENCRYPTION_AES128_CCM) &&
		   (ctxt->Ciphers[0] != SMB2_ENCRYPTION_AES128_GCM) &&
		   (ctxt->Ciphers[0] != SMB2_ENCRYPTION_AES256_GCM)) {
		/* server returned a cipher we didn't ask for */
		pr_warn_once("Invalid SMB3.11 cipher returned\n");
		return -EINVAL;
	}
	server->cipher_type = ctxt->Ciphers[0];
	server->capabilities |= SMB2_GLOBAL_CAP_ENCRYPTION;
	return 0;
}

static void decode_signing_ctx(struct TCP_Server_Info *server,
			       struct smb2_signing_capabilities *pctxt)
{
	unsigned int len = le16_to_cpu(pctxt->DataLength);

	if ((len < 4) || (len > 16)) {
		pr_warn_once("server sent bad signing negcontext\n");
		return;
	}
	if (le16_to_cpu(pctxt->SigningAlgorithmCount) != 1) {
		pr_warn_once("Invalid signing algorithm count\n");
		return;
	}
	if (le16_to_cpu(pctxt->SigningAlgorithms[0]) > 2) {
		pr_warn_once("unknown signing algorithm\n");
		return;
	}

	server->signing_negotiated = true;
	server->signing_algorithm = le16_to_cpu(pctxt->SigningAlgorithms[0]);
	cifs_dbg(FYI, "signing algorithm %d chosen\n",
		     server->signing_algorithm);
}


static int smb311_decode_neg_context(struct smb2_negotiate_rsp *rsp,
				     struct TCP_Server_Info *server,
				     unsigned int len_of_smb)
{
	struct smb2_neg_context *pctx;
	unsigned int offset = le32_to_cpu(rsp->NegotiateContextOffset);
	unsigned int ctxt_cnt = le16_to_cpu(rsp->NegotiateContextCount);
	unsigned int len_of_ctxts, i;
	int rc = 0;

	cifs_dbg(FYI, "decoding %d negotiate contexts\n", ctxt_cnt);
	if (len_of_smb <= offset) {
		cifs_server_dbg(VFS, "Invalid response: negotiate context offset\n");
		return -EINVAL;
	}

	len_of_ctxts = len_of_smb - offset;

	for (i = 0; i < ctxt_cnt; i++) {
		int clen;
		/* check that offset is not beyond end of SMB */
		if (len_of_ctxts == 0)
			break;

		if (len_of_ctxts < sizeof(struct smb2_neg_context))
			break;

		pctx = (struct smb2_neg_context *)(offset + (char *)rsp);
		clen = le16_to_cpu(pctx->DataLength);
		if (clen > len_of_ctxts)
			break;

		if (pctx->ContextType == SMB2_PREAUTH_INTEGRITY_CAPABILITIES)
			decode_preauth_context(
				(struct smb2_preauth_neg_context *)pctx);
		else if (pctx->ContextType == SMB2_ENCRYPTION_CAPABILITIES)
			rc = decode_encrypt_ctx(server,
				(struct smb2_encryption_neg_context *)pctx);
		else if (pctx->ContextType == SMB2_COMPRESSION_CAPABILITIES)
			decode_compress_ctx(server,
				(struct smb2_compression_capabilities_context *)pctx);
		else if (pctx->ContextType == SMB2_POSIX_EXTENSIONS_AVAILABLE)
			server->posix_ext_supported = true;
		else if (pctx->ContextType == SMB2_SIGNING_CAPABILITIES)
			decode_signing_ctx(server,
				(struct smb2_signing_capabilities *)pctx);
		else
			cifs_server_dbg(VFS, "unknown negcontext of type %d ignored\n",
				le16_to_cpu(pctx->ContextType));

		if (rc)
			break;
		/* offsets must be 8 byte aligned */
		clen = ALIGN(clen, 8);
		offset += clen + sizeof(struct smb2_neg_context);
		len_of_ctxts -= clen;
	}
	return rc;
}

static struct create_posix *
create_posix_buf(umode_t mode)
{
	struct create_posix *buf;

	buf = kzalloc(sizeof(struct create_posix),
			GFP_KERNEL);
	if (!buf)
		return NULL;

	buf->ccontext.DataOffset =
		cpu_to_le16(offsetof(struct create_posix, Mode));
	buf->ccontext.DataLength = cpu_to_le32(4);
	buf->ccontext.NameOffset =
		cpu_to_le16(offsetof(struct create_posix, Name));
	buf->ccontext.NameLength = cpu_to_le16(16);

	/* SMB2_CREATE_TAG_POSIX is "0x93AD25509CB411E7B42383DE968BCD7C" */
	buf->Name[0] = 0x93;
	buf->Name[1] = 0xAD;
	buf->Name[2] = 0x25;
	buf->Name[3] = 0x50;
	buf->Name[4] = 0x9C;
	buf->Name[5] = 0xB4;
	buf->Name[6] = 0x11;
	buf->Name[7] = 0xE7;
	buf->Name[8] = 0xB4;
	buf->Name[9] = 0x23;
	buf->Name[10] = 0x83;
	buf->Name[11] = 0xDE;
	buf->Name[12] = 0x96;
	buf->Name[13] = 0x8B;
	buf->Name[14] = 0xCD;
	buf->Name[15] = 0x7C;
	buf->Mode = cpu_to_le32(mode);
	cifs_dbg(FYI, "mode on posix create 0%o\n", mode);
	return buf;
}

static int
add_posix_context(struct kvec *iov, unsigned int *num_iovec, umode_t mode)
{
	struct smb2_create_req *req = iov[0].iov_base;
	unsigned int num = *num_iovec;

	iov[num].iov_base = create_posix_buf(mode);
	if (mode == ACL_NO_MODE)
		cifs_dbg(FYI, "Invalid mode\n");
	if (iov[num].iov_base == NULL)
		return -ENOMEM;
	iov[num].iov_len = sizeof(struct create_posix);
	if (!req->CreateContextsOffset)
		req->CreateContextsOffset = cpu_to_le32(
				sizeof(struct smb2_create_req) +
				iov[num - 1].iov_len);
	le32_add_cpu(&req->CreateContextsLength, sizeof(struct create_posix));
	*num_iovec = num + 1;
	return 0;
}


/*
 *
 *	SMB2 Worker functions follow:
 *
 *	The general structure of the worker functions is:
 *	1) Call smb2_init (assembles SMB2 header)
 *	2) Initialize SMB2 command specific fields in fixed length area of SMB
 *	3) Call smb_sendrcv2 (sends request on socket and waits for response)
 *	4) Decode SMB2 command specific fields in the fixed length area
 *	5) Decode variable length data area (if any for this SMB2 command type)
 *	6) Call free smb buffer
 *	7) return
 *
 */

int
SMB2_negotiate(const unsigned int xid,
	       struct cifs_ses *ses,
	       struct TCP_Server_Info *server)
{
	struct smb_rqst rqst;
	struct smb2_negotiate_req *req;
	struct smb2_negotiate_rsp *rsp;
	struct kvec iov[1];
	struct kvec rsp_iov;
	int rc;
	int resp_buftype;
	int blob_offset, blob_length;
	char *security_blob;
	int flags = CIFS_NEG_OP;
	unsigned int total_len;

	cifs_dbg(FYI, "Negotiate protocol\n");

	if (!server) {
		WARN(1, "%s: server is NULL!\n", __func__);
		return -EIO;
	}

	rc = smb2_plain_req_init(SMB2_NEGOTIATE, NULL, server,
				 (void **) &req, &total_len);
	if (rc)
		return rc;

	req->hdr.SessionId = 0;

	memset(server->preauth_sha_hash, 0, SMB2_PREAUTH_HASH_SIZE);
	memset(ses->preauth_sha_hash, 0, SMB2_PREAUTH_HASH_SIZE);

	if (strcmp(server->vals->version_string,
		   SMB3ANY_VERSION_STRING) == 0) {
		req->Dialects[0] = cpu_to_le16(SMB30_PROT_ID);
		req->Dialects[1] = cpu_to_le16(SMB302_PROT_ID);
		req->Dialects[2] = cpu_to_le16(SMB311_PROT_ID);
		req->DialectCount = cpu_to_le16(3);
		total_len += 6;
	} else if (strcmp(server->vals->version_string,
		   SMBDEFAULT_VERSION_STRING) == 0) {
		req->Dialects[0] = cpu_to_le16(SMB21_PROT_ID);
		req->Dialects[1] = cpu_to_le16(SMB30_PROT_ID);
		req->Dialects[2] = cpu_to_le16(SMB302_PROT_ID);
		req->Dialects[3] = cpu_to_le16(SMB311_PROT_ID);
		req->DialectCount = cpu_to_le16(4);
		total_len += 8;
	} else {
		/* otherwise send specific dialect */
		req->Dialects[0] = cpu_to_le16(server->vals->protocol_id);
		req->DialectCount = cpu_to_le16(1);
		total_len += 2;
	}

	/* only one of SMB2 signing flags may be set in SMB2 request */
	if (ses->sign)
		req->SecurityMode = cpu_to_le16(SMB2_NEGOTIATE_SIGNING_REQUIRED);
	else if (global_secflags & CIFSSEC_MAY_SIGN)
		req->SecurityMode = cpu_to_le16(SMB2_NEGOTIATE_SIGNING_ENABLED);
	else
		req->SecurityMode = 0;

	req->Capabilities = cpu_to_le32(server->vals->req_capabilities);
	if (ses->chan_max > 1)
		req->Capabilities |= cpu_to_le32(SMB2_GLOBAL_CAP_MULTI_CHANNEL);

	/* ClientGUID must be zero for SMB2.02 dialect */
	if (server->vals->protocol_id == SMB20_PROT_ID)
		memset(req->ClientGUID, 0, SMB2_CLIENT_GUID_SIZE);
	else {
		memcpy(req->ClientGUID, server->client_guid,
			SMB2_CLIENT_GUID_SIZE);
		if ((server->vals->protocol_id == SMB311_PROT_ID) ||
		    (strcmp(server->vals->version_string,
		     SMB3ANY_VERSION_STRING) == 0) ||
		    (strcmp(server->vals->version_string,
		     SMBDEFAULT_VERSION_STRING) == 0))
			assemble_neg_contexts(req, server, &total_len);
	}
	iov[0].iov_base = (char *)req;
	iov[0].iov_len = total_len;

	memset(&rqst, 0, sizeof(struct smb_rqst));
	rqst.rq_iov = iov;
	rqst.rq_nvec = 1;

	rc = cifs_send_recv(xid, ses, server,
			    &rqst, &resp_buftype, flags, &rsp_iov);
	cifs_small_buf_release(req);
	rsp = (struct smb2_negotiate_rsp *)rsp_iov.iov_base;
	/*
	 * No tcon so can't do
	 * cifs_stats_inc(&tcon->stats.smb2_stats.smb2_com_fail[SMB2...]);
	 */
	if (rc == -EOPNOTSUPP) {
		cifs_server_dbg(VFS, "Dialect not supported by server. Consider  specifying vers=1.0 or vers=2.0 on mount for accessing older servers\n");
		goto neg_exit;
	} else if (rc != 0)
		goto neg_exit;

	rc = -EIO;
	if (strcmp(server->vals->version_string,
		   SMB3ANY_VERSION_STRING) == 0) {
		if (rsp->DialectRevision == cpu_to_le16(SMB20_PROT_ID)) {
			cifs_server_dbg(VFS,
				"SMB2 dialect returned but not requested\n");
			goto neg_exit;
		} else if (rsp->DialectRevision == cpu_to_le16(SMB21_PROT_ID)) {
			cifs_server_dbg(VFS,
				"SMB2.1 dialect returned but not requested\n");
			goto neg_exit;
		} else if (rsp->DialectRevision == cpu_to_le16(SMB311_PROT_ID)) {
			/* ops set to 3.0 by default for default so update */
			server->ops = &smb311_operations;
			server->vals = &smb311_values;
		}
	} else if (strcmp(server->vals->version_string,
		   SMBDEFAULT_VERSION_STRING) == 0) {
		if (rsp->DialectRevision == cpu_to_le16(SMB20_PROT_ID)) {
			cifs_server_dbg(VFS,
				"SMB2 dialect returned but not requested\n");
			goto neg_exit;
		} else if (rsp->DialectRevision == cpu_to_le16(SMB21_PROT_ID)) {
			/* ops set to 3.0 by default for default so update */
			server->ops = &smb21_operations;
			server->vals = &smb21_values;
		} else if (rsp->DialectRevision == cpu_to_le16(SMB311_PROT_ID)) {
			server->ops = &smb311_operations;
			server->vals = &smb311_values;
		}
	} else if (le16_to_cpu(rsp->DialectRevision) !=
				server->vals->protocol_id) {
		/* if requested single dialect ensure returned dialect matched */
		cifs_server_dbg(VFS, "Invalid 0x%x dialect returned: not requested\n",
				le16_to_cpu(rsp->DialectRevision));
		goto neg_exit;
	}

	cifs_dbg(FYI, "mode 0x%x\n", rsp->SecurityMode);

	if (rsp->DialectRevision == cpu_to_le16(SMB20_PROT_ID))
		cifs_dbg(FYI, "negotiated smb2.0 dialect\n");
	else if (rsp->DialectRevision == cpu_to_le16(SMB21_PROT_ID))
		cifs_dbg(FYI, "negotiated smb2.1 dialect\n");
	else if (rsp->DialectRevision == cpu_to_le16(SMB30_PROT_ID))
		cifs_dbg(FYI, "negotiated smb3.0 dialect\n");
	else if (rsp->DialectRevision == cpu_to_le16(SMB302_PROT_ID))
		cifs_dbg(FYI, "negotiated smb3.02 dialect\n");
	else if (rsp->DialectRevision == cpu_to_le16(SMB311_PROT_ID))
		cifs_dbg(FYI, "negotiated smb3.1.1 dialect\n");
	else {
		cifs_server_dbg(VFS, "Invalid dialect returned by server 0x%x\n",
				le16_to_cpu(rsp->DialectRevision));
		goto neg_exit;
	}

	rc = 0;
	server->dialect = le16_to_cpu(rsp->DialectRevision);

	/*
	 * Keep a copy of the hash after negprot. This hash will be
	 * the starting hash value for all sessions made from this
	 * server.
	 */
	memcpy(server->preauth_sha_hash, ses->preauth_sha_hash,
	       SMB2_PREAUTH_HASH_SIZE);

	/* SMB2 only has an extended negflavor */
	server->negflavor = CIFS_NEGFLAVOR_EXTENDED;
	/* set it to the maximum buffer size value we can send with 1 credit */
	server->maxBuf = min_t(unsigned int, le32_to_cpu(rsp->MaxTransactSize),
			       SMB2_MAX_BUFFER_SIZE);
	server->max_read = le32_to_cpu(rsp->MaxReadSize);
	server->max_write = le32_to_cpu(rsp->MaxWriteSize);
	server->sec_mode = le16_to_cpu(rsp->SecurityMode);
	if ((server->sec_mode & SMB2_SEC_MODE_FLAGS_ALL) != server->sec_mode)
		cifs_dbg(FYI, "Server returned unexpected security mode 0x%x\n",
				server->sec_mode);
	server->capabilities = le32_to_cpu(rsp->Capabilities);
	/* Internal types */
	server->capabilities |= SMB2_NT_FIND | SMB2_LARGE_FILES;

	/*
	 * SMB3.0 supports only 1 cipher and doesn't have a encryption neg context
	 * Set the cipher type manually.
	 */
	if (server->dialect == SMB30_PROT_ID && (server->capabilities & SMB2_GLOBAL_CAP_ENCRYPTION))
		server->cipher_type = SMB2_ENCRYPTION_AES128_CCM;

	security_blob = smb2_get_data_area_len(&blob_offset, &blob_length,
					       (struct smb2_hdr *)rsp);
	/*
	 * See MS-SMB2 section 2.2.4: if no blob, client picks default which
	 * for us will be
	 *	ses->sectype = RawNTLMSSP;
	 * but for time being this is our only auth choice so doesn't matter.
	 * We just found a server which sets blob length to zero expecting raw.
	 */
	if (blob_length == 0) {
		cifs_dbg(FYI, "missing security blob on negprot\n");
		server->sec_ntlmssp = true;
	}

	rc = cifs_enable_signing(server, ses->sign);
	if (rc)
		goto neg_exit;
	if (blob_length) {
		rc = decode_negTokenInit(security_blob, blob_length, server);
		if (rc == 1)
			rc = 0;
		else if (rc == 0)
			rc = -EIO;
	}

	if (rsp->DialectRevision == cpu_to_le16(SMB311_PROT_ID)) {
		if (rsp->NegotiateContextCount)
			rc = smb311_decode_neg_context(rsp, server,
						       rsp_iov.iov_len);
		else
			cifs_server_dbg(VFS, "Missing expected negotiate contexts\n");
	}
neg_exit:
	free_rsp_buf(resp_buftype, rsp);
	return rc;
}

int smb3_validate_negotiate(const unsigned int xid, struct cifs_tcon *tcon)
{
	int rc;
	struct validate_negotiate_info_req *pneg_inbuf;
	struct validate_negotiate_info_rsp *pneg_rsp = NULL;
	u32 rsplen;
	u32 inbuflen; /* max of 4 dialects */
	struct TCP_Server_Info *server = tcon->ses->server;

	cifs_dbg(FYI, "validate negotiate\n");

	/* In SMB3.11 preauth integrity supersedes validate negotiate */
	if (server->dialect == SMB311_PROT_ID)
		return 0;

	/*
	 * validation ioctl must be signed, so no point sending this if we
	 * can not sign it (ie are not known user).  Even if signing is not
	 * required (enabled but not negotiated), in those cases we selectively
	 * sign just this, the first and only signed request on a connection.
	 * Having validation of negotiate info  helps reduce attack vectors.
	 */
	if (tcon->ses->session_flags & SMB2_SESSION_FLAG_IS_GUEST)
		return 0; /* validation requires signing */

	if (tcon->ses->user_name == NULL) {
		cifs_dbg(FYI, "Can't validate negotiate: null user mount\n");
		return 0; /* validation requires signing */
	}

	if (tcon->ses->session_flags & SMB2_SESSION_FLAG_IS_NULL)
		cifs_tcon_dbg(VFS, "Unexpected null user (anonymous) auth flag sent by server\n");

	pneg_inbuf = kmalloc(sizeof(*pneg_inbuf), GFP_NOFS);
	if (!pneg_inbuf)
		return -ENOMEM;

	pneg_inbuf->Capabilities =
			cpu_to_le32(server->vals->req_capabilities);
	if (tcon->ses->chan_max > 1)
		pneg_inbuf->Capabilities |= cpu_to_le32(SMB2_GLOBAL_CAP_MULTI_CHANNEL);

	memcpy(pneg_inbuf->Guid, server->client_guid,
					SMB2_CLIENT_GUID_SIZE);

	if (tcon->ses->sign)
		pneg_inbuf->SecurityMode =
			cpu_to_le16(SMB2_NEGOTIATE_SIGNING_REQUIRED);
	else if (global_secflags & CIFSSEC_MAY_SIGN)
		pneg_inbuf->SecurityMode =
			cpu_to_le16(SMB2_NEGOTIATE_SIGNING_ENABLED);
	else
		pneg_inbuf->SecurityMode = 0;


	if (strcmp(server->vals->version_string,
		SMB3ANY_VERSION_STRING) == 0) {
		pneg_inbuf->Dialects[0] = cpu_to_le16(SMB30_PROT_ID);
		pneg_inbuf->Dialects[1] = cpu_to_le16(SMB302_PROT_ID);
		pneg_inbuf->Dialects[2] = cpu_to_le16(SMB311_PROT_ID);
		pneg_inbuf->DialectCount = cpu_to_le16(3);
		/* SMB 2.1 not included so subtract one dialect from len */
		inbuflen = sizeof(*pneg_inbuf) -
				(sizeof(pneg_inbuf->Dialects[0]));
	} else if (strcmp(server->vals->version_string,
		SMBDEFAULT_VERSION_STRING) == 0) {
		pneg_inbuf->Dialects[0] = cpu_to_le16(SMB21_PROT_ID);
		pneg_inbuf->Dialects[1] = cpu_to_le16(SMB30_PROT_ID);
		pneg_inbuf->Dialects[2] = cpu_to_le16(SMB302_PROT_ID);
		pneg_inbuf->Dialects[3] = cpu_to_le16(SMB311_PROT_ID);
		pneg_inbuf->DialectCount = cpu_to_le16(4);
		/* structure is big enough for 4 dialects */
		inbuflen = sizeof(*pneg_inbuf);
	} else {
		/* otherwise specific dialect was requested */
		pneg_inbuf->Dialects[0] =
			cpu_to_le16(server->vals->protocol_id);
		pneg_inbuf->DialectCount = cpu_to_le16(1);
		/* structure is big enough for 4 dialects, sending only 1 */
		inbuflen = sizeof(*pneg_inbuf) -
				sizeof(pneg_inbuf->Dialects[0]) * 3;
	}

	rc = SMB2_ioctl(xid, tcon, NO_FILE_ID, NO_FILE_ID,
		FSCTL_VALIDATE_NEGOTIATE_INFO,
		(char *)pneg_inbuf, inbuflen, CIFSMaxBufSize,
		(char **)&pneg_rsp, &rsplen);
	if (rc == -EOPNOTSUPP) {
		/*
		 * Old Windows versions or Netapp SMB server can return
		 * not supported error. Client should accept it.
		 */
		cifs_tcon_dbg(VFS, "Server does not support validate negotiate\n");
		rc = 0;
		goto out_free_inbuf;
	} else if (rc != 0) {
		cifs_tcon_dbg(VFS, "validate protocol negotiate failed: %d\n",
			      rc);
		rc = -EIO;
		goto out_free_inbuf;
	}

	rc = -EIO;
	if (rsplen != sizeof(*pneg_rsp)) {
		cifs_tcon_dbg(VFS, "Invalid protocol negotiate response size: %d\n",
			      rsplen);

		/* relax check since Mac returns max bufsize allowed on ioctl */
		if (rsplen > CIFSMaxBufSize || rsplen < sizeof(*pneg_rsp))
			goto out_free_rsp;
	}

	/* check validate negotiate info response matches what we got earlier */
	if (pneg_rsp->Dialect != cpu_to_le16(server->dialect))
		goto vneg_out;

	if (pneg_rsp->SecurityMode != cpu_to_le16(server->sec_mode))
		goto vneg_out;

	/* do not validate server guid because not saved at negprot time yet */

	if ((le32_to_cpu(pneg_rsp->Capabilities) | SMB2_NT_FIND |
	      SMB2_LARGE_FILES) != server->capabilities)
		goto vneg_out;

	/* validate negotiate successful */
	rc = 0;
	cifs_dbg(FYI, "validate negotiate info successful\n");
	goto out_free_rsp;

vneg_out:
	cifs_tcon_dbg(VFS, "protocol revalidation - security settings mismatch\n");
out_free_rsp:
	kfree(pneg_rsp);
out_free_inbuf:
	kfree(pneg_inbuf);
	return rc;
}

enum securityEnum
smb2_select_sectype(struct TCP_Server_Info *server, enum securityEnum requested)
{
	switch (requested) {
	case Kerberos:
	case RawNTLMSSP:
		return requested;
	case NTLMv2:
		return RawNTLMSSP;
	case Unspecified:
		if (server->sec_ntlmssp &&
			(global_secflags & CIFSSEC_MAY_NTLMSSP))
			return RawNTLMSSP;
		if ((server->sec_kerberos || server->sec_mskerberos) &&
			(global_secflags & CIFSSEC_MAY_KRB5))
			return Kerberos;
		fallthrough;
	default:
		return Unspecified;
	}
}

struct SMB2_sess_data {
	unsigned int xid;
	struct cifs_ses *ses;
	struct TCP_Server_Info *server;
	struct nls_table *nls_cp;
	void (*func)(struct SMB2_sess_data *);
	int result;
	u64 previous_session;

	/* we will send the SMB in three pieces:
	 * a fixed length beginning part, an optional
	 * SPNEGO blob (which can be zero length), and a
	 * last part which will include the strings
	 * and rest of bcc area. This allows us to avoid
	 * a large buffer 17K allocation
	 */
	int buf0_type;
	struct kvec iov[2];
};

static int
SMB2_sess_alloc_buffer(struct SMB2_sess_data *sess_data)
{
	int rc;
	struct cifs_ses *ses = sess_data->ses;
	struct TCP_Server_Info *server = sess_data->server;
	struct smb2_sess_setup_req *req;
	unsigned int total_len;
	bool is_binding = false;

	rc = smb2_plain_req_init(SMB2_SESSION_SETUP, NULL, server,
				 (void **) &req,
				 &total_len);
	if (rc)
		return rc;

	spin_lock(&ses->ses_lock);
	is_binding = (ses->ses_status == SES_GOOD);
	spin_unlock(&ses->ses_lock);

	if (is_binding) {
		req->hdr.SessionId = cpu_to_le64(ses->Suid);
		req->hdr.Flags |= SMB2_FLAGS_SIGNED;
		req->PreviousSessionId = 0;
		req->Flags = SMB2_SESSION_REQ_FLAG_BINDING;
		cifs_dbg(FYI, "Binding to sess id: %llx\n", ses->Suid);
	} else {
		/* First session, not a reauthenticate */
		req->hdr.SessionId = 0;
		/*
		 * if reconnect, we need to send previous sess id
		 * otherwise it is 0
		 */
		req->PreviousSessionId = cpu_to_le64(sess_data->previous_session);
		req->Flags = 0; /* MBZ */
		cifs_dbg(FYI, "Fresh session. Previous: %llx\n",
			 sess_data->previous_session);
	}

	/* enough to enable echos and oplocks and one max size write */
	req->hdr.CreditRequest = cpu_to_le16(130);

	/* only one of SMB2 signing flags may be set in SMB2 request */
	if (server->sign)
		req->SecurityMode = SMB2_NEGOTIATE_SIGNING_REQUIRED;
	else if (global_secflags & CIFSSEC_MAY_SIGN) /* one flag unlike MUST_ */
		req->SecurityMode = SMB2_NEGOTIATE_SIGNING_ENABLED;
	else
		req->SecurityMode = 0;

#ifdef CONFIG_CIFS_DFS_UPCALL
	req->Capabilities = cpu_to_le32(SMB2_GLOBAL_CAP_DFS);
#else
	req->Capabilities = 0;
#endif /* DFS_UPCALL */

	req->Channel = 0; /* MBZ */

	sess_data->iov[0].iov_base = (char *)req;
	/* 1 for pad */
	sess_data->iov[0].iov_len = total_len - 1;
	/*
	 * This variable will be used to clear the buffer
	 * allocated above in case of any error in the calling function.
	 */
	sess_data->buf0_type = CIFS_SMALL_BUFFER;

	return 0;
}

static void
SMB2_sess_free_buffer(struct SMB2_sess_data *sess_data)
{
	struct kvec *iov = sess_data->iov;

	/* iov[1] is already freed by caller */
	if (sess_data->buf0_type != CIFS_NO_BUFFER && iov[0].iov_base)
		memzero_explicit(iov[0].iov_base, iov[0].iov_len);

	free_rsp_buf(sess_data->buf0_type, iov[0].iov_base);
	sess_data->buf0_type = CIFS_NO_BUFFER;
}

static int
SMB2_sess_sendreceive(struct SMB2_sess_data *sess_data)
{
	int rc;
	struct smb_rqst rqst;
	struct smb2_sess_setup_req *req = sess_data->iov[0].iov_base;
	struct kvec rsp_iov = { NULL, 0 };

	/* Testing shows that buffer offset must be at location of Buffer[0] */
	req->SecurityBufferOffset =
		cpu_to_le16(sizeof(struct smb2_sess_setup_req));
	req->SecurityBufferLength = cpu_to_le16(sess_data->iov[1].iov_len);

	memset(&rqst, 0, sizeof(struct smb_rqst));
	rqst.rq_iov = sess_data->iov;
	rqst.rq_nvec = 2;

	/* BB add code to build os and lm fields */
	rc = cifs_send_recv(sess_data->xid, sess_data->ses,
			    sess_data->server,
			    &rqst,
			    &sess_data->buf0_type,
			    CIFS_LOG_ERROR | CIFS_SESS_OP, &rsp_iov);
	cifs_small_buf_release(sess_data->iov[0].iov_base);
	memcpy(&sess_data->iov[0], &rsp_iov, sizeof(struct kvec));

	return rc;
}

static int
SMB2_sess_establish_session(struct SMB2_sess_data *sess_data)
{
	int rc = 0;
	struct cifs_ses *ses = sess_data->ses;
	struct TCP_Server_Info *server = sess_data->server;

	cifs_server_lock(server);
	if (server->ops->generate_signingkey) {
		rc = server->ops->generate_signingkey(ses, server);
		if (rc) {
			cifs_dbg(FYI,
				"SMB3 session key generation failed\n");
			cifs_server_unlock(server);
			return rc;
		}
	}
	if (!server->session_estab) {
		server->sequence_number = 0x2;
		server->session_estab = true;
	}
	cifs_server_unlock(server);

	cifs_dbg(FYI, "SMB2/3 session established successfully\n");
	return rc;
}

#ifdef CONFIG_CIFS_UPCALL
static void
SMB2_auth_kerberos(struct SMB2_sess_data *sess_data)
{
	int rc;
	struct cifs_ses *ses = sess_data->ses;
	struct TCP_Server_Info *server = sess_data->server;
	struct cifs_spnego_msg *msg;
	struct key *spnego_key = NULL;
	struct smb2_sess_setup_rsp *rsp = NULL;
	bool is_binding = false;

	rc = SMB2_sess_alloc_buffer(sess_data);
	if (rc)
		goto out;

	spnego_key = cifs_get_spnego_key(ses, server);
	if (IS_ERR(spnego_key)) {
		rc = PTR_ERR(spnego_key);
		if (rc == -ENOKEY)
			cifs_dbg(VFS, "Verify user has a krb5 ticket and keyutils is installed\n");
		spnego_key = NULL;
		goto out;
	}

	msg = spnego_key->payload.data[0];
	/*
	 * check version field to make sure that cifs.upcall is
	 * sending us a response in an expected form
	 */
	if (msg->version != CIFS_SPNEGO_UPCALL_VERSION) {
		cifs_dbg(VFS, "bad cifs.upcall version. Expected %d got %d\n",
			 CIFS_SPNEGO_UPCALL_VERSION, msg->version);
		rc = -EKEYREJECTED;
		goto out_put_spnego_key;
	}

	spin_lock(&ses->ses_lock);
	is_binding = (ses->ses_status == SES_GOOD);
	spin_unlock(&ses->ses_lock);

	/* keep session key if binding */
	if (!is_binding) {
		kfree_sensitive(ses->auth_key.response);
		ses->auth_key.response = kmemdup(msg->data, msg->sesskey_len,
						 GFP_KERNEL);
		if (!ses->auth_key.response) {
			cifs_dbg(VFS, "Kerberos can't allocate (%u bytes) memory\n",
				 msg->sesskey_len);
			rc = -ENOMEM;
			goto out_put_spnego_key;
		}
		ses->auth_key.len = msg->sesskey_len;
	}

	sess_data->iov[1].iov_base = msg->data + msg->sesskey_len;
	sess_data->iov[1].iov_len = msg->secblob_len;

	rc = SMB2_sess_sendreceive(sess_data);
	if (rc)
		goto out_put_spnego_key;

	rsp = (struct smb2_sess_setup_rsp *)sess_data->iov[0].iov_base;
	/* keep session id and flags if binding */
	if (!is_binding) {
		ses->Suid = le64_to_cpu(rsp->hdr.SessionId);
		ses->session_flags = le16_to_cpu(rsp->SessionFlags);
	}

	rc = SMB2_sess_establish_session(sess_data);
out_put_spnego_key:
	key_invalidate(spnego_key);
	key_put(spnego_key);
	if (rc) {
		kfree_sensitive(ses->auth_key.response);
		ses->auth_key.response = NULL;
		ses->auth_key.len = 0;
	}
out:
	sess_data->result = rc;
	sess_data->func = NULL;
	SMB2_sess_free_buffer(sess_data);
}
#else
static void
SMB2_auth_kerberos(struct SMB2_sess_data *sess_data)
{
	cifs_dbg(VFS, "Kerberos negotiated but upcall support disabled!\n");
	sess_data->result = -EOPNOTSUPP;
	sess_data->func = NULL;
}
#endif

static void
SMB2_sess_auth_rawntlmssp_authenticate(struct SMB2_sess_data *sess_data);

static void
SMB2_sess_auth_rawntlmssp_negotiate(struct SMB2_sess_data *sess_data)
{
	int rc;
	struct cifs_ses *ses = sess_data->ses;
	struct TCP_Server_Info *server = sess_data->server;
	struct smb2_sess_setup_rsp *rsp = NULL;
	unsigned char *ntlmssp_blob = NULL;
	bool use_spnego = false; /* else use raw ntlmssp */
	u16 blob_length = 0;
	bool is_binding = false;

	/*
	 * If memory allocation is successful, caller of this function
	 * frees it.
	 */
	ses->ntlmssp = kmalloc(sizeof(struct ntlmssp_auth), GFP_KERNEL);
	if (!ses->ntlmssp) {
		rc = -ENOMEM;
		goto out_err;
	}
	ses->ntlmssp->sesskey_per_smbsess = true;

	rc = SMB2_sess_alloc_buffer(sess_data);
	if (rc)
		goto out_err;

	rc = build_ntlmssp_smb3_negotiate_blob(&ntlmssp_blob,
					  &blob_length, ses, server,
					  sess_data->nls_cp);
	if (rc)
		goto out;

	if (use_spnego) {
		/* BB eventually need to add this */
		cifs_dbg(VFS, "spnego not supported for SMB2 yet\n");
		rc = -EOPNOTSUPP;
		goto out;
	}
	sess_data->iov[1].iov_base = ntlmssp_blob;
	sess_data->iov[1].iov_len = blob_length;

	rc = SMB2_sess_sendreceive(sess_data);
	rsp = (struct smb2_sess_setup_rsp *)sess_data->iov[0].iov_base;

	/* If true, rc here is expected and not an error */
	if (sess_data->buf0_type != CIFS_NO_BUFFER &&
		rsp->hdr.Status == STATUS_MORE_PROCESSING_REQUIRED)
		rc = 0;

	if (rc)
		goto out;

	if (offsetof(struct smb2_sess_setup_rsp, Buffer) !=
			le16_to_cpu(rsp->SecurityBufferOffset)) {
		cifs_dbg(VFS, "Invalid security buffer offset %d\n",
			le16_to_cpu(rsp->SecurityBufferOffset));
		rc = -EIO;
		goto out;
	}
	rc = decode_ntlmssp_challenge(rsp->Buffer,
			le16_to_cpu(rsp->SecurityBufferLength), ses);
	if (rc)
		goto out;

	cifs_dbg(FYI, "rawntlmssp session setup challenge phase\n");

	spin_lock(&ses->ses_lock);
	is_binding = (ses->ses_status == SES_GOOD);
	spin_unlock(&ses->ses_lock);

	/* keep existing ses id and flags if binding */
	if (!is_binding) {
		ses->Suid = le64_to_cpu(rsp->hdr.SessionId);
		ses->session_flags = le16_to_cpu(rsp->SessionFlags);
	}

out:
	kfree_sensitive(ntlmssp_blob);
	SMB2_sess_free_buffer(sess_data);
	if (!rc) {
		sess_data->result = 0;
		sess_data->func = SMB2_sess_auth_rawntlmssp_authenticate;
		return;
	}
out_err:
	kfree_sensitive(ses->ntlmssp);
	ses->ntlmssp = NULL;
	sess_data->result = rc;
	sess_data->func = NULL;
}

static void
SMB2_sess_auth_rawntlmssp_authenticate(struct SMB2_sess_data *sess_data)
{
	int rc;
	struct cifs_ses *ses = sess_data->ses;
	struct TCP_Server_Info *server = sess_data->server;
	struct smb2_sess_setup_req *req;
	struct smb2_sess_setup_rsp *rsp = NULL;
	unsigned char *ntlmssp_blob = NULL;
	bool use_spnego = false; /* else use raw ntlmssp */
	u16 blob_length = 0;
	bool is_binding = false;

	rc = SMB2_sess_alloc_buffer(sess_data);
	if (rc)
		goto out;

	req = (struct smb2_sess_setup_req *) sess_data->iov[0].iov_base;
	req->hdr.SessionId = cpu_to_le64(ses->Suid);

	rc = build_ntlmssp_auth_blob(&ntlmssp_blob, &blob_length,
				     ses, server,
				     sess_data->nls_cp);
	if (rc) {
		cifs_dbg(FYI, "build_ntlmssp_auth_blob failed %d\n", rc);
		goto out;
	}

	if (use_spnego) {
		/* BB eventually need to add this */
		cifs_dbg(VFS, "spnego not supported for SMB2 yet\n");
		rc = -EOPNOTSUPP;
		goto out;
	}
	sess_data->iov[1].iov_base = ntlmssp_blob;
	sess_data->iov[1].iov_len = blob_length;

	rc = SMB2_sess_sendreceive(sess_data);
	if (rc)
		goto out;

	rsp = (struct smb2_sess_setup_rsp *)sess_data->iov[0].iov_base;

	spin_lock(&ses->ses_lock);
	is_binding = (ses->ses_status == SES_GOOD);
	spin_unlock(&ses->ses_lock);

	/* keep existing ses id and flags if binding */
	if (!is_binding) {
		ses->Suid = le64_to_cpu(rsp->hdr.SessionId);
		ses->session_flags = le16_to_cpu(rsp->SessionFlags);
	}

	rc = SMB2_sess_establish_session(sess_data);
#ifdef CONFIG_CIFS_DEBUG_DUMP_KEYS
	if (ses->server->dialect < SMB30_PROT_ID) {
		cifs_dbg(VFS, "%s: dumping generated SMB2 session keys\n", __func__);
		/*
		 * The session id is opaque in terms of endianness, so we can't
		 * print it as a long long. we dump it as we got it on the wire
		 */
		cifs_dbg(VFS, "Session Id    %*ph\n", (int)sizeof(ses->Suid),
			 &ses->Suid);
		cifs_dbg(VFS, "Session Key   %*ph\n",
			 SMB2_NTLMV2_SESSKEY_SIZE, ses->auth_key.response);
		cifs_dbg(VFS, "Signing Key   %*ph\n",
			 SMB3_SIGN_KEY_SIZE, ses->auth_key.response);
	}
#endif
out:
	kfree_sensitive(ntlmssp_blob);
	SMB2_sess_free_buffer(sess_data);
	kfree_sensitive(ses->ntlmssp);
	ses->ntlmssp = NULL;
	sess_data->result = rc;
	sess_data->func = NULL;
}

static int
SMB2_select_sec(struct SMB2_sess_data *sess_data)
{
	int type;
	struct cifs_ses *ses = sess_data->ses;
	struct TCP_Server_Info *server = sess_data->server;

	type = smb2_select_sectype(server, ses->sectype);
	cifs_dbg(FYI, "sess setup type %d\n", type);
	if (type == Unspecified) {
		cifs_dbg(VFS, "Unable to select appropriate authentication method!\n");
		return -EINVAL;
	}

	switch (type) {
	case Kerberos:
		sess_data->func = SMB2_auth_kerberos;
		break;
	case RawNTLMSSP:
		sess_data->func = SMB2_sess_auth_rawntlmssp_negotiate;
		break;
	default:
		cifs_dbg(VFS, "secType %d not supported!\n", type);
		return -EOPNOTSUPP;
	}

	return 0;
}

int
SMB2_sess_setup(const unsigned int xid, struct cifs_ses *ses,
		struct TCP_Server_Info *server,
		const struct nls_table *nls_cp)
{
	int rc = 0;
	struct SMB2_sess_data *sess_data;

	cifs_dbg(FYI, "Session Setup\n");

	if (!server) {
		WARN(1, "%s: server is NULL!\n", __func__);
		return -EIO;
	}

	sess_data = kzalloc(sizeof(struct SMB2_sess_data), GFP_KERNEL);
	if (!sess_data)
		return -ENOMEM;

	sess_data->xid = xid;
	sess_data->ses = ses;
	sess_data->server = server;
	sess_data->buf0_type = CIFS_NO_BUFFER;
	sess_data->nls_cp = (struct nls_table *) nls_cp;
	sess_data->previous_session = ses->Suid;

	rc = SMB2_select_sec(sess_data);
	if (rc)
		goto out;

	/*
	 * Initialize the session hash with the server one.
	 */
	memcpy(ses->preauth_sha_hash, server->preauth_sha_hash,
	       SMB2_PREAUTH_HASH_SIZE);

	while (sess_data->func)
		sess_data->func(sess_data);

	if ((ses->session_flags & SMB2_SESSION_FLAG_IS_GUEST) && (ses->sign))
		cifs_server_dbg(VFS, "signing requested but authenticated as guest\n");
	rc = sess_data->result;
out:
	kfree_sensitive(sess_data);
	return rc;
}

int
SMB2_logoff(const unsigned int xid, struct cifs_ses *ses)
{
	struct smb_rqst rqst;
	struct smb2_logoff_req *req; /* response is also trivial struct */
	int rc = 0;
	struct TCP_Server_Info *server;
	int flags = 0;
	unsigned int total_len;
	struct kvec iov[1];
	struct kvec rsp_iov;
	int resp_buf_type;

	cifs_dbg(FYI, "disconnect session %p\n", ses);

	if (ses && (ses->server))
		server = ses->server;
	else
		return -EIO;

	/* no need to send SMB logoff if uid already closed due to reconnect */
	spin_lock(&ses->chan_lock);
	if (CIFS_ALL_CHANS_NEED_RECONNECT(ses)) {
		spin_unlock(&ses->chan_lock);
		goto smb2_session_already_dead;
	}
	spin_unlock(&ses->chan_lock);

	rc = smb2_plain_req_init(SMB2_LOGOFF, NULL, ses->server,
				 (void **) &req, &total_len);
	if (rc)
		return rc;

	 /* since no tcon, smb2_init can not do this, so do here */
	req->hdr.SessionId = cpu_to_le64(ses->Suid);

	if (ses->session_flags & SMB2_SESSION_FLAG_ENCRYPT_DATA)
		flags |= CIFS_TRANSFORM_REQ;
	else if (server->sign)
		req->hdr.Flags |= SMB2_FLAGS_SIGNED;

	flags |= CIFS_NO_RSP_BUF;

	iov[0].iov_base = (char *)req;
	iov[0].iov_len = total_len;

	memset(&rqst, 0, sizeof(struct smb_rqst));
	rqst.rq_iov = iov;
	rqst.rq_nvec = 1;

	rc = cifs_send_recv(xid, ses, ses->server,
			    &rqst, &resp_buf_type, flags, &rsp_iov);
	cifs_small_buf_release(req);
	/*
	 * No tcon so can't do
	 * cifs_stats_inc(&tcon->stats.smb2_stats.smb2_com_fail[SMB2...]);
	 */

smb2_session_already_dead:
	return rc;
}

static inline void cifs_stats_fail_inc(struct cifs_tcon *tcon, uint16_t code)
{
	cifs_stats_inc(&tcon->stats.smb2_stats.smb2_com_failed[code]);
}

#define MAX_SHARENAME_LENGTH (255 /* server */ + 80 /* share */ + 1 /* NULL */)

/* These are similar values to what Windows uses */
static inline void init_copy_chunk_defaults(struct cifs_tcon *tcon)
{
	tcon->max_chunks = 256;
	tcon->max_bytes_chunk = 1048576;
	tcon->max_bytes_copy = 16777216;
}

int
SMB2_tcon(const unsigned int xid, struct cifs_ses *ses, const char *tree,
	  struct cifs_tcon *tcon, const struct nls_table *cp)
{
	struct smb_rqst rqst;
	struct smb2_tree_connect_req *req;
	struct smb2_tree_connect_rsp *rsp = NULL;
	struct kvec iov[2];
	struct kvec rsp_iov = { NULL, 0 };
	int rc = 0;
	int resp_buftype;
	int unc_path_len;
	__le16 *unc_path = NULL;
	int flags = 0;
	unsigned int total_len;
	struct TCP_Server_Info *server;

	/* always use master channel */
	server = ses->server;

	cifs_dbg(FYI, "TCON\n");

	if (!server || !tree)
		return -EIO;

	unc_path = kmalloc(MAX_SHARENAME_LENGTH * 2, GFP_KERNEL);
	if (unc_path == NULL)
		return -ENOMEM;

	unc_path_len = cifs_strtoUTF16(unc_path, tree, strlen(tree), cp);
	if (unc_path_len <= 0) {
		kfree(unc_path);
		return -EINVAL;
	}
	unc_path_len *= 2;

	/* SMB2 TREE_CONNECT request must be called with TreeId == 0 */
	tcon->tid = 0;
	atomic_set(&tcon->num_remote_opens, 0);
	rc = smb2_plain_req_init(SMB2_TREE_CONNECT, tcon, server,
				 (void **) &req, &total_len);
	if (rc) {
		kfree(unc_path);
		return rc;
	}

	if (smb3_encryption_required(tcon))
		flags |= CIFS_TRANSFORM_REQ;

	iov[0].iov_base = (char *)req;
	/* 1 for pad */
	iov[0].iov_len = total_len - 1;

	/* Testing shows that buffer offset must be at location of Buffer[0] */
	req->PathOffset = cpu_to_le16(sizeof(struct smb2_tree_connect_req));
	req->PathLength = cpu_to_le16(unc_path_len);
	iov[1].iov_base = unc_path;
	iov[1].iov_len = unc_path_len;

	/*
	 * 3.11 tcon req must be signed if not encrypted. See MS-SMB2 3.2.4.1.1
	 * unless it is guest or anonymous user. See MS-SMB2 3.2.5.3.1
	 * (Samba servers don't always set the flag so also check if null user)
	 */
	if ((server->dialect == SMB311_PROT_ID) &&
	    !smb3_encryption_required(tcon) &&
	    !(ses->session_flags &
		    (SMB2_SESSION_FLAG_IS_GUEST|SMB2_SESSION_FLAG_IS_NULL)) &&
	    ((ses->user_name != NULL) || (ses->sectype == Kerberos)))
		req->hdr.Flags |= SMB2_FLAGS_SIGNED;

	memset(&rqst, 0, sizeof(struct smb_rqst));
	rqst.rq_iov = iov;
	rqst.rq_nvec = 2;

	/* Need 64 for max size write so ask for more in case not there yet */
	req->hdr.CreditRequest = cpu_to_le16(64);

	rc = cifs_send_recv(xid, ses, server,
			    &rqst, &resp_buftype, flags, &rsp_iov);
	cifs_small_buf_release(req);
	rsp = (struct smb2_tree_connect_rsp *)rsp_iov.iov_base;
	trace_smb3_tcon(xid, tcon->tid, ses->Suid, tree, rc);
	if ((rc != 0) || (rsp == NULL)) {
		cifs_stats_fail_inc(tcon, SMB2_TREE_CONNECT_HE);
		tcon->need_reconnect = true;
		goto tcon_error_exit;
	}

	switch (rsp->ShareType) {
	case SMB2_SHARE_TYPE_DISK:
		cifs_dbg(FYI, "connection to disk share\n");
		break;
	case SMB2_SHARE_TYPE_PIPE:
		tcon->pipe = true;
		cifs_dbg(FYI, "connection to pipe share\n");
		break;
	case SMB2_SHARE_TYPE_PRINT:
		tcon->print = true;
		cifs_dbg(FYI, "connection to printer\n");
		break;
	default:
		cifs_server_dbg(VFS, "unknown share type %d\n", rsp->ShareType);
		rc = -EOPNOTSUPP;
		goto tcon_error_exit;
	}

	tcon->share_flags = le32_to_cpu(rsp->ShareFlags);
	tcon->capabilities = rsp->Capabilities; /* we keep caps little endian */
	tcon->maximal_access = le32_to_cpu(rsp->MaximalAccess);
	tcon->tid = le32_to_cpu(rsp->hdr.Id.SyncId.TreeId);
	strscpy(tcon->tree_name, tree, sizeof(tcon->tree_name));

	if ((rsp->Capabilities & SMB2_SHARE_CAP_DFS) &&
	    ((tcon->share_flags & SHI1005_FLAGS_DFS) == 0))
		cifs_tcon_dbg(VFS, "DFS capability contradicts DFS flag\n");

	if (tcon->seal &&
	    !(server->capabilities & SMB2_GLOBAL_CAP_ENCRYPTION))
		cifs_tcon_dbg(VFS, "Encryption is requested but not supported\n");

	init_copy_chunk_defaults(tcon);
	if (server->ops->validate_negotiate)
		rc = server->ops->validate_negotiate(xid, tcon);
tcon_exit:

	free_rsp_buf(resp_buftype, rsp);
	kfree(unc_path);
	return rc;

tcon_error_exit:
	if (rsp && rsp->hdr.Status == STATUS_BAD_NETWORK_NAME)
		cifs_tcon_dbg(VFS, "BAD_NETWORK_NAME: %s\n", tree);
	goto tcon_exit;
}

int
SMB2_tdis(const unsigned int xid, struct cifs_tcon *tcon)
{
	struct smb_rqst rqst;
	struct smb2_tree_disconnect_req *req; /* response is trivial */
	int rc = 0;
	struct cifs_ses *ses = tcon->ses;
	int flags = 0;
	unsigned int total_len;
	struct kvec iov[1];
	struct kvec rsp_iov;
	int resp_buf_type;

	cifs_dbg(FYI, "Tree Disconnect\n");

	if (!ses || !(ses->server))
		return -EIO;

	trace_smb3_tdis_enter(xid, tcon->tid, ses->Suid, tcon->tree_name);
	spin_lock(&ses->chan_lock);
	if ((tcon->need_reconnect) ||
	    (CIFS_ALL_CHANS_NEED_RECONNECT(tcon->ses))) {
		spin_unlock(&ses->chan_lock);
		return 0;
	}
	spin_unlock(&ses->chan_lock);

	invalidate_all_cached_dirs(tcon);

	rc = smb2_plain_req_init(SMB2_TREE_DISCONNECT, tcon, ses->server,
				 (void **) &req,
				 &total_len);
	if (rc)
		return rc;

	if (smb3_encryption_required(tcon))
		flags |= CIFS_TRANSFORM_REQ;

	flags |= CIFS_NO_RSP_BUF;

	iov[0].iov_base = (char *)req;
	iov[0].iov_len = total_len;

	memset(&rqst, 0, sizeof(struct smb_rqst));
	rqst.rq_iov = iov;
	rqst.rq_nvec = 1;

	rc = cifs_send_recv(xid, ses, ses->server,
			    &rqst, &resp_buf_type, flags, &rsp_iov);
	cifs_small_buf_release(req);
	if (rc) {
		cifs_stats_fail_inc(tcon, SMB2_TREE_DISCONNECT_HE);
		trace_smb3_tdis_err(xid, tcon->tid, ses->Suid, rc);
	}
	trace_smb3_tdis_done(xid, tcon->tid, ses->Suid);

	return rc;
}


static struct create_durable *
create_durable_buf(void)
{
	struct create_durable *buf;

	buf = kzalloc(sizeof(struct create_durable), GFP_KERNEL);
	if (!buf)
		return NULL;

	buf->ccontext.DataOffset = cpu_to_le16(offsetof
					(struct create_durable, Data));
	buf->ccontext.DataLength = cpu_to_le32(16);
	buf->ccontext.NameOffset = cpu_to_le16(offsetof
				(struct create_durable, Name));
	buf->ccontext.NameLength = cpu_to_le16(4);
	/* SMB2_CREATE_DURABLE_HANDLE_REQUEST is "DHnQ" */
	buf->Name[0] = 'D';
	buf->Name[1] = 'H';
	buf->Name[2] = 'n';
	buf->Name[3] = 'Q';
	return buf;
}

static struct create_durable *
create_reconnect_durable_buf(struct cifs_fid *fid)
{
	struct create_durable *buf;

	buf = kzalloc(sizeof(struct create_durable), GFP_KERNEL);
	if (!buf)
		return NULL;

	buf->ccontext.DataOffset = cpu_to_le16(offsetof
					(struct create_durable, Data));
	buf->ccontext.DataLength = cpu_to_le32(16);
	buf->ccontext.NameOffset = cpu_to_le16(offsetof
				(struct create_durable, Name));
	buf->ccontext.NameLength = cpu_to_le16(4);
	buf->Data.Fid.PersistentFileId = fid->persistent_fid;
	buf->Data.Fid.VolatileFileId = fid->volatile_fid;
	/* SMB2_CREATE_DURABLE_HANDLE_RECONNECT is "DHnC" */
	buf->Name[0] = 'D';
	buf->Name[1] = 'H';
	buf->Name[2] = 'n';
	buf->Name[3] = 'C';
	return buf;
}

static void
parse_query_id_ctxt(struct create_context *cc, struct smb2_file_all_info *buf)
{
	struct create_on_disk_id *pdisk_id = (struct create_on_disk_id *)cc;

	cifs_dbg(FYI, "parse query id context 0x%llx 0x%llx\n",
		pdisk_id->DiskFileId, pdisk_id->VolumeId);
	buf->IndexNumber = pdisk_id->DiskFileId;
}

static void
parse_posix_ctxt(struct create_context *cc, struct smb2_file_all_info *info,
		 struct create_posix_rsp *posix)
{
	int sid_len;
	u8 *beg = (u8 *)cc + le16_to_cpu(cc->DataOffset);
	u8 *end = beg + le32_to_cpu(cc->DataLength);
	u8 *sid;

	memset(posix, 0, sizeof(*posix));

	posix->nlink = le32_to_cpu(*(__le32 *)(beg + 0));
	posix->reparse_tag = le32_to_cpu(*(__le32 *)(beg + 4));
	posix->mode = le32_to_cpu(*(__le32 *)(beg + 8));

	sid = beg + 12;
	sid_len = posix_info_sid_size(sid, end);
	if (sid_len < 0) {
		cifs_dbg(VFS, "bad owner sid in posix create response\n");
		return;
	}
	memcpy(&posix->owner, sid, sid_len);

	sid = sid + sid_len;
	sid_len = posix_info_sid_size(sid, end);
	if (sid_len < 0) {
		cifs_dbg(VFS, "bad group sid in posix create response\n");
		return;
	}
	memcpy(&posix->group, sid, sid_len);

	cifs_dbg(FYI, "nlink=%d mode=%o reparse_tag=%x\n",
		 posix->nlink, posix->mode, posix->reparse_tag);
}

void
smb2_parse_contexts(struct TCP_Server_Info *server,
		    struct smb2_create_rsp *rsp,
		    unsigned int *epoch, char *lease_key, __u8 *oplock,
		    struct smb2_file_all_info *buf,
		    struct create_posix_rsp *posix)
{
	char *data_offset;
	struct create_context *cc;
	unsigned int next;
	unsigned int remaining;
	char *name;
	static const char smb3_create_tag_posix[] = {
		0x93, 0xAD, 0x25, 0x50, 0x9C,
		0xB4, 0x11, 0xE7, 0xB4, 0x23, 0x83,
		0xDE, 0x96, 0x8B, 0xCD, 0x7C
	};

	*oplock = 0;
	data_offset = (char *)rsp + le32_to_cpu(rsp->CreateContextsOffset);
	remaining = le32_to_cpu(rsp->CreateContextsLength);
	cc = (struct create_context *)data_offset;

	/* Initialize inode number to 0 in case no valid data in qfid context */
	if (buf)
		buf->IndexNumber = 0;

	while (remaining >= sizeof(struct create_context)) {
		name = le16_to_cpu(cc->NameOffset) + (char *)cc;
		if (le16_to_cpu(cc->NameLength) == 4 &&
		    strncmp(name, SMB2_CREATE_REQUEST_LEASE, 4) == 0)
			*oplock = server->ops->parse_lease_buf(cc, epoch,
							   lease_key);
		else if (buf && (le16_to_cpu(cc->NameLength) == 4) &&
		    strncmp(name, SMB2_CREATE_QUERY_ON_DISK_ID, 4) == 0)
			parse_query_id_ctxt(cc, buf);
		else if ((le16_to_cpu(cc->NameLength) == 16)) {
			if (posix &&
			    memcmp(name, smb3_create_tag_posix, 16) == 0)
				parse_posix_ctxt(cc, buf, posix);
		}
		/* else {
			cifs_dbg(FYI, "Context not matched with len %d\n",
				le16_to_cpu(cc->NameLength));
			cifs_dump_mem("Cctxt name: ", name, 4);
		} */

		next = le32_to_cpu(cc->Next);
		if (!next)
			break;
		remaining -= next;
		cc = (struct create_context *)((char *)cc + next);
	}

	if (rsp->OplockLevel != SMB2_OPLOCK_LEVEL_LEASE)
		*oplock = rsp->OplockLevel;

	return;
}

static int
add_lease_context(struct TCP_Server_Info *server, struct kvec *iov,
		  unsigned int *num_iovec, u8 *lease_key, __u8 *oplock)
{
	struct smb2_create_req *req = iov[0].iov_base;
	unsigned int num = *num_iovec;

	iov[num].iov_base = server->ops->create_lease_buf(lease_key, *oplock);
	if (iov[num].iov_base == NULL)
		return -ENOMEM;
	iov[num].iov_len = server->vals->create_lease_size;
	req->RequestedOplockLevel = SMB2_OPLOCK_LEVEL_LEASE;
	if (!req->CreateContextsOffset)
		req->CreateContextsOffset = cpu_to_le32(
				sizeof(struct smb2_create_req) +
				iov[num - 1].iov_len);
	le32_add_cpu(&req->CreateContextsLength,
		     server->vals->create_lease_size);
	*num_iovec = num + 1;
	return 0;
}

static struct create_durable_v2 *
create_durable_v2_buf(struct cifs_open_parms *oparms)
{
	struct cifs_fid *pfid = oparms->fid;
	struct create_durable_v2 *buf;

	buf = kzalloc(sizeof(struct create_durable_v2), GFP_KERNEL);
	if (!buf)
		return NULL;

	buf->ccontext.DataOffset = cpu_to_le16(offsetof
					(struct create_durable_v2, dcontext));
	buf->ccontext.DataLength = cpu_to_le32(sizeof(struct durable_context_v2));
	buf->ccontext.NameOffset = cpu_to_le16(offsetof
				(struct create_durable_v2, Name));
	buf->ccontext.NameLength = cpu_to_le16(4);

	/*
	 * NB: Handle timeout defaults to 0, which allows server to choose
	 * (most servers default to 120 seconds) and most clients default to 0.
	 * This can be overridden at mount ("handletimeout=") if the user wants
	 * a different persistent (or resilient) handle timeout for all opens
	 * opens on a particular SMB3 mount.
	 */
	buf->dcontext.Timeout = cpu_to_le32(oparms->tcon->handle_timeout);
	buf->dcontext.Flags = cpu_to_le32(SMB2_DHANDLE_FLAG_PERSISTENT);
	generate_random_uuid(buf->dcontext.CreateGuid);
	memcpy(pfid->create_guid, buf->dcontext.CreateGuid, 16);

	/* SMB2_CREATE_DURABLE_HANDLE_REQUEST is "DH2Q" */
	buf->Name[0] = 'D';
	buf->Name[1] = 'H';
	buf->Name[2] = '2';
	buf->Name[3] = 'Q';
	return buf;
}

static struct create_durable_handle_reconnect_v2 *
create_reconnect_durable_v2_buf(struct cifs_fid *fid)
{
	struct create_durable_handle_reconnect_v2 *buf;

	buf = kzalloc(sizeof(struct create_durable_handle_reconnect_v2),
			GFP_KERNEL);
	if (!buf)
		return NULL;

	buf->ccontext.DataOffset =
		cpu_to_le16(offsetof(struct create_durable_handle_reconnect_v2,
				     dcontext));
	buf->ccontext.DataLength =
		cpu_to_le32(sizeof(struct durable_reconnect_context_v2));
	buf->ccontext.NameOffset =
		cpu_to_le16(offsetof(struct create_durable_handle_reconnect_v2,
			    Name));
	buf->ccontext.NameLength = cpu_to_le16(4);

	buf->dcontext.Fid.PersistentFileId = fid->persistent_fid;
	buf->dcontext.Fid.VolatileFileId = fid->volatile_fid;
	buf->dcontext.Flags = cpu_to_le32(SMB2_DHANDLE_FLAG_PERSISTENT);
	memcpy(buf->dcontext.CreateGuid, fid->create_guid, 16);

	/* SMB2_CREATE_DURABLE_HANDLE_RECONNECT_V2 is "DH2C" */
	buf->Name[0] = 'D';
	buf->Name[1] = 'H';
	buf->Name[2] = '2';
	buf->Name[3] = 'C';
	return buf;
}

static int
add_durable_v2_context(struct kvec *iov, unsigned int *num_iovec,
		    struct cifs_open_parms *oparms)
{
	struct smb2_create_req *req = iov[0].iov_base;
	unsigned int num = *num_iovec;

	iov[num].iov_base = create_durable_v2_buf(oparms);
	if (iov[num].iov_base == NULL)
		return -ENOMEM;
	iov[num].iov_len = sizeof(struct create_durable_v2);
	if (!req->CreateContextsOffset)
		req->CreateContextsOffset =
			cpu_to_le32(sizeof(struct smb2_create_req) +
								iov[1].iov_len);
	le32_add_cpu(&req->CreateContextsLength, sizeof(struct create_durable_v2));
	*num_iovec = num + 1;
	return 0;
}

static int
add_durable_reconnect_v2_context(struct kvec *iov, unsigned int *num_iovec,
		    struct cifs_open_parms *oparms)
{
	struct smb2_create_req *req = iov[0].iov_base;
	unsigned int num = *num_iovec;

	/* indicate that we don't need to relock the file */
	oparms->reconnect = false;

	iov[num].iov_base = create_reconnect_durable_v2_buf(oparms->fid);
	if (iov[num].iov_base == NULL)
		return -ENOMEM;
	iov[num].iov_len = sizeof(struct create_durable_handle_reconnect_v2);
	if (!req->CreateContextsOffset)
		req->CreateContextsOffset =
			cpu_to_le32(sizeof(struct smb2_create_req) +
								iov[1].iov_len);
	le32_add_cpu(&req->CreateContextsLength,
			sizeof(struct create_durable_handle_reconnect_v2));
	*num_iovec = num + 1;
	return 0;
}

static int
add_durable_context(struct kvec *iov, unsigned int *num_iovec,
		    struct cifs_open_parms *oparms, bool use_persistent)
{
	struct smb2_create_req *req = iov[0].iov_base;
	unsigned int num = *num_iovec;

	if (use_persistent) {
		if (oparms->reconnect)
			return add_durable_reconnect_v2_context(iov, num_iovec,
								oparms);
		else
			return add_durable_v2_context(iov, num_iovec, oparms);
	}

	if (oparms->reconnect) {
		iov[num].iov_base = create_reconnect_durable_buf(oparms->fid);
		/* indicate that we don't need to relock the file */
		oparms->reconnect = false;
	} else
		iov[num].iov_base = create_durable_buf();
	if (iov[num].iov_base == NULL)
		return -ENOMEM;
	iov[num].iov_len = sizeof(struct create_durable);
	if (!req->CreateContextsOffset)
		req->CreateContextsOffset =
			cpu_to_le32(sizeof(struct smb2_create_req) +
								iov[1].iov_len);
	le32_add_cpu(&req->CreateContextsLength, sizeof(struct create_durable));
	*num_iovec = num + 1;
	return 0;
}

/* See MS-SMB2 2.2.13.2.7 */
static struct crt_twarp_ctxt *
create_twarp_buf(__u64 timewarp)
{
	struct crt_twarp_ctxt *buf;

	buf = kzalloc(sizeof(struct crt_twarp_ctxt), GFP_KERNEL);
	if (!buf)
		return NULL;

	buf->ccontext.DataOffset = cpu_to_le16(offsetof
					(struct crt_twarp_ctxt, Timestamp));
	buf->ccontext.DataLength = cpu_to_le32(8);
	buf->ccontext.NameOffset = cpu_to_le16(offsetof
				(struct crt_twarp_ctxt, Name));
	buf->ccontext.NameLength = cpu_to_le16(4);
	/* SMB2_CREATE_TIMEWARP_TOKEN is "TWrp" */
	buf->Name[0] = 'T';
	buf->Name[1] = 'W';
	buf->Name[2] = 'r';
	buf->Name[3] = 'p';
	buf->Timestamp = cpu_to_le64(timewarp);
	return buf;
}

/* See MS-SMB2 2.2.13.2.7 */
static int
add_twarp_context(struct kvec *iov, unsigned int *num_iovec, __u64 timewarp)
{
	struct smb2_create_req *req = iov[0].iov_base;
	unsigned int num = *num_iovec;

	iov[num].iov_base = create_twarp_buf(timewarp);
	if (iov[num].iov_base == NULL)
		return -ENOMEM;
	iov[num].iov_len = sizeof(struct crt_twarp_ctxt);
	if (!req->CreateContextsOffset)
		req->CreateContextsOffset = cpu_to_le32(
				sizeof(struct smb2_create_req) +
				iov[num - 1].iov_len);
	le32_add_cpu(&req->CreateContextsLength, sizeof(struct crt_twarp_ctxt));
	*num_iovec = num + 1;
	return 0;
}

/* See See http://technet.microsoft.com/en-us/library/hh509017(v=ws.10).aspx */
static void setup_owner_group_sids(char *buf)
{
	struct owner_group_sids *sids = (struct owner_group_sids *)buf;

	/* Populate the user ownership fields S-1-5-88-1 */
	sids->owner.Revision = 1;
	sids->owner.NumAuth = 3;
	sids->owner.Authority[5] = 5;
	sids->owner.SubAuthorities[0] = cpu_to_le32(88);
	sids->owner.SubAuthorities[1] = cpu_to_le32(1);
	sids->owner.SubAuthorities[2] = cpu_to_le32(current_fsuid().val);

	/* Populate the group ownership fields S-1-5-88-2 */
	sids->group.Revision = 1;
	sids->group.NumAuth = 3;
	sids->group.Authority[5] = 5;
	sids->group.SubAuthorities[0] = cpu_to_le32(88);
	sids->group.SubAuthorities[1] = cpu_to_le32(2);
	sids->group.SubAuthorities[2] = cpu_to_le32(current_fsgid().val);

	cifs_dbg(FYI, "owner S-1-5-88-1-%d, group S-1-5-88-2-%d\n", current_fsuid().val, current_fsgid().val);
}

/* See MS-SMB2 2.2.13.2.2 and MS-DTYP 2.4.6 */
static struct crt_sd_ctxt *
create_sd_buf(umode_t mode, bool set_owner, unsigned int *len)
{
	struct crt_sd_ctxt *buf;
	__u8 *ptr, *aclptr;
	unsigned int acelen, acl_size, ace_count;
	unsigned int owner_offset = 0;
	unsigned int group_offset = 0;
	struct smb3_acl acl = {};

	*len = round_up(sizeof(struct crt_sd_ctxt) + (sizeof(struct cifs_ace) * 4), 8);

	if (set_owner) {
		/* sizeof(struct owner_group_sids) is already multiple of 8 so no need to round */
		*len += sizeof(struct owner_group_sids);
	}

	buf = kzalloc(*len, GFP_KERNEL);
	if (buf == NULL)
		return buf;

	ptr = (__u8 *)&buf[1];
	if (set_owner) {
		/* offset fields are from beginning of security descriptor not of create context */
		owner_offset = ptr - (__u8 *)&buf->sd;
		buf->sd.OffsetOwner = cpu_to_le32(owner_offset);
		group_offset = owner_offset + offsetof(struct owner_group_sids, group);
		buf->sd.OffsetGroup = cpu_to_le32(group_offset);

		setup_owner_group_sids(ptr);
		ptr += sizeof(struct owner_group_sids);
	} else {
		buf->sd.OffsetOwner = 0;
		buf->sd.OffsetGroup = 0;
	}

	buf->ccontext.DataOffset = cpu_to_le16(offsetof(struct crt_sd_ctxt, sd));
	buf->ccontext.NameOffset = cpu_to_le16(offsetof(struct crt_sd_ctxt, Name));
	buf->ccontext.NameLength = cpu_to_le16(4);
	/* SMB2_CREATE_SD_BUFFER_TOKEN is "SecD" */
	buf->Name[0] = 'S';
	buf->Name[1] = 'e';
	buf->Name[2] = 'c';
	buf->Name[3] = 'D';
	buf->sd.Revision = 1;  /* Must be one see MS-DTYP 2.4.6 */

	/*
	 * ACL is "self relative" ie ACL is stored in contiguous block of memory
	 * and "DP" ie the DACL is present
	 */
	buf->sd.Control = cpu_to_le16(ACL_CONTROL_SR | ACL_CONTROL_DP);

	/* offset owner, group and Sbz1 and SACL are all zero */
	buf->sd.OffsetDacl = cpu_to_le32(ptr - (__u8 *)&buf->sd);
	/* Ship the ACL for now. we will copy it into buf later. */
	aclptr = ptr;
	ptr += sizeof(struct smb3_acl);

	/* create one ACE to hold the mode embedded in reserved special SID */
	acelen = setup_special_mode_ACE((struct cifs_ace *)ptr, (__u64)mode);
	ptr += acelen;
	acl_size = acelen + sizeof(struct smb3_acl);
	ace_count = 1;

	if (set_owner) {
		/* we do not need to reallocate buffer to add the two more ACEs. plenty of space */
		acelen = setup_special_user_owner_ACE((struct cifs_ace *)ptr);
		ptr += acelen;
		acl_size += acelen;
		ace_count += 1;
	}

	/* and one more ACE to allow access for authenticated users */
	acelen = setup_authusers_ACE((struct cifs_ace *)ptr);
	ptr += acelen;
	acl_size += acelen;
	ace_count += 1;

	acl.AclRevision = ACL_REVISION; /* See 2.4.4.1 of MS-DTYP */
	acl.AclSize = cpu_to_le16(acl_size);
	acl.AceCount = cpu_to_le16(ace_count);
	/* acl.Sbz1 and Sbz2 MBZ so are not set here, but initialized above */
	memcpy(aclptr, &acl, sizeof(struct smb3_acl));

	buf->ccontext.DataLength = cpu_to_le32(ptr - (__u8 *)&buf->sd);
	*len = round_up((unsigned int)(ptr - (__u8 *)buf), 8);

	return buf;
}

static int
add_sd_context(struct kvec *iov, unsigned int *num_iovec, umode_t mode, bool set_owner)
{
	struct smb2_create_req *req = iov[0].iov_base;
	unsigned int num = *num_iovec;
	unsigned int len = 0;

	iov[num].iov_base = create_sd_buf(mode, set_owner, &len);
	if (iov[num].iov_base == NULL)
		return -ENOMEM;
	iov[num].iov_len = len;
	if (!req->CreateContextsOffset)
		req->CreateContextsOffset = cpu_to_le32(
				sizeof(struct smb2_create_req) +
				iov[num - 1].iov_len);
	le32_add_cpu(&req->CreateContextsLength, len);
	*num_iovec = num + 1;
	return 0;
}

static struct crt_query_id_ctxt *
create_query_id_buf(void)
{
	struct crt_query_id_ctxt *buf;

	buf = kzalloc(sizeof(struct crt_query_id_ctxt), GFP_KERNEL);
	if (!buf)
		return NULL;

	buf->ccontext.DataOffset = cpu_to_le16(0);
	buf->ccontext.DataLength = cpu_to_le32(0);
	buf->ccontext.NameOffset = cpu_to_le16(offsetof
				(struct crt_query_id_ctxt, Name));
	buf->ccontext.NameLength = cpu_to_le16(4);
	/* SMB2_CREATE_QUERY_ON_DISK_ID is "QFid" */
	buf->Name[0] = 'Q';
	buf->Name[1] = 'F';
	buf->Name[2] = 'i';
	buf->Name[3] = 'd';
	return buf;
}

/* See MS-SMB2 2.2.13.2.9 */
static int
add_query_id_context(struct kvec *iov, unsigned int *num_iovec)
{
	struct smb2_create_req *req = iov[0].iov_base;
	unsigned int num = *num_iovec;

	iov[num].iov_base = create_query_id_buf();
	if (iov[num].iov_base == NULL)
		return -ENOMEM;
	iov[num].iov_len = sizeof(struct crt_query_id_ctxt);
	if (!req->CreateContextsOffset)
		req->CreateContextsOffset = cpu_to_le32(
				sizeof(struct smb2_create_req) +
				iov[num - 1].iov_len);
	le32_add_cpu(&req->CreateContextsLength, sizeof(struct crt_query_id_ctxt));
	*num_iovec = num + 1;
	return 0;
}

static int
alloc_path_with_tree_prefix(__le16 **out_path, int *out_size, int *out_len,
			    const char *treename, const __le16 *path)
{
	int treename_len, path_len;
	struct nls_table *cp;
	const __le16 sep[] = {cpu_to_le16('\\'), cpu_to_le16(0x0000)};

	/*
	 * skip leading "\\"
	 */
	treename_len = strlen(treename);
	if (treename_len < 2 || !(treename[0] == '\\' && treename[1] == '\\'))
		return -EINVAL;

	treename += 2;
	treename_len -= 2;

	path_len = UniStrnlen((wchar_t *)path, PATH_MAX);

	/* make room for one path separator only if @path isn't empty */
	*out_len = treename_len + (path[0] ? 1 : 0) + path_len;

	/*
	 * final path needs to be 8-byte aligned as specified in
	 * MS-SMB2 2.2.13 SMB2 CREATE Request.
	 */
	*out_size = round_up(*out_len * sizeof(__le16), 8);
	*out_path = kzalloc(*out_size + sizeof(__le16) /* null */, GFP_KERNEL);
	if (!*out_path)
		return -ENOMEM;

	cp = load_nls_default();
	cifs_strtoUTF16(*out_path, treename, treename_len, cp);

	/* Do not append the separator if the path is empty */
	if (path[0] != cpu_to_le16(0x0000)) {
		UniStrcat(*out_path, sep);
		UniStrcat(*out_path, path);
	}

	unload_nls(cp);

	return 0;
}

int smb311_posix_mkdir(const unsigned int xid, struct inode *inode,
			       umode_t mode, struct cifs_tcon *tcon,
			       const char *full_path,
			       struct cifs_sb_info *cifs_sb)
{
	struct smb_rqst rqst;
	struct smb2_create_req *req;
	struct smb2_create_rsp *rsp = NULL;
	struct cifs_ses *ses = tcon->ses;
	struct kvec iov[3]; /* make sure at least one for each open context */
	struct kvec rsp_iov = {NULL, 0};
	int resp_buftype;
	int uni_path_len;
	__le16 *copy_path = NULL;
	int copy_size;
	int rc = 0;
	unsigned int n_iov = 2;
	__u32 file_attributes = 0;
	char *pc_buf = NULL;
	int flags = 0;
	unsigned int total_len;
	__le16 *utf16_path = NULL;
	struct TCP_Server_Info *server = cifs_pick_channel(ses);

	cifs_dbg(FYI, "mkdir\n");

	/* resource #1: path allocation */
	utf16_path = cifs_convert_path_to_utf16(full_path, cifs_sb);
	if (!utf16_path)
		return -ENOMEM;

	if (!ses || !server) {
		rc = -EIO;
		goto err_free_path;
	}

	/* resource #2: request */
	rc = smb2_plain_req_init(SMB2_CREATE, tcon, server,
				 (void **) &req, &total_len);
	if (rc)
		goto err_free_path;


	if (smb3_encryption_required(tcon))
		flags |= CIFS_TRANSFORM_REQ;

	req->ImpersonationLevel = IL_IMPERSONATION;
	req->DesiredAccess = cpu_to_le32(FILE_WRITE_ATTRIBUTES);
	/* File attributes ignored on open (used in create though) */
	req->FileAttributes = cpu_to_le32(file_attributes);
	req->ShareAccess = FILE_SHARE_ALL_LE;
	req->CreateDisposition = cpu_to_le32(FILE_CREATE);
	req->CreateOptions = cpu_to_le32(CREATE_NOT_FILE);

	iov[0].iov_base = (char *)req;
	/* -1 since last byte is buf[0] which is sent below (path) */
	iov[0].iov_len = total_len - 1;

	req->NameOffset = cpu_to_le16(sizeof(struct smb2_create_req));

	/* [MS-SMB2] 2.2.13 NameOffset:
	 * If SMB2_FLAGS_DFS_OPERATIONS is set in the Flags field of
	 * the SMB2 header, the file name includes a prefix that will
	 * be processed during DFS name normalization as specified in
	 * section 3.3.5.9. Otherwise, the file name is relative to
	 * the share that is identified by the TreeId in the SMB2
	 * header.
	 */
	if (tcon->share_flags & SHI1005_FLAGS_DFS) {
		int name_len;

		req->hdr.Flags |= SMB2_FLAGS_DFS_OPERATIONS;
		rc = alloc_path_with_tree_prefix(&copy_path, &copy_size,
						 &name_len,
						 tcon->tree_name, utf16_path);
		if (rc)
			goto err_free_req;

		req->NameLength = cpu_to_le16(name_len * 2);
		uni_path_len = copy_size;
		/* free before overwriting resource */
		kfree(utf16_path);
		utf16_path = copy_path;
	} else {
		uni_path_len = (2 * UniStrnlen((wchar_t *)utf16_path, PATH_MAX)) + 2;
		/* MUST set path len (NameLength) to 0 opening root of share */
		req->NameLength = cpu_to_le16(uni_path_len - 2);
		if (uni_path_len % 8 != 0) {
			copy_size = roundup(uni_path_len, 8);
			copy_path = kzalloc(copy_size, GFP_KERNEL);
			if (!copy_path) {
				rc = -ENOMEM;
				goto err_free_req;
			}
			memcpy((char *)copy_path, (const char *)utf16_path,
			       uni_path_len);
			uni_path_len = copy_size;
			/* free before overwriting resource */
			kfree(utf16_path);
			utf16_path = copy_path;
		}
	}

	iov[1].iov_len = uni_path_len;
	iov[1].iov_base = utf16_path;
	req->RequestedOplockLevel = SMB2_OPLOCK_LEVEL_NONE;

	if (tcon->posix_extensions) {
		/* resource #3: posix buf */
		rc = add_posix_context(iov, &n_iov, mode);
		if (rc)
			goto err_free_req;
		pc_buf = iov[n_iov-1].iov_base;
	}


	memset(&rqst, 0, sizeof(struct smb_rqst));
	rqst.rq_iov = iov;
	rqst.rq_nvec = n_iov;

	/* no need to inc num_remote_opens because we close it just below */
	trace_smb3_posix_mkdir_enter(xid, tcon->tid, ses->Suid, full_path, CREATE_NOT_FILE,
				    FILE_WRITE_ATTRIBUTES);
	/* resource #4: response buffer */
	rc = cifs_send_recv(xid, ses, server,
			    &rqst, &resp_buftype, flags, &rsp_iov);
	if (rc) {
		cifs_stats_fail_inc(tcon, SMB2_CREATE_HE);
		trace_smb3_posix_mkdir_err(xid, tcon->tid, ses->Suid,
					   CREATE_NOT_FILE,
					   FILE_WRITE_ATTRIBUTES, rc);
		goto err_free_rsp_buf;
	}

	/*
	 * Although unlikely to be possible for rsp to be null and rc not set,
	 * adding check below is slightly safer long term (and quiets Coverity
	 * warning)
	 */
	rsp = (struct smb2_create_rsp *)rsp_iov.iov_base;
	if (rsp == NULL) {
		rc = -EIO;
		kfree(pc_buf);
		goto err_free_req;
	}

	trace_smb3_posix_mkdir_done(xid, rsp->PersistentFileId, tcon->tid, ses->Suid,
				    CREATE_NOT_FILE, FILE_WRITE_ATTRIBUTES);

	SMB2_close(xid, tcon, rsp->PersistentFileId, rsp->VolatileFileId);

	/* Eventually save off posix specific response info and timestaps */

err_free_rsp_buf:
	free_rsp_buf(resp_buftype, rsp);
	kfree(pc_buf);
err_free_req:
	cifs_small_buf_release(req);
err_free_path:
	kfree(utf16_path);
	return rc;
}

int
SMB2_open_init(struct cifs_tcon *tcon, struct TCP_Server_Info *server,
	       struct smb_rqst *rqst, __u8 *oplock,
	       struct cifs_open_parms *oparms, __le16 *path)
{
	struct smb2_create_req *req;
	unsigned int n_iov = 2;
	__u32 file_attributes = 0;
	int copy_size;
	int uni_path_len;
	unsigned int total_len;
	struct kvec *iov = rqst->rq_iov;
	__le16 *copy_path;
	int rc;

	rc = smb2_plain_req_init(SMB2_CREATE, tcon, server,
				 (void **) &req, &total_len);
	if (rc)
		return rc;

	iov[0].iov_base = (char *)req;
	/* -1 since last byte is buf[0] which is sent below (path) */
	iov[0].iov_len = total_len - 1;

	if (oparms->create_options & CREATE_OPTION_READONLY)
		file_attributes |= ATTR_READONLY;
	if (oparms->create_options & CREATE_OPTION_SPECIAL)
		file_attributes |= ATTR_SYSTEM;

	req->ImpersonationLevel = IL_IMPERSONATION;
	req->DesiredAccess = cpu_to_le32(oparms->desired_access);
	/* File attributes ignored on open (used in create though) */
	req->FileAttributes = cpu_to_le32(file_attributes);
	req->ShareAccess = FILE_SHARE_ALL_LE;

	req->CreateDisposition = cpu_to_le32(oparms->disposition);
	req->CreateOptions = cpu_to_le32(oparms->create_options & CREATE_OPTIONS_MASK);
	req->NameOffset = cpu_to_le16(sizeof(struct smb2_create_req));

	/* [MS-SMB2] 2.2.13 NameOffset:
	 * If SMB2_FLAGS_DFS_OPERATIONS is set in the Flags field of
	 * the SMB2 header, the file name includes a prefix that will
	 * be processed during DFS name normalization as specified in
	 * section 3.3.5.9. Otherwise, the file name is relative to
	 * the share that is identified by the TreeId in the SMB2
	 * header.
	 */
	if (tcon->share_flags & SHI1005_FLAGS_DFS) {
		int name_len;

		req->hdr.Flags |= SMB2_FLAGS_DFS_OPERATIONS;
		rc = alloc_path_with_tree_prefix(&copy_path, &copy_size,
						 &name_len,
						 tcon->tree_name, path);
		if (rc)
			return rc;
		req->NameLength = cpu_to_le16(name_len * 2);
		uni_path_len = copy_size;
		path = copy_path;
	} else {
		uni_path_len = (2 * UniStrnlen((wchar_t *)path, PATH_MAX)) + 2;
		/* MUST set path len (NameLength) to 0 opening root of share */
		req->NameLength = cpu_to_le16(uni_path_len - 2);
		copy_size = round_up(uni_path_len, 8);
		copy_path = kzalloc(copy_size, GFP_KERNEL);
		if (!copy_path)
			return -ENOMEM;
		memcpy((char *)copy_path, (const char *)path,
		       uni_path_len);
		uni_path_len = copy_size;
		path = copy_path;
	}

	iov[1].iov_len = uni_path_len;
	iov[1].iov_base = path;

	if ((!server->oplocks) || (tcon->no_lease))
		*oplock = SMB2_OPLOCK_LEVEL_NONE;

	if (!(server->capabilities & SMB2_GLOBAL_CAP_LEASING) ||
	    *oplock == SMB2_OPLOCK_LEVEL_NONE)
		req->RequestedOplockLevel = *oplock;
	else if (!(server->capabilities & SMB2_GLOBAL_CAP_DIRECTORY_LEASING) &&
		  (oparms->create_options & CREATE_NOT_FILE))
		req->RequestedOplockLevel = *oplock; /* no srv lease support */
	else {
		rc = add_lease_context(server, iov, &n_iov,
				       oparms->fid->lease_key, oplock);
		if (rc)
			return rc;
	}

	if (*oplock == SMB2_OPLOCK_LEVEL_BATCH) {
		/* need to set Next field of lease context if we request it */
		if (server->capabilities & SMB2_GLOBAL_CAP_LEASING) {
			struct create_context *ccontext =
			    (struct create_context *)iov[n_iov-1].iov_base;
			ccontext->Next =
				cpu_to_le32(server->vals->create_lease_size);
		}

		rc = add_durable_context(iov, &n_iov, oparms,
					tcon->use_persistent);
		if (rc)
			return rc;
	}

	if (tcon->posix_extensions) {
		if (n_iov > 2) {
			struct create_context *ccontext =
			    (struct create_context *)iov[n_iov-1].iov_base;
			ccontext->Next =
				cpu_to_le32(iov[n_iov-1].iov_len);
		}

		rc = add_posix_context(iov, &n_iov, oparms->mode);
		if (rc)
			return rc;
	}

	if (tcon->snapshot_time) {
		cifs_dbg(FYI, "adding snapshot context\n");
		if (n_iov > 2) {
			struct create_context *ccontext =
			    (struct create_context *)iov[n_iov-1].iov_base;
			ccontext->Next =
				cpu_to_le32(iov[n_iov-1].iov_len);
		}

		rc = add_twarp_context(iov, &n_iov, tcon->snapshot_time);
		if (rc)
			return rc;
	}

	if ((oparms->disposition != FILE_OPEN) && (oparms->cifs_sb)) {
		bool set_mode;
		bool set_owner;

		if ((oparms->cifs_sb->mnt_cifs_flags & CIFS_MOUNT_MODE_FROM_SID) &&
		    (oparms->mode != ACL_NO_MODE))
			set_mode = true;
		else {
			set_mode = false;
			oparms->mode = ACL_NO_MODE;
		}

		if (oparms->cifs_sb->mnt_cifs_flags & CIFS_MOUNT_UID_FROM_ACL)
			set_owner = true;
		else
			set_owner = false;

		if (set_owner | set_mode) {
			if (n_iov > 2) {
				struct create_context *ccontext =
				    (struct create_context *)iov[n_iov-1].iov_base;
				ccontext->Next = cpu_to_le32(iov[n_iov-1].iov_len);
			}

			cifs_dbg(FYI, "add sd with mode 0x%x\n", oparms->mode);
			rc = add_sd_context(iov, &n_iov, oparms->mode, set_owner);
			if (rc)
				return rc;
		}
	}

	if (n_iov > 2) {
		struct create_context *ccontext =
			(struct create_context *)iov[n_iov-1].iov_base;
		ccontext->Next = cpu_to_le32(iov[n_iov-1].iov_len);
	}
	add_query_id_context(iov, &n_iov);

	rqst->rq_nvec = n_iov;
	return 0;
}

/* rq_iov[0] is the request and is released by cifs_small_buf_release().
 * All other vectors are freed by kfree().
 */
void
SMB2_open_free(struct smb_rqst *rqst)
{
	int i;

	if (rqst && rqst->rq_iov) {
		cifs_small_buf_release(rqst->rq_iov[0].iov_base);
		for (i = 1; i < rqst->rq_nvec; i++)
			if (rqst->rq_iov[i].iov_base != smb2_padding)
				kfree(rqst->rq_iov[i].iov_base);
	}
}

int
SMB2_open(const unsigned int xid, struct cifs_open_parms *oparms, __le16 *path,
	  __u8 *oplock, struct smb2_file_all_info *buf,
	  struct create_posix_rsp *posix,
	  struct kvec *err_iov, int *buftype)
{
	struct smb_rqst rqst;
	struct smb2_create_rsp *rsp = NULL;
	struct cifs_tcon *tcon = oparms->tcon;
	struct cifs_ses *ses = tcon->ses;
	struct TCP_Server_Info *server = cifs_pick_channel(ses);
	struct kvec iov[SMB2_CREATE_IOV_SIZE];
	struct kvec rsp_iov = {NULL, 0};
	int resp_buftype = CIFS_NO_BUFFER;
	int rc = 0;
	int flags = 0;

	cifs_dbg(FYI, "create/open\n");
	if (!ses || !server)
		return -EIO;

	if (smb3_encryption_required(tcon))
		flags |= CIFS_TRANSFORM_REQ;

	memset(&rqst, 0, sizeof(struct smb_rqst));
	memset(&iov, 0, sizeof(iov));
	rqst.rq_iov = iov;
	rqst.rq_nvec = SMB2_CREATE_IOV_SIZE;

	rc = SMB2_open_init(tcon, server,
			    &rqst, oplock, oparms, path);
	if (rc)
		goto creat_exit;

	trace_smb3_open_enter(xid, tcon->tid, tcon->ses->Suid, oparms->path,
		oparms->create_options, oparms->desired_access);

	rc = cifs_send_recv(xid, ses, server,
			    &rqst, &resp_buftype, flags,
			    &rsp_iov);
	rsp = (struct smb2_create_rsp *)rsp_iov.iov_base;

	if (rc != 0) {
		cifs_stats_fail_inc(tcon, SMB2_CREATE_HE);
		if (err_iov && rsp) {
			*err_iov = rsp_iov;
			*buftype = resp_buftype;
			resp_buftype = CIFS_NO_BUFFER;
			rsp = NULL;
		}
		trace_smb3_open_err(xid, tcon->tid, ses->Suid,
				    oparms->create_options, oparms->desired_access, rc);
		if (rc == -EREMCHG) {
			pr_warn_once("server share %s deleted\n",
				     tcon->tree_name);
			tcon->need_reconnect = true;
		}
		goto creat_exit;
	} else if (rsp == NULL) /* unlikely to happen, but safer to check */
		goto creat_exit;
	else
		trace_smb3_open_done(xid, rsp->PersistentFileId, tcon->tid, ses->Suid,
				     oparms->create_options, oparms->desired_access);

	atomic_inc(&tcon->num_remote_opens);
	oparms->fid->persistent_fid = rsp->PersistentFileId;
	oparms->fid->volatile_fid = rsp->VolatileFileId;
	oparms->fid->access = oparms->desired_access;
#ifdef CONFIG_CIFS_DEBUG2
	oparms->fid->mid = le64_to_cpu(rsp->hdr.MessageId);
#endif /* CIFS_DEBUG2 */

	if (buf) {
		buf->CreationTime = rsp->CreationTime;
		buf->LastAccessTime = rsp->LastAccessTime;
		buf->LastWriteTime = rsp->LastWriteTime;
		buf->ChangeTime = rsp->ChangeTime;
		buf->AllocationSize = rsp->AllocationSize;
		buf->EndOfFile = rsp->EndofFile;
		buf->Attributes = rsp->FileAttributes;
		buf->NumberOfLinks = cpu_to_le32(1);
		buf->DeletePending = 0;
	}


	smb2_parse_contexts(server, rsp, &oparms->fid->epoch,
			    oparms->fid->lease_key, oplock, buf, posix);
creat_exit:
	SMB2_open_free(&rqst);
	free_rsp_buf(resp_buftype, rsp);
	return rc;
}

int
SMB2_ioctl_init(struct cifs_tcon *tcon, struct TCP_Server_Info *server,
		struct smb_rqst *rqst,
		u64 persistent_fid, u64 volatile_fid, u32 opcode,
		char *in_data, u32 indatalen,
		__u32 max_response_size)
{
	struct smb2_ioctl_req *req;
	struct kvec *iov = rqst->rq_iov;
	unsigned int total_len;
	int rc;
	char *in_data_buf;

	rc = smb2_ioctl_req_init(opcode, tcon, server,
				 (void **) &req, &total_len);
	if (rc)
		return rc;

	if (indatalen) {
		/*
		 * indatalen is usually small at a couple of bytes max, so
		 * just allocate through generic pool
		 */
		in_data_buf = kmemdup(in_data, indatalen, GFP_NOFS);
		if (!in_data_buf) {
			cifs_small_buf_release(req);
			return -ENOMEM;
		}
	}

	req->CtlCode = cpu_to_le32(opcode);
	req->PersistentFileId = persistent_fid;
	req->VolatileFileId = volatile_fid;

	iov[0].iov_base = (char *)req;
	/*
	 * If no input data, the size of ioctl struct in
	 * protocol spec still includes a 1 byte data buffer,
	 * but if input data passed to ioctl, we do not
	 * want to double count this, so we do not send
	 * the dummy one byte of data in iovec[0] if sending
	 * input data (in iovec[1]).
	 */
	if (indatalen) {
		req->InputCount = cpu_to_le32(indatalen);
		/* do not set InputOffset if no input data */
		req->InputOffset =
		       cpu_to_le32(offsetof(struct smb2_ioctl_req, Buffer));
		rqst->rq_nvec = 2;
		iov[0].iov_len = total_len - 1;
		iov[1].iov_base = in_data_buf;
		iov[1].iov_len = indatalen;
	} else {
		rqst->rq_nvec = 1;
		iov[0].iov_len = total_len;
	}

	req->OutputOffset = 0;
	req->OutputCount = 0; /* MBZ */

	/*
	 * In most cases max_response_size is set to 16K (CIFSMaxBufSize)
	 * We Could increase default MaxOutputResponse, but that could require
	 * more credits. Windows typically sets this smaller, but for some
	 * ioctls it may be useful to allow server to send more. No point
	 * limiting what the server can send as long as fits in one credit
	 * We can not handle more than CIFS_MAX_BUF_SIZE yet but may want
	 * to increase this limit up in the future.
	 * Note that for snapshot queries that servers like Azure expect that
	 * the first query be minimal size (and just used to get the number/size
	 * of previous versions) so response size must be specified as EXACTLY
	 * sizeof(struct snapshot_array) which is 16 when rounded up to multiple
	 * of eight bytes.  Currently that is the only case where we set max
	 * response size smaller.
	 */
	req->MaxOutputResponse = cpu_to_le32(max_response_size);
	req->hdr.CreditCharge =
		cpu_to_le16(DIV_ROUND_UP(max(indatalen, max_response_size),
					 SMB2_MAX_BUFFER_SIZE));
	/* always an FSCTL (for now) */
	req->Flags = cpu_to_le32(SMB2_0_IOCTL_IS_FSCTL);

	/* validate negotiate request must be signed - see MS-SMB2 3.2.5.5 */
	if (opcode == FSCTL_VALIDATE_NEGOTIATE_INFO)
		req->hdr.Flags |= SMB2_FLAGS_SIGNED;

	return 0;
}

void
SMB2_ioctl_free(struct smb_rqst *rqst)
{
	int i;
	if (rqst && rqst->rq_iov) {
		cifs_small_buf_release(rqst->rq_iov[0].iov_base); /* request */
		for (i = 1; i < rqst->rq_nvec; i++)
			if (rqst->rq_iov[i].iov_base != smb2_padding)
				kfree(rqst->rq_iov[i].iov_base);
	}
}


/*
 *	SMB2 IOCTL is used for both IOCTLs and FSCTLs
 */
int
SMB2_ioctl(const unsigned int xid, struct cifs_tcon *tcon, u64 persistent_fid,
	   u64 volatile_fid, u32 opcode, char *in_data, u32 indatalen,
	   u32 max_out_data_len, char **out_data,
	   u32 *plen /* returned data len */)
{
	struct smb_rqst rqst;
	struct smb2_ioctl_rsp *rsp = NULL;
	struct cifs_ses *ses;
	struct TCP_Server_Info *server;
	struct kvec iov[SMB2_IOCTL_IOV_SIZE];
	struct kvec rsp_iov = {NULL, 0};
	int resp_buftype = CIFS_NO_BUFFER;
	int rc = 0;
	int flags = 0;

	cifs_dbg(FYI, "SMB2 IOCTL\n");

	if (out_data != NULL)
		*out_data = NULL;

	/* zero out returned data len, in case of error */
	if (plen)
		*plen = 0;

	if (!tcon)
		return -EIO;

	ses = tcon->ses;
	if (!ses)
		return -EIO;

	server = cifs_pick_channel(ses);
	if (!server)
		return -EIO;

	if (smb3_encryption_required(tcon))
		flags |= CIFS_TRANSFORM_REQ;

	memset(&rqst, 0, sizeof(struct smb_rqst));
	memset(&iov, 0, sizeof(iov));
	rqst.rq_iov = iov;
	rqst.rq_nvec = SMB2_IOCTL_IOV_SIZE;

	rc = SMB2_ioctl_init(tcon, server,
			     &rqst, persistent_fid, volatile_fid, opcode,
			     in_data, indatalen, max_out_data_len);
	if (rc)
		goto ioctl_exit;

	rc = cifs_send_recv(xid, ses, server,
			    &rqst, &resp_buftype, flags,
			    &rsp_iov);
	rsp = (struct smb2_ioctl_rsp *)rsp_iov.iov_base;

	if (rc != 0)
		trace_smb3_fsctl_err(xid, persistent_fid, tcon->tid,
				ses->Suid, 0, opcode, rc);

	if ((rc != 0) && (rc != -EINVAL) && (rc != -E2BIG)) {
		cifs_stats_fail_inc(tcon, SMB2_IOCTL_HE);
		goto ioctl_exit;
	} else if (rc == -EINVAL) {
		if ((opcode != FSCTL_SRV_COPYCHUNK_WRITE) &&
		    (opcode != FSCTL_SRV_COPYCHUNK)) {
			cifs_stats_fail_inc(tcon, SMB2_IOCTL_HE);
			goto ioctl_exit;
		}
	} else if (rc == -E2BIG) {
		if (opcode != FSCTL_QUERY_ALLOCATED_RANGES) {
			cifs_stats_fail_inc(tcon, SMB2_IOCTL_HE);
			goto ioctl_exit;
		}
	}

	/* check if caller wants to look at return data or just return rc */
	if ((plen == NULL) || (out_data == NULL))
		goto ioctl_exit;

	/*
	 * Although unlikely to be possible for rsp to be null and rc not set,
	 * adding check below is slightly safer long term (and quiets Coverity
	 * warning)
	 */
	if (rsp == NULL) {
		rc = -EIO;
		goto ioctl_exit;
	}

	*plen = le32_to_cpu(rsp->OutputCount);

	/* We check for obvious errors in the output buffer length and offset */
	if (*plen == 0)
		goto ioctl_exit; /* server returned no data */
	else if (*plen > rsp_iov.iov_len || *plen > 0xFF00) {
		cifs_tcon_dbg(VFS, "srv returned invalid ioctl length: %d\n", *plen);
		*plen = 0;
		rc = -EIO;
		goto ioctl_exit;
	}

	if (rsp_iov.iov_len - *plen < le32_to_cpu(rsp->OutputOffset)) {
		cifs_tcon_dbg(VFS, "Malformed ioctl resp: len %d offset %d\n", *plen,
			le32_to_cpu(rsp->OutputOffset));
		*plen = 0;
		rc = -EIO;
		goto ioctl_exit;
	}

	*out_data = kmemdup((char *)rsp + le32_to_cpu(rsp->OutputOffset),
			    *plen, GFP_KERNEL);
	if (*out_data == NULL) {
		rc = -ENOMEM;
		goto ioctl_exit;
	}

ioctl_exit:
	SMB2_ioctl_free(&rqst);
	free_rsp_buf(resp_buftype, rsp);
	return rc;
}

/*
 *   Individual callers to ioctl worker function follow
 */

int
SMB2_set_compression(const unsigned int xid, struct cifs_tcon *tcon,
		     u64 persistent_fid, u64 volatile_fid)
{
	int rc;
	struct  compress_ioctl fsctl_input;
	char *ret_data = NULL;

	fsctl_input.CompressionState =
			cpu_to_le16(COMPRESSION_FORMAT_DEFAULT);

	rc = SMB2_ioctl(xid, tcon, persistent_fid, volatile_fid,
			FSCTL_SET_COMPRESSION,
			(char *)&fsctl_input /* data input */,
			2 /* in data len */, CIFSMaxBufSize /* max out data */,
			&ret_data /* out data */, NULL);

	cifs_dbg(FYI, "set compression rc %d\n", rc);

	return rc;
}

int
SMB2_close_init(struct cifs_tcon *tcon, struct TCP_Server_Info *server,
		struct smb_rqst *rqst,
		u64 persistent_fid, u64 volatile_fid, bool query_attrs)
{
	struct smb2_close_req *req;
	struct kvec *iov = rqst->rq_iov;
	unsigned int total_len;
	int rc;

	rc = smb2_plain_req_init(SMB2_CLOSE, tcon, server,
				 (void **) &req, &total_len);
	if (rc)
		return rc;

	req->PersistentFileId = persistent_fid;
	req->VolatileFileId = volatile_fid;
	if (query_attrs)
		req->Flags = SMB2_CLOSE_FLAG_POSTQUERY_ATTRIB;
	else
		req->Flags = 0;
	iov[0].iov_base = (char *)req;
	iov[0].iov_len = total_len;

	return 0;
}

void
SMB2_close_free(struct smb_rqst *rqst)
{
	if (rqst && rqst->rq_iov)
		cifs_small_buf_release(rqst->rq_iov[0].iov_base); /* request */
}

int
__SMB2_close(const unsigned int xid, struct cifs_tcon *tcon,
	     u64 persistent_fid, u64 volatile_fid,
	     struct smb2_file_network_open_info *pbuf)
{
	struct smb_rqst rqst;
	struct smb2_close_rsp *rsp = NULL;
	struct cifs_ses *ses = tcon->ses;
	struct TCP_Server_Info *server = cifs_pick_channel(ses);
	struct kvec iov[1];
	struct kvec rsp_iov;
	int resp_buftype = CIFS_NO_BUFFER;
	int rc = 0;
	int flags = 0;
	bool query_attrs = false;

	cifs_dbg(FYI, "Close\n");

	if (!ses || !server)
		return -EIO;

	if (smb3_encryption_required(tcon))
		flags |= CIFS_TRANSFORM_REQ;

	memset(&rqst, 0, sizeof(struct smb_rqst));
	memset(&iov, 0, sizeof(iov));
	rqst.rq_iov = iov;
	rqst.rq_nvec = 1;

	/* check if need to ask server to return timestamps in close response */
	if (pbuf)
		query_attrs = true;

	trace_smb3_close_enter(xid, persistent_fid, tcon->tid, ses->Suid);
	rc = SMB2_close_init(tcon, server,
			     &rqst, persistent_fid, volatile_fid,
			     query_attrs);
	if (rc)
		goto close_exit;

	rc = cifs_send_recv(xid, ses, server,
			    &rqst, &resp_buftype, flags, &rsp_iov);
	rsp = (struct smb2_close_rsp *)rsp_iov.iov_base;

	if (rc != 0) {
		cifs_stats_fail_inc(tcon, SMB2_CLOSE_HE);
		trace_smb3_close_err(xid, persistent_fid, tcon->tid, ses->Suid,
				     rc);
		goto close_exit;
	} else {
		trace_smb3_close_done(xid, persistent_fid, tcon->tid,
				      ses->Suid);
		/*
		 * Note that have to subtract 4 since struct network_open_info
		 * has a final 4 byte pad that close response does not have
		 */
		if (pbuf)
			memcpy(pbuf, (char *)&rsp->CreationTime, sizeof(*pbuf) - 4);
	}

	atomic_dec(&tcon->num_remote_opens);
close_exit:
	SMB2_close_free(&rqst);
	free_rsp_buf(resp_buftype, rsp);

	/* retry close in a worker thread if this one is interrupted */
	if (is_interrupt_error(rc)) {
		int tmp_rc;

		tmp_rc = smb2_handle_cancelled_close(tcon, persistent_fid,
						     volatile_fid);
		if (tmp_rc)
			cifs_dbg(VFS, "handle cancelled close fid 0x%llx returned error %d\n",
				 persistent_fid, tmp_rc);
	}
	return rc;
}

int
SMB2_close(const unsigned int xid, struct cifs_tcon *tcon,
		u64 persistent_fid, u64 volatile_fid)
{
	return __SMB2_close(xid, tcon, persistent_fid, volatile_fid, NULL);
}

int
smb2_validate_iov(unsigned int offset, unsigned int buffer_length,
		  struct kvec *iov, unsigned int min_buf_size)
{
	unsigned int smb_len = iov->iov_len;
	char *end_of_smb = smb_len + (char *)iov->iov_base;
	char *begin_of_buf = offset + (char *)iov->iov_base;
	char *end_of_buf = begin_of_buf + buffer_length;


	if (buffer_length < min_buf_size) {
		cifs_dbg(VFS, "buffer length %d smaller than minimum size %d\n",
			 buffer_length, min_buf_size);
		return -EINVAL;
	}

	/* check if beyond RFC1001 maximum length */
	if ((smb_len > 0x7FFFFF) || (buffer_length > 0x7FFFFF)) {
		cifs_dbg(VFS, "buffer length %d or smb length %d too large\n",
			 buffer_length, smb_len);
		return -EINVAL;
	}

	if ((begin_of_buf > end_of_smb) || (end_of_buf > end_of_smb)) {
		cifs_dbg(VFS, "Invalid server response, bad offset to data\n");
		return -EINVAL;
	}

	return 0;
}

/*
 * If SMB buffer fields are valid, copy into temporary buffer to hold result.
 * Caller must free buffer.
 */
int
smb2_validate_and_copy_iov(unsigned int offset, unsigned int buffer_length,
			   struct kvec *iov, unsigned int minbufsize,
			   char *data)
{
	char *begin_of_buf = offset + (char *)iov->iov_base;
	int rc;

	if (!data)
		return -EINVAL;

	rc = smb2_validate_iov(offset, buffer_length, iov, minbufsize);
	if (rc)
		return rc;

	memcpy(data, begin_of_buf, minbufsize);

	return 0;
}

int
SMB2_query_info_init(struct cifs_tcon *tcon, struct TCP_Server_Info *server,
		     struct smb_rqst *rqst,
		     u64 persistent_fid, u64 volatile_fid,
		     u8 info_class, u8 info_type, u32 additional_info,
		     size_t output_len, size_t input_len, void *input)
{
	struct smb2_query_info_req *req;
	struct kvec *iov = rqst->rq_iov;
	unsigned int total_len;
	int rc;

	rc = smb2_plain_req_init(SMB2_QUERY_INFO, tcon, server,
				 (void **) &req, &total_len);
	if (rc)
		return rc;

	req->InfoType = info_type;
	req->FileInfoClass = info_class;
	req->PersistentFileId = persistent_fid;
	req->VolatileFileId = volatile_fid;
	req->AdditionalInformation = cpu_to_le32(additional_info);

	req->OutputBufferLength = cpu_to_le32(output_len);
	if (input_len) {
		req->InputBufferLength = cpu_to_le32(input_len);
		/* total_len for smb query request never close to le16 max */
		req->InputBufferOffset = cpu_to_le16(total_len - 1);
		memcpy(req->Buffer, input, input_len);
	}

	iov[0].iov_base = (char *)req;
	/* 1 for Buffer */
	iov[0].iov_len = total_len - 1 + input_len;
	return 0;
}

void
SMB2_query_info_free(struct smb_rqst *rqst)
{
	if (rqst && rqst->rq_iov)
		cifs_small_buf_release(rqst->rq_iov[0].iov_base); /* request */
}

static int
query_info(const unsigned int xid, struct cifs_tcon *tcon,
	   u64 persistent_fid, u64 volatile_fid, u8 info_class, u8 info_type,
	   u32 additional_info, size_t output_len, size_t min_len, void **data,
		u32 *dlen)
{
	struct smb_rqst rqst;
	struct smb2_query_info_rsp *rsp = NULL;
	struct kvec iov[1];
	struct kvec rsp_iov;
	int rc = 0;
	int resp_buftype = CIFS_NO_BUFFER;
	struct cifs_ses *ses = tcon->ses;
	struct TCP_Server_Info *server;
	int flags = 0;
	bool allocated = false;

	cifs_dbg(FYI, "Query Info\n");

	if (!ses)
		return -EIO;
	server = cifs_pick_channel(ses);
	if (!server)
		return -EIO;

	if (smb3_encryption_required(tcon))
		flags |= CIFS_TRANSFORM_REQ;

	memset(&rqst, 0, sizeof(struct smb_rqst));
	memset(&iov, 0, sizeof(iov));
	rqst.rq_iov = iov;
	rqst.rq_nvec = 1;

	rc = SMB2_query_info_init(tcon, server,
				  &rqst, persistent_fid, volatile_fid,
				  info_class, info_type, additional_info,
				  output_len, 0, NULL);
	if (rc)
		goto qinf_exit;

	trace_smb3_query_info_enter(xid, persistent_fid, tcon->tid,
				    ses->Suid, info_class, (__u32)info_type);

	rc = cifs_send_recv(xid, ses, server,
			    &rqst, &resp_buftype, flags, &rsp_iov);
	rsp = (struct smb2_query_info_rsp *)rsp_iov.iov_base;

	if (rc) {
		cifs_stats_fail_inc(tcon, SMB2_QUERY_INFO_HE);
		trace_smb3_query_info_err(xid, persistent_fid, tcon->tid,
				ses->Suid, info_class, (__u32)info_type, rc);
		goto qinf_exit;
	}

	trace_smb3_query_info_done(xid, persistent_fid, tcon->tid,
				ses->Suid, info_class, (__u32)info_type);

	if (dlen) {
		*dlen = le32_to_cpu(rsp->OutputBufferLength);
		if (!*data) {
			*data = kmalloc(*dlen, GFP_KERNEL);
			if (!*data) {
				cifs_tcon_dbg(VFS,
					"Error %d allocating memory for acl\n",
					rc);
				*dlen = 0;
				rc = -ENOMEM;
				goto qinf_exit;
			}
			allocated = true;
		}
	}

	rc = smb2_validate_and_copy_iov(le16_to_cpu(rsp->OutputBufferOffset),
					le32_to_cpu(rsp->OutputBufferLength),
					&rsp_iov, dlen ? *dlen : min_len, *data);
	if (rc && allocated) {
		kfree(*data);
		*data = NULL;
		*dlen = 0;
	}

qinf_exit:
	SMB2_query_info_free(&rqst);
	free_rsp_buf(resp_buftype, rsp);
	return rc;
}

int SMB2_query_info(const unsigned int xid, struct cifs_tcon *tcon,
	u64 persistent_fid, u64 volatile_fid, struct smb2_file_all_info *data)
{
	return query_info(xid, tcon, persistent_fid, volatile_fid,
			  FILE_ALL_INFORMATION, SMB2_O_INFO_FILE, 0,
			  sizeof(struct smb2_file_all_info) + PATH_MAX * 2,
			  sizeof(struct smb2_file_all_info), (void **)&data,
			  NULL);
}

#if 0
/* currently unused, as now we are doing compounding instead (see smb311_posix_query_path_info) */
int
SMB311_posix_query_info(const unsigned int xid, struct cifs_tcon *tcon,
		u64 persistent_fid, u64 volatile_fid, struct smb311_posix_qinfo *data, u32 *plen)
{
	size_t output_len = sizeof(struct smb311_posix_qinfo *) +
			(sizeof(struct cifs_sid) * 2) + (PATH_MAX * 2);
	*plen = 0;

	return query_info(xid, tcon, persistent_fid, volatile_fid,
			  SMB_FIND_FILE_POSIX_INFO, SMB2_O_INFO_FILE, 0,
			  output_len, sizeof(struct smb311_posix_qinfo), (void **)&data, plen);
	/* Note caller must free "data" (passed in above). It may be allocated in query_info call */
}
#endif

int
SMB2_query_acl(const unsigned int xid, struct cifs_tcon *tcon,
	       u64 persistent_fid, u64 volatile_fid,
	       void **data, u32 *plen, u32 extra_info)
{
	__u32 additional_info = OWNER_SECINFO | GROUP_SECINFO | DACL_SECINFO |
				extra_info;
	*plen = 0;

	return query_info(xid, tcon, persistent_fid, volatile_fid,
			  0, SMB2_O_INFO_SECURITY, additional_info,
			  SMB2_MAX_BUFFER_SIZE, MIN_SEC_DESC_LEN, data, plen);
}

int
SMB2_get_srv_num(const unsigned int xid, struct cifs_tcon *tcon,
		 u64 persistent_fid, u64 volatile_fid, __le64 *uniqueid)
{
	return query_info(xid, tcon, persistent_fid, volatile_fid,
			  FILE_INTERNAL_INFORMATION, SMB2_O_INFO_FILE, 0,
			  sizeof(struct smb2_file_internal_info),
			  sizeof(struct smb2_file_internal_info),
			  (void **)&uniqueid, NULL);
}

/*
 * CHANGE_NOTIFY Request is sent to get notifications on changes to a directory
 * See MS-SMB2 2.2.35 and 2.2.36
 */

static int
SMB2_notify_init(const unsigned int xid, struct smb_rqst *rqst,
		 struct cifs_tcon *tcon, struct TCP_Server_Info *server,
		 u64 persistent_fid, u64 volatile_fid,
		 u32 completion_filter, bool watch_tree)
{
	struct smb2_change_notify_req *req;
	struct kvec *iov = rqst->rq_iov;
	unsigned int total_len;
	int rc;

	rc = smb2_plain_req_init(SMB2_CHANGE_NOTIFY, tcon, server,
				 (void **) &req, &total_len);
	if (rc)
		return rc;

	req->PersistentFileId = persistent_fid;
	req->VolatileFileId = volatile_fid;
	/* See note 354 of MS-SMB2, 64K max */
	req->OutputBufferLength =
		cpu_to_le32(SMB2_MAX_BUFFER_SIZE - MAX_SMB2_HDR_SIZE);
	req->CompletionFilter = cpu_to_le32(completion_filter);
	if (watch_tree)
		req->Flags = cpu_to_le16(SMB2_WATCH_TREE);
	else
		req->Flags = 0;

	iov[0].iov_base = (char *)req;
	iov[0].iov_len = total_len;

	return 0;
}

int
SMB2_change_notify(const unsigned int xid, struct cifs_tcon *tcon,
		u64 persistent_fid, u64 volatile_fid, bool watch_tree,
		u32 completion_filter, u32 max_out_data_len, char **out_data,
		u32 *plen /* returned data len */)
{
	struct cifs_ses *ses = tcon->ses;
	struct TCP_Server_Info *server = cifs_pick_channel(ses);
	struct smb_rqst rqst;
	struct smb2_change_notify_rsp *smb_rsp;
	struct kvec iov[1];
	struct kvec rsp_iov = {NULL, 0};
	int resp_buftype = CIFS_NO_BUFFER;
	int flags = 0;
	int rc = 0;

	cifs_dbg(FYI, "change notify\n");
	if (!ses || !server)
		return -EIO;

	if (smb3_encryption_required(tcon))
		flags |= CIFS_TRANSFORM_REQ;

	memset(&rqst, 0, sizeof(struct smb_rqst));
	memset(&iov, 0, sizeof(iov));
	if (plen)
		*plen = 0;

	rqst.rq_iov = iov;
	rqst.rq_nvec = 1;

	rc = SMB2_notify_init(xid, &rqst, tcon, server,
			      persistent_fid, volatile_fid,
			      completion_filter, watch_tree);
	if (rc)
		goto cnotify_exit;

	trace_smb3_notify_enter(xid, persistent_fid, tcon->tid, ses->Suid,
				(u8)watch_tree, completion_filter);
	rc = cifs_send_recv(xid, ses, server,
			    &rqst, &resp_buftype, flags, &rsp_iov);

	if (rc != 0) {
		cifs_stats_fail_inc(tcon, SMB2_CHANGE_NOTIFY_HE);
		trace_smb3_notify_err(xid, persistent_fid, tcon->tid, ses->Suid,
				(u8)watch_tree, completion_filter, rc);
	} else {
		trace_smb3_notify_done(xid, persistent_fid, tcon->tid,
			ses->Suid, (u8)watch_tree, completion_filter);
		/* validate that notify information is plausible */
		if ((rsp_iov.iov_base == NULL) ||
		    (rsp_iov.iov_len < sizeof(struct smb2_change_notify_rsp) + 1))
			goto cnotify_exit;

		smb_rsp = (struct smb2_change_notify_rsp *)rsp_iov.iov_base;

		smb2_validate_iov(le16_to_cpu(smb_rsp->OutputBufferOffset),
				le32_to_cpu(smb_rsp->OutputBufferLength), &rsp_iov,
				sizeof(struct file_notify_information));

		*out_data = kmemdup((char *)smb_rsp + le16_to_cpu(smb_rsp->OutputBufferOffset),
				le32_to_cpu(smb_rsp->OutputBufferLength), GFP_KERNEL);
		if (*out_data == NULL) {
			rc = -ENOMEM;
			goto cnotify_exit;
		} else
			*plen = le32_to_cpu(smb_rsp->OutputBufferLength);
	}

 cnotify_exit:
	if (rqst.rq_iov)
		cifs_small_buf_release(rqst.rq_iov[0].iov_base); /* request */
	free_rsp_buf(resp_buftype, rsp_iov.iov_base);
	return rc;
}



/*
 * This is a no-op for now. We're not really interested in the reply, but
 * rather in the fact that the server sent one and that server->lstrp
 * gets updated.
 *
 * FIXME: maybe we should consider checking that the reply matches request?
 */
static void
smb2_echo_callback(struct mid_q_entry *mid)
{
	struct TCP_Server_Info *server = mid->callback_data;
	struct smb2_echo_rsp *rsp = (struct smb2_echo_rsp *)mid->resp_buf;
	struct cifs_credits credits = { .value = 0, .instance = 0 };

	if (mid->mid_state == MID_RESPONSE_RECEIVED
	    || mid->mid_state == MID_RESPONSE_MALFORMED) {
		credits.value = le16_to_cpu(rsp->hdr.CreditRequest);
		credits.instance = server->reconnect_instance;
	}

	release_mid(mid);
	add_credits(server, &credits, CIFS_ECHO_OP);
}

void smb2_reconnect_server(struct work_struct *work)
{
	struct TCP_Server_Info *server = container_of(work,
					struct TCP_Server_Info, reconnect.work);
	struct TCP_Server_Info *pserver;
	struct cifs_ses *ses, *ses2;
	struct cifs_tcon *tcon, *tcon2;
	struct list_head tmp_list, tmp_ses_list;
	bool tcon_exist = false, ses_exist = false;
	bool tcon_selected = false;
	int rc;
	bool resched = false;

	/* If server is a channel, select the primary channel */
	pserver = CIFS_SERVER_IS_CHAN(server) ? server->primary_server : server;

	/* Prevent simultaneous reconnects that can corrupt tcon->rlist list */
	mutex_lock(&pserver->reconnect_mutex);

	INIT_LIST_HEAD(&tmp_list);
	INIT_LIST_HEAD(&tmp_ses_list);
	cifs_dbg(FYI, "Reconnecting tcons and channels\n");

	spin_lock(&cifs_tcp_ses_lock);
	list_for_each_entry(ses, &pserver->smb_ses_list, smb_ses_list) {

		tcon_selected = false;

		list_for_each_entry(tcon, &ses->tcon_list, tcon_list) {
			if (tcon->need_reconnect || tcon->need_reopen_files) {
				tcon->tc_count++;
				list_add_tail(&tcon->rlist, &tmp_list);
				tcon_selected = tcon_exist = true;
			}
		}
		/*
		 * IPC has the same lifetime as its session and uses its
		 * refcount.
		 */
		if (ses->tcon_ipc && ses->tcon_ipc->need_reconnect) {
			list_add_tail(&ses->tcon_ipc->rlist, &tmp_list);
			tcon_selected = tcon_exist = true;
			ses->ses_count++;
		}
		/*
		 * handle the case where channel needs to reconnect
		 * binding session, but tcon is healthy (some other channel
		 * is active)
		 */
		spin_lock(&ses->chan_lock);
		if (!tcon_selected && cifs_chan_needs_reconnect(ses, server)) {
			list_add_tail(&ses->rlist, &tmp_ses_list);
			ses_exist = true;
			ses->ses_count++;
		}
		spin_unlock(&ses->chan_lock);
	}
	/*
	 * Get the reference to server struct to be sure that the last call of
	 * cifs_put_tcon() in the loop below won't release the server pointer.
	 */
	if (tcon_exist || ses_exist)
		server->srv_count++;

	spin_unlock(&cifs_tcp_ses_lock);

	list_for_each_entry_safe(tcon, tcon2, &tmp_list, rlist) {
		rc = smb2_reconnect(SMB2_INTERNAL_CMD, tcon, server);
		if (!rc)
			cifs_reopen_persistent_handles(tcon);
		else
			resched = true;
		list_del_init(&tcon->rlist);
		if (tcon->ipc)
			cifs_put_smb_ses(tcon->ses);
		else
			cifs_put_tcon(tcon);
	}

	if (!ses_exist)
		goto done;

	/* allocate a dummy tcon struct used for reconnect */
	tcon = tconInfoAlloc();
	if (!tcon) {
		resched = true;
		list_for_each_entry_safe(ses, ses2, &tmp_ses_list, rlist) {
			list_del_init(&ses->rlist);
			cifs_put_smb_ses(ses);
		}
		goto done;
	}

	tcon->status = TID_GOOD;
	tcon->retry = false;
	tcon->need_reconnect = false;

	/* now reconnect sessions for necessary channels */
	list_for_each_entry_safe(ses, ses2, &tmp_ses_list, rlist) {
		tcon->ses = ses;
		rc = smb2_reconnect(SMB2_INTERNAL_CMD, tcon, server);
		if (rc)
			resched = true;
		list_del_init(&ses->rlist);
		cifs_put_smb_ses(ses);
	}
	tconInfoFree(tcon);

done:
	cifs_dbg(FYI, "Reconnecting tcons and channels finished\n");
	if (resched)
		queue_delayed_work(cifsiod_wq, &server->reconnect, 2 * HZ);
	mutex_unlock(&pserver->reconnect_mutex);

	/* now we can safely release srv struct */
	if (tcon_exist || ses_exist)
		cifs_put_tcp_session(server, 1);
}

int
SMB2_echo(struct TCP_Server_Info *server)
{
	struct smb2_echo_req *req;
	int rc = 0;
	struct kvec iov[1];
	struct smb_rqst rqst = { .rq_iov = iov,
				 .rq_nvec = 1 };
	unsigned int total_len;

	cifs_dbg(FYI, "In echo request for conn_id %lld\n", server->conn_id);

	spin_lock(&server->srv_lock);
	if (server->ops->need_neg &&
	    server->ops->need_neg(server)) {
		spin_unlock(&server->srv_lock);
		/* No need to send echo on newly established connections */
		mod_delayed_work(cifsiod_wq, &server->reconnect, 0);
		return rc;
	}
	spin_unlock(&server->srv_lock);

	rc = smb2_plain_req_init(SMB2_ECHO, NULL, server,
				 (void **)&req, &total_len);
	if (rc)
		return rc;

	req->hdr.CreditRequest = cpu_to_le16(1);

	iov[0].iov_len = total_len;
	iov[0].iov_base = (char *)req;

	rc = cifs_call_async(server, &rqst, NULL, smb2_echo_callback, NULL,
			     server, CIFS_ECHO_OP, NULL);
	if (rc)
		cifs_dbg(FYI, "Echo request failed: %d\n", rc);

	cifs_small_buf_release(req);
	return rc;
}

void
SMB2_flush_free(struct smb_rqst *rqst)
{
	if (rqst && rqst->rq_iov)
		cifs_small_buf_release(rqst->rq_iov[0].iov_base); /* request */
}

int
SMB2_flush_init(const unsigned int xid, struct smb_rqst *rqst,
		struct cifs_tcon *tcon, struct TCP_Server_Info *server,
		u64 persistent_fid, u64 volatile_fid)
{
	struct smb2_flush_req *req;
	struct kvec *iov = rqst->rq_iov;
	unsigned int total_len;
	int rc;

	rc = smb2_plain_req_init(SMB2_FLUSH, tcon, server,
				 (void **) &req, &total_len);
	if (rc)
		return rc;

	req->PersistentFileId = persistent_fid;
	req->VolatileFileId = volatile_fid;

	iov[0].iov_base = (char *)req;
	iov[0].iov_len = total_len;

	return 0;
}

int
SMB2_flush(const unsigned int xid, struct cifs_tcon *tcon, u64 persistent_fid,
	   u64 volatile_fid)
{
	struct cifs_ses *ses = tcon->ses;
	struct smb_rqst rqst;
	struct kvec iov[1];
	struct kvec rsp_iov = {NULL, 0};
	struct TCP_Server_Info *server = cifs_pick_channel(ses);
	int resp_buftype = CIFS_NO_BUFFER;
	int flags = 0;
	int rc = 0;

	cifs_dbg(FYI, "flush\n");
	if (!ses || !(ses->server))
		return -EIO;

	if (smb3_encryption_required(tcon))
		flags |= CIFS_TRANSFORM_REQ;

	memset(&rqst, 0, sizeof(struct smb_rqst));
	memset(&iov, 0, sizeof(iov));
	rqst.rq_iov = iov;
	rqst.rq_nvec = 1;

	rc = SMB2_flush_init(xid, &rqst, tcon, server,
			     persistent_fid, volatile_fid);
	if (rc)
		goto flush_exit;

	trace_smb3_flush_enter(xid, persistent_fid, tcon->tid, ses->Suid);
	rc = cifs_send_recv(xid, ses, server,
			    &rqst, &resp_buftype, flags, &rsp_iov);

	if (rc != 0) {
		cifs_stats_fail_inc(tcon, SMB2_FLUSH_HE);
		trace_smb3_flush_err(xid, persistent_fid, tcon->tid, ses->Suid,
				     rc);
	} else
		trace_smb3_flush_done(xid, persistent_fid, tcon->tid,
				      ses->Suid);

 flush_exit:
	SMB2_flush_free(&rqst);
	free_rsp_buf(resp_buftype, rsp_iov.iov_base);
	return rc;
}

#ifdef CONFIG_CIFS_SMB_DIRECT
static inline bool smb3_use_rdma_offload(struct cifs_io_parms *io_parms)
{
	struct TCP_Server_Info *server = io_parms->server;
	struct cifs_tcon *tcon = io_parms->tcon;

	/* we can only offload if we're connected */
	if (!server || !tcon)
		return false;

	/* we can only offload on an rdma connection */
	if (!server->rdma || !server->smbd_conn)
		return false;

	/* we don't support signed offload yet */
	if (server->sign)
		return false;

	/* we don't support encrypted offload yet */
	if (smb3_encryption_required(tcon))
		return false;

	/* offload also has its overhead, so only do it if desired */
	if (io_parms->length < server->smbd_conn->rdma_readwrite_threshold)
		return false;

	return true;
}
#endif /* CONFIG_CIFS_SMB_DIRECT */

/*
 * To form a chain of read requests, any read requests after the first should
 * have the end_of_chain boolean set to true.
 */
static int
smb2_new_read_req(void **buf, unsigned int *total_len,
	struct cifs_io_parms *io_parms, struct cifs_readdata *rdata,
	unsigned int remaining_bytes, int request_type)
{
	int rc = -EACCES;
	struct smb2_read_req *req = NULL;
	struct smb2_hdr *shdr;
	struct TCP_Server_Info *server = io_parms->server;

	rc = smb2_plain_req_init(SMB2_READ, io_parms->tcon, server,
				 (void **) &req, total_len);
	if (rc)
		return rc;

	if (server == NULL)
		return -ECONNABORTED;

	shdr = &req->hdr;
	shdr->Id.SyncId.ProcessId = cpu_to_le32(io_parms->pid);

	req->PersistentFileId = io_parms->persistent_fid;
	req->VolatileFileId = io_parms->volatile_fid;
	req->ReadChannelInfoOffset = 0; /* reserved */
	req->ReadChannelInfoLength = 0; /* reserved */
	req->Channel = 0; /* reserved */
	req->MinimumCount = 0;
	req->Length = cpu_to_le32(io_parms->length);
	req->Offset = cpu_to_le64(io_parms->offset);

	trace_smb3_read_enter(0 /* xid */,
			io_parms->persistent_fid,
			io_parms->tcon->tid, io_parms->tcon->ses->Suid,
			io_parms->offset, io_parms->length);
#ifdef CONFIG_CIFS_SMB_DIRECT
	/*
	 * If we want to do a RDMA write, fill in and append
	 * smbd_buffer_descriptor_v1 to the end of read request
	 */
	if (smb3_use_rdma_offload(io_parms)) {
		struct smbd_buffer_descriptor_v1 *v1;
		bool need_invalidate = server->dialect == SMB30_PROT_ID;

		rdata->mr = smbd_register_mr(server->smbd_conn, &rdata->iter,
					     true, need_invalidate);
		if (!rdata->mr)
			return -EAGAIN;

		req->Channel = SMB2_CHANNEL_RDMA_V1_INVALIDATE;
		if (need_invalidate)
			req->Channel = SMB2_CHANNEL_RDMA_V1;
		req->ReadChannelInfoOffset =
			cpu_to_le16(offsetof(struct smb2_read_req, Buffer));
		req->ReadChannelInfoLength =
			cpu_to_le16(sizeof(struct smbd_buffer_descriptor_v1));
		v1 = (struct smbd_buffer_descriptor_v1 *) &req->Buffer[0];
		v1->offset = cpu_to_le64(rdata->mr->mr->iova);
		v1->token = cpu_to_le32(rdata->mr->mr->rkey);
		v1->length = cpu_to_le32(rdata->mr->mr->length);

		*total_len += sizeof(*v1) - 1;
	}
#endif
	if (request_type & CHAINED_REQUEST) {
		if (!(request_type & END_OF_CHAIN)) {
			/* next 8-byte aligned request */
			*total_len = ALIGN(*total_len, 8);
			shdr->NextCommand = cpu_to_le32(*total_len);
		} else /* END_OF_CHAIN */
			shdr->NextCommand = 0;
		if (request_type & RELATED_REQUEST) {
			shdr->Flags |= SMB2_FLAGS_RELATED_OPERATIONS;
			/*
			 * Related requests use info from previous read request
			 * in chain.
			 */
			shdr->SessionId = cpu_to_le64(0xFFFFFFFFFFFFFFFF);
			shdr->Id.SyncId.TreeId = cpu_to_le32(0xFFFFFFFF);
			req->PersistentFileId = (u64)-1;
			req->VolatileFileId = (u64)-1;
		}
	}
	if (remaining_bytes > io_parms->length)
		req->RemainingBytes = cpu_to_le32(remaining_bytes);
	else
		req->RemainingBytes = 0;

	*buf = req;
	return rc;
}

static void
smb2_readv_callback(struct mid_q_entry *mid)
{
	struct cifs_readdata *rdata = mid->callback_data;
	struct cifs_tcon *tcon = tlink_tcon(rdata->cfile->tlink);
	struct TCP_Server_Info *server = rdata->server;
	struct smb2_hdr *shdr =
				(struct smb2_hdr *)rdata->iov[0].iov_base;
	struct cifs_credits credits = { .value = 0, .instance = 0 };
	struct smb_rqst rqst = { .rq_iov = &rdata->iov[1],
				 .rq_nvec = 1,
				 .rq_iter = rdata->iter,
				 .rq_iter_size = iov_iter_count(&rdata->iter), };

	WARN_ONCE(rdata->server != mid->server,
		  "rdata server %p != mid server %p",
		  rdata->server, mid->server);

	cifs_dbg(FYI, "%s: mid=%llu state=%d result=%d bytes=%u\n",
		 __func__, mid->mid, mid->mid_state, rdata->result,
		 rdata->bytes);

	switch (mid->mid_state) {
	case MID_RESPONSE_RECEIVED:
		credits.value = le16_to_cpu(shdr->CreditRequest);
		credits.instance = server->reconnect_instance;
		/* result already set, check signature */
		if (server->sign && !mid->decrypted) {
			int rc;

			iov_iter_revert(&rqst.rq_iter, rdata->got_bytes);
			iov_iter_truncate(&rqst.rq_iter, rdata->got_bytes);
			rc = smb2_verify_signature(&rqst, server);
			if (rc)
				cifs_tcon_dbg(VFS, "SMB signature verification returned error = %d\n",
					 rc);
		}
		/* FIXME: should this be counted toward the initiating task? */
		task_io_account_read(rdata->got_bytes);
		cifs_stats_bytes_read(tcon, rdata->got_bytes);
		break;
	case MID_REQUEST_SUBMITTED:
	case MID_RETRY_NEEDED:
		rdata->result = -EAGAIN;
		if (server->sign && rdata->got_bytes)
			/* reset bytes number since we can not check a sign */
			rdata->got_bytes = 0;
		/* FIXME: should this be counted toward the initiating task? */
		task_io_account_read(rdata->got_bytes);
		cifs_stats_bytes_read(tcon, rdata->got_bytes);
		break;
	case MID_RESPONSE_MALFORMED:
		credits.value = le16_to_cpu(shdr->CreditRequest);
		credits.instance = server->reconnect_instance;
		fallthrough;
	default:
		rdata->result = -EIO;
	}
#ifdef CONFIG_CIFS_SMB_DIRECT
	/*
	 * If this rdata has a memmory registered, the MR can be freed
	 * MR needs to be freed as soon as I/O finishes to prevent deadlock
	 * because they have limited number and are used for future I/Os
	 */
	if (rdata->mr) {
		smbd_deregister_mr(rdata->mr);
		rdata->mr = NULL;
	}
#endif
	if (rdata->result && rdata->result != -ENODATA) {
		cifs_stats_fail_inc(tcon, SMB2_READ_HE);
		trace_smb3_read_err(0 /* xid */,
				    rdata->cfile->fid.persistent_fid,
				    tcon->tid, tcon->ses->Suid, rdata->offset,
				    rdata->bytes, rdata->result);
	} else
		trace_smb3_read_done(0 /* xid */,
				     rdata->cfile->fid.persistent_fid,
				     tcon->tid, tcon->ses->Suid,
				     rdata->offset, rdata->got_bytes);

	queue_work(cifsiod_wq, &rdata->work);
	release_mid(mid);
	add_credits(server, &credits, 0);
}

/* smb2_async_readv - send an async read, and set up mid to handle result */
int
smb2_async_readv(struct cifs_readdata *rdata)
{
	int rc, flags = 0;
	char *buf;
	struct smb2_hdr *shdr;
	struct cifs_io_parms io_parms;
	struct smb_rqst rqst = { .rq_iov = rdata->iov,
				 .rq_nvec = 1 };
	struct TCP_Server_Info *server;
	struct cifs_tcon *tcon = tlink_tcon(rdata->cfile->tlink);
	unsigned int total_len;

	cifs_dbg(FYI, "%s: offset=%llu bytes=%u\n",
		 __func__, rdata->offset, rdata->bytes);

	if (!rdata->server)
		rdata->server = cifs_pick_channel(tcon->ses);

	io_parms.tcon = tlink_tcon(rdata->cfile->tlink);
	io_parms.server = server = rdata->server;
	io_parms.offset = rdata->offset;
	io_parms.length = rdata->bytes;
	io_parms.persistent_fid = rdata->cfile->fid.persistent_fid;
	io_parms.volatile_fid = rdata->cfile->fid.volatile_fid;
	io_parms.pid = rdata->pid;

	rc = smb2_new_read_req(
		(void **) &buf, &total_len, &io_parms, rdata, 0, 0);
	if (rc)
		return rc;

	if (smb3_encryption_required(io_parms.tcon))
		flags |= CIFS_TRANSFORM_REQ;

	rdata->iov[0].iov_base = buf;
	rdata->iov[0].iov_len = total_len;

	shdr = (struct smb2_hdr *)buf;

	if (rdata->credits.value > 0) {
		shdr->CreditCharge = cpu_to_le16(DIV_ROUND_UP(rdata->bytes,
						SMB2_MAX_BUFFER_SIZE));
		shdr->CreditRequest = cpu_to_le16(le16_to_cpu(shdr->CreditCharge) + 8);

		rc = adjust_credits(server, &rdata->credits, rdata->bytes);
		if (rc)
			goto async_readv_out;

		flags |= CIFS_HAS_CREDITS;
	}

	kref_get(&rdata->refcount);
	rc = cifs_call_async(server, &rqst,
			     cifs_readv_receive, smb2_readv_callback,
			     smb3_handle_read_data, rdata, flags,
			     &rdata->credits);
	if (rc) {
		kref_put(&rdata->refcount, cifs_readdata_release);
		cifs_stats_fail_inc(io_parms.tcon, SMB2_READ_HE);
		trace_smb3_read_err(0 /* xid */, io_parms.persistent_fid,
				    io_parms.tcon->tid,
				    io_parms.tcon->ses->Suid,
				    io_parms.offset, io_parms.length, rc);
	}

async_readv_out:
	cifs_small_buf_release(buf);
	return rc;
}

int
SMB2_read(const unsigned int xid, struct cifs_io_parms *io_parms,
	  unsigned int *nbytes, char **buf, int *buf_type)
{
	struct smb_rqst rqst;
	int resp_buftype, rc;
	struct smb2_read_req *req = NULL;
	struct smb2_read_rsp *rsp = NULL;
	struct kvec iov[1];
	struct kvec rsp_iov;
	unsigned int total_len;
	int flags = CIFS_LOG_ERROR;
	struct cifs_ses *ses = io_parms->tcon->ses;

	if (!io_parms->server)
		io_parms->server = cifs_pick_channel(io_parms->tcon->ses);

	*nbytes = 0;
	rc = smb2_new_read_req((void **)&req, &total_len, io_parms, NULL, 0, 0);
	if (rc)
		return rc;

	if (smb3_encryption_required(io_parms->tcon))
		flags |= CIFS_TRANSFORM_REQ;

	iov[0].iov_base = (char *)req;
	iov[0].iov_len = total_len;

	memset(&rqst, 0, sizeof(struct smb_rqst));
	rqst.rq_iov = iov;
	rqst.rq_nvec = 1;

	rc = cifs_send_recv(xid, ses, io_parms->server,
			    &rqst, &resp_buftype, flags, &rsp_iov);
	rsp = (struct smb2_read_rsp *)rsp_iov.iov_base;

	if (rc) {
		if (rc != -ENODATA) {
			cifs_stats_fail_inc(io_parms->tcon, SMB2_READ_HE);
			cifs_dbg(VFS, "Send error in read = %d\n", rc);
			trace_smb3_read_err(xid,
					    req->PersistentFileId,
					    io_parms->tcon->tid, ses->Suid,
					    io_parms->offset, io_parms->length,
					    rc);
		} else
			trace_smb3_read_done(xid, req->PersistentFileId, io_parms->tcon->tid,
					     ses->Suid, io_parms->offset, 0);
		free_rsp_buf(resp_buftype, rsp_iov.iov_base);
		cifs_small_buf_release(req);
		return rc == -ENODATA ? 0 : rc;
	} else
		trace_smb3_read_done(xid,
				    req->PersistentFileId,
				    io_parms->tcon->tid, ses->Suid,
				    io_parms->offset, io_parms->length);

	cifs_small_buf_release(req);

	*nbytes = le32_to_cpu(rsp->DataLength);
	if ((*nbytes > CIFS_MAX_MSGSIZE) ||
	    (*nbytes > io_parms->length)) {
		cifs_dbg(FYI, "bad length %d for count %d\n",
			 *nbytes, io_parms->length);
		rc = -EIO;
		*nbytes = 0;
	}

	if (*buf) {
		memcpy(*buf, (char *)rsp + rsp->DataOffset, *nbytes);
		free_rsp_buf(resp_buftype, rsp_iov.iov_base);
	} else if (resp_buftype != CIFS_NO_BUFFER) {
		*buf = rsp_iov.iov_base;
		if (resp_buftype == CIFS_SMALL_BUFFER)
			*buf_type = CIFS_SMALL_BUFFER;
		else if (resp_buftype == CIFS_LARGE_BUFFER)
			*buf_type = CIFS_LARGE_BUFFER;
	}
	return rc;
}

/*
 * Check the mid_state and signature on received buffer (if any), and queue the
 * workqueue completion task.
 */
static void
smb2_writev_callback(struct mid_q_entry *mid)
{
	struct cifs_writedata *wdata = mid->callback_data;
	struct cifs_tcon *tcon = tlink_tcon(wdata->cfile->tlink);
	struct TCP_Server_Info *server = wdata->server;
	unsigned int written;
	struct smb2_write_rsp *rsp = (struct smb2_write_rsp *)mid->resp_buf;
	struct cifs_credits credits = { .value = 0, .instance = 0 };

	WARN_ONCE(wdata->server != mid->server,
		  "wdata server %p != mid server %p",
		  wdata->server, mid->server);

	switch (mid->mid_state) {
	case MID_RESPONSE_RECEIVED:
		credits.value = le16_to_cpu(rsp->hdr.CreditRequest);
		credits.instance = server->reconnect_instance;
		wdata->result = smb2_check_receive(mid, server, 0);
		if (wdata->result != 0)
			break;

		written = le32_to_cpu(rsp->DataLength);
		/*
		 * Mask off high 16 bits when bytes written as returned
		 * by the server is greater than bytes requested by the
		 * client. OS/2 servers are known to set incorrect
		 * CountHigh values.
		 */
		if (written > wdata->bytes)
			written &= 0xFFFF;

		if (written < wdata->bytes)
			wdata->result = -ENOSPC;
		else
			wdata->bytes = written;
		break;
	case MID_REQUEST_SUBMITTED:
	case MID_RETRY_NEEDED:
		wdata->result = -EAGAIN;
		break;
	case MID_RESPONSE_MALFORMED:
		credits.value = le16_to_cpu(rsp->hdr.CreditRequest);
		credits.instance = server->reconnect_instance;
		fallthrough;
	default:
		wdata->result = -EIO;
		break;
	}
#ifdef CONFIG_CIFS_SMB_DIRECT
	/*
	 * If this wdata has a memory registered, the MR can be freed
	 * The number of MRs available is limited, it's important to recover
	 * used MR as soon as I/O is finished. Hold MR longer in the later
	 * I/O process can possibly result in I/O deadlock due to lack of MR
	 * to send request on I/O retry
	 */
	if (wdata->mr) {
		smbd_deregister_mr(wdata->mr);
		wdata->mr = NULL;
	}
#endif
	if (wdata->result) {
		cifs_stats_fail_inc(tcon, SMB2_WRITE_HE);
		trace_smb3_write_err(0 /* no xid */,
				     wdata->cfile->fid.persistent_fid,
				     tcon->tid, tcon->ses->Suid, wdata->offset,
				     wdata->bytes, wdata->result);
		if (wdata->result == -ENOSPC)
			pr_warn_once("Out of space writing to %s\n",
				     tcon->tree_name);
	} else
		trace_smb3_write_done(0 /* no xid */,
				      wdata->cfile->fid.persistent_fid,
				      tcon->tid, tcon->ses->Suid,
				      wdata->offset, wdata->bytes);

	queue_work(cifsiod_wq, &wdata->work);
	release_mid(mid);
	add_credits(server, &credits, 0);
}

/* smb2_async_writev - send an async write, and set up mid to handle result */
int
smb2_async_writev(struct cifs_writedata *wdata,
		  void (*release)(struct kref *kref))
{
	int rc = -EACCES, flags = 0;
	struct smb2_write_req *req = NULL;
	struct smb2_hdr *shdr;
	struct cifs_tcon *tcon = tlink_tcon(wdata->cfile->tlink);
	struct TCP_Server_Info *server = wdata->server;
	struct kvec iov[1];
	struct smb_rqst rqst = { };
	unsigned int total_len;
	struct cifs_io_parms _io_parms;
	struct cifs_io_parms *io_parms = NULL;

	if (!wdata->server)
		server = wdata->server = cifs_pick_channel(tcon->ses);

	/*
	 * in future we may get cifs_io_parms passed in from the caller,
	 * but for now we construct it here...
	 */
	_io_parms = (struct cifs_io_parms) {
		.tcon = tcon,
		.server = server,
		.offset = wdata->offset,
		.length = wdata->bytes,
		.persistent_fid = wdata->cfile->fid.persistent_fid,
		.volatile_fid = wdata->cfile->fid.volatile_fid,
		.pid = wdata->pid,
	};
	io_parms = &_io_parms;

	rc = smb2_plain_req_init(SMB2_WRITE, tcon, server,
				 (void **) &req, &total_len);
	if (rc)
		return rc;

	if (smb3_encryption_required(tcon))
		flags |= CIFS_TRANSFORM_REQ;

	shdr = (struct smb2_hdr *)req;
	shdr->Id.SyncId.ProcessId = cpu_to_le32(io_parms->pid);

	req->PersistentFileId = io_parms->persistent_fid;
	req->VolatileFileId = io_parms->volatile_fid;
	req->WriteChannelInfoOffset = 0;
	req->WriteChannelInfoLength = 0;
	req->Channel = SMB2_CHANNEL_NONE;
	req->Offset = cpu_to_le64(io_parms->offset);
	req->DataOffset = cpu_to_le16(
				offsetof(struct smb2_write_req, Buffer));
	req->RemainingBytes = 0;

	trace_smb3_write_enter(0 /* xid */,
			       io_parms->persistent_fid,
			       io_parms->tcon->tid,
			       io_parms->tcon->ses->Suid,
			       io_parms->offset,
			       io_parms->length);

#ifdef CONFIG_CIFS_SMB_DIRECT
	/*
	 * If we want to do a server RDMA read, fill in and append
	 * smbd_buffer_descriptor_v1 to the end of write request
	 */
	if (smb3_use_rdma_offload(io_parms)) {
		struct smbd_buffer_descriptor_v1 *v1;
		size_t data_size = iov_iter_count(&wdata->iter);
		bool need_invalidate = server->dialect == SMB30_PROT_ID;

		wdata->mr = smbd_register_mr(server->smbd_conn, &wdata->iter,
					     false, need_invalidate);
		if (!wdata->mr) {
			rc = -EAGAIN;
			goto async_writev_out;
		}
		req->Length = 0;
		req->DataOffset = 0;
		req->RemainingBytes = cpu_to_le32(data_size);
		req->Channel = SMB2_CHANNEL_RDMA_V1_INVALIDATE;
		if (need_invalidate)
			req->Channel = SMB2_CHANNEL_RDMA_V1;
		req->WriteChannelInfoOffset =
			cpu_to_le16(offsetof(struct smb2_write_req, Buffer));
		req->WriteChannelInfoLength =
			cpu_to_le16(sizeof(struct smbd_buffer_descriptor_v1));
		v1 = (struct smbd_buffer_descriptor_v1 *) &req->Buffer[0];
		v1->offset = cpu_to_le64(wdata->mr->mr->iova);
		v1->token = cpu_to_le32(wdata->mr->mr->rkey);
		v1->length = cpu_to_le32(wdata->mr->mr->length);
	}
#endif
	iov[0].iov_len = total_len - 1;
	iov[0].iov_base = (char *)req;

	rqst.rq_iov = iov;
	rqst.rq_nvec = 1;
	rqst.rq_iter = wdata->iter;
	rqst.rq_iter_size = iov_iter_count(&rqst.rq_iter);
#ifdef CONFIG_CIFS_SMB_DIRECT
	if (wdata->mr)
		iov[0].iov_len += sizeof(struct smbd_buffer_descriptor_v1);
#endif
	cifs_dbg(FYI, "async write at %llu %u bytes iter=%zx\n",
		 io_parms->offset, io_parms->length, iov_iter_count(&rqst.rq_iter));

#ifdef CONFIG_CIFS_SMB_DIRECT
	/* For RDMA read, I/O size is in RemainingBytes not in Length */
	if (!wdata->mr)
		req->Length = cpu_to_le32(io_parms->length);
#else
	req->Length = cpu_to_le32(io_parms->length);
#endif

	if (wdata->credits.value > 0) {
		shdr->CreditCharge = cpu_to_le16(DIV_ROUND_UP(wdata->bytes,
						    SMB2_MAX_BUFFER_SIZE));
		shdr->CreditRequest = cpu_to_le16(le16_to_cpu(shdr->CreditCharge) + 8);

		rc = adjust_credits(server, &wdata->credits, io_parms->length);
		if (rc)
			goto async_writev_out;

		flags |= CIFS_HAS_CREDITS;
	}

	kref_get(&wdata->refcount);
	rc = cifs_call_async(server, &rqst, NULL, smb2_writev_callback, NULL,
			     wdata, flags, &wdata->credits);

	if (rc) {
		trace_smb3_write_err(0 /* no xid */,
				     io_parms->persistent_fid,
				     io_parms->tcon->tid,
				     io_parms->tcon->ses->Suid,
				     io_parms->offset,
				     io_parms->length,
				     rc);
		kref_put(&wdata->refcount, release);
		cifs_stats_fail_inc(tcon, SMB2_WRITE_HE);
	}

async_writev_out:
	cifs_small_buf_release(req);
	return rc;
}

/*
 * SMB2_write function gets iov pointer to kvec array with n_vec as a length.
 * The length field from io_parms must be at least 1 and indicates a number of
 * elements with data to write that begins with position 1 in iov array. All
 * data length is specified by count.
 */
int
SMB2_write(const unsigned int xid, struct cifs_io_parms *io_parms,
	   unsigned int *nbytes, struct kvec *iov, int n_vec)
{
	struct smb_rqst rqst;
	int rc = 0;
	struct smb2_write_req *req = NULL;
	struct smb2_write_rsp *rsp = NULL;
	int resp_buftype;
	struct kvec rsp_iov;
	int flags = 0;
	unsigned int total_len;
	struct TCP_Server_Info *server;

	*nbytes = 0;

	if (n_vec < 1)
		return rc;

	if (!io_parms->server)
		io_parms->server = cifs_pick_channel(io_parms->tcon->ses);
	server = io_parms->server;
	if (server == NULL)
		return -ECONNABORTED;

	rc = smb2_plain_req_init(SMB2_WRITE, io_parms->tcon, server,
				 (void **) &req, &total_len);
	if (rc)
		return rc;

	if (smb3_encryption_required(io_parms->tcon))
		flags |= CIFS_TRANSFORM_REQ;

	req->hdr.Id.SyncId.ProcessId = cpu_to_le32(io_parms->pid);

	req->PersistentFileId = io_parms->persistent_fid;
	req->VolatileFileId = io_parms->volatile_fid;
	req->WriteChannelInfoOffset = 0;
	req->WriteChannelInfoLength = 0;
	req->Channel = 0;
	req->Length = cpu_to_le32(io_parms->length);
	req->Offset = cpu_to_le64(io_parms->offset);
	req->DataOffset = cpu_to_le16(
				offsetof(struct smb2_write_req, Buffer));
	req->RemainingBytes = 0;

	trace_smb3_write_enter(xid, io_parms->persistent_fid,
		io_parms->tcon->tid, io_parms->tcon->ses->Suid,
		io_parms->offset, io_parms->length);

	iov[0].iov_base = (char *)req;
	/* 1 for Buffer */
	iov[0].iov_len = total_len - 1;

	memset(&rqst, 0, sizeof(struct smb_rqst));
	rqst.rq_iov = iov;
	rqst.rq_nvec = n_vec + 1;

	rc = cifs_send_recv(xid, io_parms->tcon->ses, server,
			    &rqst,
			    &resp_buftype, flags, &rsp_iov);
	rsp = (struct smb2_write_rsp *)rsp_iov.iov_base;

	if (rc) {
		trace_smb3_write_err(xid,
				     req->PersistentFileId,
				     io_parms->tcon->tid,
				     io_parms->tcon->ses->Suid,
				     io_parms->offset, io_parms->length, rc);
		cifs_stats_fail_inc(io_parms->tcon, SMB2_WRITE_HE);
		cifs_dbg(VFS, "Send error in write = %d\n", rc);
	} else {
		*nbytes = le32_to_cpu(rsp->DataLength);
		trace_smb3_write_done(xid,
				      req->PersistentFileId,
				      io_parms->tcon->tid,
				      io_parms->tcon->ses->Suid,
				      io_parms->offset, *nbytes);
	}

	cifs_small_buf_release(req);
	free_rsp_buf(resp_buftype, rsp);
	return rc;
}

int posix_info_sid_size(const void *beg, const void *end)
{
	size_t subauth;
	int total;

	if (beg + 1 > end)
		return -1;

	subauth = *(u8 *)(beg+1);
	if (subauth < 1 || subauth > 15)
		return -1;

	total = 1 + 1 + 6 + 4*subauth;
	if (beg + total > end)
		return -1;

	return total;
}

int posix_info_parse(const void *beg, const void *end,
		     struct smb2_posix_info_parsed *out)

{
	int total_len = 0;
	int owner_len, group_len;
	int name_len;
	const void *owner_sid;
	const void *group_sid;
	const void *name;

	/* if no end bound given, assume payload to be correct */
	if (!end) {
		const struct smb2_posix_info *p = beg;

		end = beg + le32_to_cpu(p->NextEntryOffset);
		/* last element will have a 0 offset, pick a sensible bound */
		if (end == beg)
			end += 0xFFFF;
	}

	/* check base buf */
	if (beg + sizeof(struct smb2_posix_info) > end)
		return -1;
	total_len = sizeof(struct smb2_posix_info);

	/* check owner sid */
	owner_sid = beg + total_len;
	owner_len = posix_info_sid_size(owner_sid, end);
	if (owner_len < 0)
		return -1;
	total_len += owner_len;

	/* check group sid */
	group_sid = beg + total_len;
	group_len = posix_info_sid_size(group_sid, end);
	if (group_len < 0)
		return -1;
	total_len += group_len;

	/* check name len */
	if (beg + total_len + 4 > end)
		return -1;
	name_len = le32_to_cpu(*(__le32 *)(beg + total_len));
	if (name_len < 1 || name_len > 0xFFFF)
		return -1;
	total_len += 4;

	/* check name */
	name = beg + total_len;
	if (name + name_len > end)
		return -1;
	total_len += name_len;

	if (out) {
		out->base = beg;
		out->size = total_len;
		out->name_len = name_len;
		out->name = name;
		memcpy(&out->owner, owner_sid, owner_len);
		memcpy(&out->group, group_sid, group_len);
	}
	return total_len;
}

static int posix_info_extra_size(const void *beg, const void *end)
{
	int len = posix_info_parse(beg, end, NULL);

	if (len < 0)
		return -1;
	return len - sizeof(struct smb2_posix_info);
}

static unsigned int
num_entries(int infotype, char *bufstart, char *end_of_buf, char **lastentry,
	    size_t size)
{
	int len;
	unsigned int entrycount = 0;
	unsigned int next_offset = 0;
	char *entryptr;
	FILE_DIRECTORY_INFO *dir_info;

	if (bufstart == NULL)
		return 0;

	entryptr = bufstart;

	while (1) {
		if (entryptr + next_offset < entryptr ||
		    entryptr + next_offset > end_of_buf ||
		    entryptr + next_offset + size > end_of_buf) {
			cifs_dbg(VFS, "malformed search entry would overflow\n");
			break;
		}

		entryptr = entryptr + next_offset;
		dir_info = (FILE_DIRECTORY_INFO *)entryptr;

		if (infotype == SMB_FIND_FILE_POSIX_INFO)
			len = posix_info_extra_size(entryptr, end_of_buf);
		else
			len = le32_to_cpu(dir_info->FileNameLength);

		if (len < 0 ||
		    entryptr + len < entryptr ||
		    entryptr + len > end_of_buf ||
		    entryptr + len + size > end_of_buf) {
			cifs_dbg(VFS, "directory entry name would overflow frame end of buf %p\n",
				 end_of_buf);
			break;
		}

		*lastentry = entryptr;
		entrycount++;

		next_offset = le32_to_cpu(dir_info->NextEntryOffset);
		if (!next_offset)
			break;
	}

	return entrycount;
}

/*
 * Readdir/FindFirst
 */
int SMB2_query_directory_init(const unsigned int xid,
			      struct cifs_tcon *tcon,
			      struct TCP_Server_Info *server,
			      struct smb_rqst *rqst,
			      u64 persistent_fid, u64 volatile_fid,
			      int index, int info_level)
{
	struct smb2_query_directory_req *req;
	unsigned char *bufptr;
	__le16 asteriks = cpu_to_le16('*');
	unsigned int output_size = CIFSMaxBufSize -
		MAX_SMB2_CREATE_RESPONSE_SIZE -
		MAX_SMB2_CLOSE_RESPONSE_SIZE;
	unsigned int total_len;
	struct kvec *iov = rqst->rq_iov;
	int len, rc;

	rc = smb2_plain_req_init(SMB2_QUERY_DIRECTORY, tcon, server,
				 (void **) &req, &total_len);
	if (rc)
		return rc;

	switch (info_level) {
	case SMB_FIND_FILE_DIRECTORY_INFO:
		req->FileInformationClass = FILE_DIRECTORY_INFORMATION;
		break;
	case SMB_FIND_FILE_ID_FULL_DIR_INFO:
		req->FileInformationClass = FILEID_FULL_DIRECTORY_INFORMATION;
		break;
	case SMB_FIND_FILE_POSIX_INFO:
		req->FileInformationClass = SMB_FIND_FILE_POSIX_INFO;
		break;
	default:
		cifs_tcon_dbg(VFS, "info level %u isn't supported\n",
			info_level);
		return -EINVAL;
	}

	req->FileIndex = cpu_to_le32(index);
	req->PersistentFileId = persistent_fid;
	req->VolatileFileId = volatile_fid;

	len = 0x2;
	bufptr = req->Buffer;
	memcpy(bufptr, &asteriks, len);

	req->FileNameOffset =
		cpu_to_le16(sizeof(struct smb2_query_directory_req));
	req->FileNameLength = cpu_to_le16(len);
	/*
	 * BB could be 30 bytes or so longer if we used SMB2 specific
	 * buffer lengths, but this is safe and close enough.
	 */
	output_size = min_t(unsigned int, output_size, server->maxBuf);
	output_size = min_t(unsigned int, output_size, 2 << 15);
	req->OutputBufferLength = cpu_to_le32(output_size);

	iov[0].iov_base = (char *)req;
	/* 1 for Buffer */
	iov[0].iov_len = total_len - 1;

	iov[1].iov_base = (char *)(req->Buffer);
	iov[1].iov_len = len;

	trace_smb3_query_dir_enter(xid, persistent_fid, tcon->tid,
			tcon->ses->Suid, index, output_size);

	return 0;
}

void SMB2_query_directory_free(struct smb_rqst *rqst)
{
	if (rqst && rqst->rq_iov) {
		cifs_small_buf_release(rqst->rq_iov[0].iov_base); /* request */
	}
}

int
smb2_parse_query_directory(struct cifs_tcon *tcon,
			   struct kvec *rsp_iov,
			   int resp_buftype,
			   struct cifs_search_info *srch_inf)
{
	struct smb2_query_directory_rsp *rsp;
	size_t info_buf_size;
	char *end_of_smb;
	int rc;

	rsp = (struct smb2_query_directory_rsp *)rsp_iov->iov_base;

	switch (srch_inf->info_level) {
	case SMB_FIND_FILE_DIRECTORY_INFO:
		info_buf_size = sizeof(FILE_DIRECTORY_INFO);
		break;
	case SMB_FIND_FILE_ID_FULL_DIR_INFO:
		info_buf_size = sizeof(SEARCH_ID_FULL_DIR_INFO);
		break;
	case SMB_FIND_FILE_POSIX_INFO:
		/* note that posix payload are variable size */
		info_buf_size = sizeof(struct smb2_posix_info);
		break;
	default:
		cifs_tcon_dbg(VFS, "info level %u isn't supported\n",
			 srch_inf->info_level);
		return -EINVAL;
	}

	rc = smb2_validate_iov(le16_to_cpu(rsp->OutputBufferOffset),
			       le32_to_cpu(rsp->OutputBufferLength), rsp_iov,
			       info_buf_size);
	if (rc) {
		cifs_tcon_dbg(VFS, "bad info payload");
		return rc;
	}

	srch_inf->unicode = true;

	if (srch_inf->ntwrk_buf_start) {
		if (srch_inf->smallBuf)
			cifs_small_buf_release(srch_inf->ntwrk_buf_start);
		else
			cifs_buf_release(srch_inf->ntwrk_buf_start);
	}
	srch_inf->ntwrk_buf_start = (char *)rsp;
	srch_inf->srch_entries_start = srch_inf->last_entry =
		(char *)rsp + le16_to_cpu(rsp->OutputBufferOffset);
	end_of_smb = rsp_iov->iov_len + (char *)rsp;

	srch_inf->entries_in_buffer = num_entries(
		srch_inf->info_level,
		srch_inf->srch_entries_start,
		end_of_smb,
		&srch_inf->last_entry,
		info_buf_size);

	srch_inf->index_of_last_entry += srch_inf->entries_in_buffer;
	cifs_dbg(FYI, "num entries %d last_index %lld srch start %p srch end %p\n",
		 srch_inf->entries_in_buffer, srch_inf->index_of_last_entry,
		 srch_inf->srch_entries_start, srch_inf->last_entry);
	if (resp_buftype == CIFS_LARGE_BUFFER)
		srch_inf->smallBuf = false;
	else if (resp_buftype == CIFS_SMALL_BUFFER)
		srch_inf->smallBuf = true;
	else
		cifs_tcon_dbg(VFS, "Invalid search buffer type\n");

	return 0;
}

int
SMB2_query_directory(const unsigned int xid, struct cifs_tcon *tcon,
		     u64 persistent_fid, u64 volatile_fid, int index,
		     struct cifs_search_info *srch_inf)
{
	struct smb_rqst rqst;
	struct kvec iov[SMB2_QUERY_DIRECTORY_IOV_SIZE];
	struct smb2_query_directory_rsp *rsp = NULL;
	int resp_buftype = CIFS_NO_BUFFER;
	struct kvec rsp_iov;
	int rc = 0;
	struct cifs_ses *ses = tcon->ses;
	struct TCP_Server_Info *server = cifs_pick_channel(ses);
	int flags = 0;

	if (!ses || !(ses->server))
		return -EIO;

	if (smb3_encryption_required(tcon))
		flags |= CIFS_TRANSFORM_REQ;

	memset(&rqst, 0, sizeof(struct smb_rqst));
	memset(&iov, 0, sizeof(iov));
	rqst.rq_iov = iov;
	rqst.rq_nvec = SMB2_QUERY_DIRECTORY_IOV_SIZE;

	rc = SMB2_query_directory_init(xid, tcon, server,
				       &rqst, persistent_fid,
				       volatile_fid, index,
				       srch_inf->info_level);
	if (rc)
		goto qdir_exit;

	rc = cifs_send_recv(xid, ses, server,
			    &rqst, &resp_buftype, flags, &rsp_iov);
	rsp = (struct smb2_query_directory_rsp *)rsp_iov.iov_base;

	if (rc) {
		if (rc == -ENODATA &&
		    rsp->hdr.Status == STATUS_NO_MORE_FILES) {
			trace_smb3_query_dir_done(xid, persistent_fid,
				tcon->tid, tcon->ses->Suid, index, 0);
			srch_inf->endOfSearch = true;
			rc = 0;
		} else {
			trace_smb3_query_dir_err(xid, persistent_fid, tcon->tid,
				tcon->ses->Suid, index, 0, rc);
			cifs_stats_fail_inc(tcon, SMB2_QUERY_DIRECTORY_HE);
		}
		goto qdir_exit;
	}

	rc = smb2_parse_query_directory(tcon, &rsp_iov,	resp_buftype,
					srch_inf);
	if (rc) {
		trace_smb3_query_dir_err(xid, persistent_fid, tcon->tid,
			tcon->ses->Suid, index, 0, rc);
		goto qdir_exit;
	}
	resp_buftype = CIFS_NO_BUFFER;

	trace_smb3_query_dir_done(xid, persistent_fid, tcon->tid,
			tcon->ses->Suid, index, srch_inf->entries_in_buffer);

qdir_exit:
	SMB2_query_directory_free(&rqst);
	free_rsp_buf(resp_buftype, rsp);
	return rc;
}

int
SMB2_set_info_init(struct cifs_tcon *tcon, struct TCP_Server_Info *server,
		   struct smb_rqst *rqst,
		   u64 persistent_fid, u64 volatile_fid, u32 pid,
		   u8 info_class, u8 info_type, u32 additional_info,
		   void **data, unsigned int *size)
{
	struct smb2_set_info_req *req;
	struct kvec *iov = rqst->rq_iov;
	unsigned int i, total_len;
	int rc;

	rc = smb2_plain_req_init(SMB2_SET_INFO, tcon, server,
				 (void **) &req, &total_len);
	if (rc)
		return rc;

	req->hdr.Id.SyncId.ProcessId = cpu_to_le32(pid);
	req->InfoType = info_type;
	req->FileInfoClass = info_class;
	req->PersistentFileId = persistent_fid;
	req->VolatileFileId = volatile_fid;
	req->AdditionalInformation = cpu_to_le32(additional_info);

	req->BufferOffset = cpu_to_le16(sizeof(struct smb2_set_info_req));
	req->BufferLength = cpu_to_le32(*size);

	memcpy(req->Buffer, *data, *size);
	total_len += *size;

	iov[0].iov_base = (char *)req;
	/* 1 for Buffer */
	iov[0].iov_len = total_len - 1;

	for (i = 1; i < rqst->rq_nvec; i++) {
		le32_add_cpu(&req->BufferLength, size[i]);
		iov[i].iov_base = (char *)data[i];
		iov[i].iov_len = size[i];
	}

	return 0;
}

void
SMB2_set_info_free(struct smb_rqst *rqst)
{
	if (rqst && rqst->rq_iov)
		cifs_buf_release(rqst->rq_iov[0].iov_base); /* request */
}

static int
send_set_info(const unsigned int xid, struct cifs_tcon *tcon,
	       u64 persistent_fid, u64 volatile_fid, u32 pid, u8 info_class,
	       u8 info_type, u32 additional_info, unsigned int num,
		void **data, unsigned int *size)
{
	struct smb_rqst rqst;
	struct smb2_set_info_rsp *rsp = NULL;
	struct kvec *iov;
	struct kvec rsp_iov;
	int rc = 0;
	int resp_buftype;
	struct cifs_ses *ses = tcon->ses;
	struct TCP_Server_Info *server = cifs_pick_channel(ses);
	int flags = 0;

	if (!ses || !server)
		return -EIO;

	if (!num)
		return -EINVAL;

	if (smb3_encryption_required(tcon))
		flags |= CIFS_TRANSFORM_REQ;

	iov = kmalloc_array(num, sizeof(struct kvec), GFP_KERNEL);
	if (!iov)
		return -ENOMEM;

	memset(&rqst, 0, sizeof(struct smb_rqst));
	rqst.rq_iov = iov;
	rqst.rq_nvec = num;

	rc = SMB2_set_info_init(tcon, server,
				&rqst, persistent_fid, volatile_fid, pid,
				info_class, info_type, additional_info,
				data, size);
	if (rc) {
		kfree(iov);
		return rc;
	}


	rc = cifs_send_recv(xid, ses, server,
			    &rqst, &resp_buftype, flags,
			    &rsp_iov);
	SMB2_set_info_free(&rqst);
	rsp = (struct smb2_set_info_rsp *)rsp_iov.iov_base;

	if (rc != 0) {
		cifs_stats_fail_inc(tcon, SMB2_SET_INFO_HE);
		trace_smb3_set_info_err(xid, persistent_fid, tcon->tid,
				ses->Suid, info_class, (__u32)info_type, rc);
	}

	free_rsp_buf(resp_buftype, rsp);
	kfree(iov);
	return rc;
}

int
SMB2_set_eof(const unsigned int xid, struct cifs_tcon *tcon, u64 persistent_fid,
	     u64 volatile_fid, u32 pid, __le64 *eof)
{
	struct smb2_file_eof_info info;
	void *data;
	unsigned int size;

	info.EndOfFile = *eof;

	data = &info;
	size = sizeof(struct smb2_file_eof_info);

	trace_smb3_set_eof(xid, persistent_fid, tcon->tid, tcon->ses->Suid, le64_to_cpu(*eof));

	return send_set_info(xid, tcon, persistent_fid, volatile_fid,
			pid, FILE_END_OF_FILE_INFORMATION, SMB2_O_INFO_FILE,
			0, 1, &data, &size);
}

int
SMB2_set_acl(const unsigned int xid, struct cifs_tcon *tcon,
		u64 persistent_fid, u64 volatile_fid,
		struct cifs_ntsd *pnntsd, int pacllen, int aclflag)
{
	return send_set_info(xid, tcon, persistent_fid, volatile_fid,
			current->tgid, 0, SMB2_O_INFO_SECURITY, aclflag,
			1, (void **)&pnntsd, &pacllen);
}

int
SMB2_set_ea(const unsigned int xid, struct cifs_tcon *tcon,
	    u64 persistent_fid, u64 volatile_fid,
	    struct smb2_file_full_ea_info *buf, int len)
{
	return send_set_info(xid, tcon, persistent_fid, volatile_fid,
		current->tgid, FILE_FULL_EA_INFORMATION, SMB2_O_INFO_FILE,
		0, 1, (void **)&buf, &len);
}

int
SMB2_oplock_break(const unsigned int xid, struct cifs_tcon *tcon,
		  const u64 persistent_fid, const u64 volatile_fid,
		  __u8 oplock_level)
{
	struct smb_rqst rqst;
	int rc;
	struct smb2_oplock_break *req = NULL;
	struct cifs_ses *ses = tcon->ses;
	struct TCP_Server_Info *server = cifs_pick_channel(ses);
	int flags = CIFS_OBREAK_OP;
	unsigned int total_len;
	struct kvec iov[1];
	struct kvec rsp_iov;
	int resp_buf_type;

	cifs_dbg(FYI, "SMB2_oplock_break\n");
	rc = smb2_plain_req_init(SMB2_OPLOCK_BREAK, tcon, server,
				 (void **) &req, &total_len);
	if (rc)
		return rc;

	if (smb3_encryption_required(tcon))
		flags |= CIFS_TRANSFORM_REQ;

	req->VolatileFid = volatile_fid;
	req->PersistentFid = persistent_fid;
	req->OplockLevel = oplock_level;
	req->hdr.CreditRequest = cpu_to_le16(1);

	flags |= CIFS_NO_RSP_BUF;

	iov[0].iov_base = (char *)req;
	iov[0].iov_len = total_len;

	memset(&rqst, 0, sizeof(struct smb_rqst));
	rqst.rq_iov = iov;
	rqst.rq_nvec = 1;

	rc = cifs_send_recv(xid, ses, server,
			    &rqst, &resp_buf_type, flags, &rsp_iov);
	cifs_small_buf_release(req);

	if (rc) {
		cifs_stats_fail_inc(tcon, SMB2_OPLOCK_BREAK_HE);
		cifs_dbg(FYI, "Send error in Oplock Break = %d\n", rc);
	}

	return rc;
}

void
smb2_copy_fs_info_to_kstatfs(struct smb2_fs_full_size_info *pfs_inf,
			     struct kstatfs *kst)
{
	kst->f_bsize = le32_to_cpu(pfs_inf->BytesPerSector) *
			  le32_to_cpu(pfs_inf->SectorsPerAllocationUnit);
	kst->f_blocks = le64_to_cpu(pfs_inf->TotalAllocationUnits);
	kst->f_bfree  = kst->f_bavail =
			le64_to_cpu(pfs_inf->CallerAvailableAllocationUnits);
	return;
}

static void
copy_posix_fs_info_to_kstatfs(FILE_SYSTEM_POSIX_INFO *response_data,
			struct kstatfs *kst)
{
	kst->f_bsize = le32_to_cpu(response_data->BlockSize);
	kst->f_blocks = le64_to_cpu(response_data->TotalBlocks);
	kst->f_bfree =  le64_to_cpu(response_data->BlocksAvail);
	if (response_data->UserBlocksAvail == cpu_to_le64(-1))
		kst->f_bavail = kst->f_bfree;
	else
		kst->f_bavail = le64_to_cpu(response_data->UserBlocksAvail);
	if (response_data->TotalFileNodes != cpu_to_le64(-1))
		kst->f_files = le64_to_cpu(response_data->TotalFileNodes);
	if (response_data->FreeFileNodes != cpu_to_le64(-1))
		kst->f_ffree = le64_to_cpu(response_data->FreeFileNodes);

	return;
}

static int
build_qfs_info_req(struct kvec *iov, struct cifs_tcon *tcon,
		   struct TCP_Server_Info *server,
		   int level, int outbuf_len, u64 persistent_fid,
		   u64 volatile_fid)
{
	int rc;
	struct smb2_query_info_req *req;
	unsigned int total_len;

	cifs_dbg(FYI, "Query FSInfo level %d\n", level);

	if ((tcon->ses == NULL) || server == NULL)
		return -EIO;

	rc = smb2_plain_req_init(SMB2_QUERY_INFO, tcon, server,
				 (void **) &req, &total_len);
	if (rc)
		return rc;

	req->InfoType = SMB2_O_INFO_FILESYSTEM;
	req->FileInfoClass = level;
	req->PersistentFileId = persistent_fid;
	req->VolatileFileId = volatile_fid;
	/* 1 for pad */
	req->InputBufferOffset =
			cpu_to_le16(sizeof(struct smb2_query_info_req));
	req->OutputBufferLength = cpu_to_le32(
		outbuf_len + sizeof(struct smb2_query_info_rsp));

	iov->iov_base = (char *)req;
	iov->iov_len = total_len;
	return 0;
}

int
SMB311_posix_qfs_info(const unsigned int xid, struct cifs_tcon *tcon,
	      u64 persistent_fid, u64 volatile_fid, struct kstatfs *fsdata)
{
	struct smb_rqst rqst;
	struct smb2_query_info_rsp *rsp = NULL;
	struct kvec iov;
	struct kvec rsp_iov;
	int rc = 0;
	int resp_buftype;
	struct cifs_ses *ses = tcon->ses;
	struct TCP_Server_Info *server = cifs_pick_channel(ses);
	FILE_SYSTEM_POSIX_INFO *info = NULL;
	int flags = 0;

	rc = build_qfs_info_req(&iov, tcon, server,
				FS_POSIX_INFORMATION,
				sizeof(FILE_SYSTEM_POSIX_INFO),
				persistent_fid, volatile_fid);
	if (rc)
		return rc;

	if (smb3_encryption_required(tcon))
		flags |= CIFS_TRANSFORM_REQ;

	memset(&rqst, 0, sizeof(struct smb_rqst));
	rqst.rq_iov = &iov;
	rqst.rq_nvec = 1;

	rc = cifs_send_recv(xid, ses, server,
			    &rqst, &resp_buftype, flags, &rsp_iov);
	cifs_small_buf_release(iov.iov_base);
	if (rc) {
		cifs_stats_fail_inc(tcon, SMB2_QUERY_INFO_HE);
		goto posix_qfsinf_exit;
	}
	rsp = (struct smb2_query_info_rsp *)rsp_iov.iov_base;

	info = (FILE_SYSTEM_POSIX_INFO *)(
		le16_to_cpu(rsp->OutputBufferOffset) + (char *)rsp);
	rc = smb2_validate_iov(le16_to_cpu(rsp->OutputBufferOffset),
			       le32_to_cpu(rsp->OutputBufferLength), &rsp_iov,
			       sizeof(FILE_SYSTEM_POSIX_INFO));
	if (!rc)
		copy_posix_fs_info_to_kstatfs(info, fsdata);

posix_qfsinf_exit:
	free_rsp_buf(resp_buftype, rsp_iov.iov_base);
	return rc;
}

int
SMB2_QFS_info(const unsigned int xid, struct cifs_tcon *tcon,
	      u64 persistent_fid, u64 volatile_fid, struct kstatfs *fsdata)
{
	struct smb_rqst rqst;
	struct smb2_query_info_rsp *rsp = NULL;
	struct kvec iov;
	struct kvec rsp_iov;
	int rc = 0;
	int resp_buftype;
	struct cifs_ses *ses = tcon->ses;
	struct TCP_Server_Info *server = cifs_pick_channel(ses);
	struct smb2_fs_full_size_info *info = NULL;
	int flags = 0;

	rc = build_qfs_info_req(&iov, tcon, server,
				FS_FULL_SIZE_INFORMATION,
				sizeof(struct smb2_fs_full_size_info),
				persistent_fid, volatile_fid);
	if (rc)
		return rc;

	if (smb3_encryption_required(tcon))
		flags |= CIFS_TRANSFORM_REQ;

	memset(&rqst, 0, sizeof(struct smb_rqst));
	rqst.rq_iov = &iov;
	rqst.rq_nvec = 1;

	rc = cifs_send_recv(xid, ses, server,
			    &rqst, &resp_buftype, flags, &rsp_iov);
	cifs_small_buf_release(iov.iov_base);
	if (rc) {
		cifs_stats_fail_inc(tcon, SMB2_QUERY_INFO_HE);
		goto qfsinf_exit;
	}
	rsp = (struct smb2_query_info_rsp *)rsp_iov.iov_base;

	info = (struct smb2_fs_full_size_info *)(
		le16_to_cpu(rsp->OutputBufferOffset) + (char *)rsp);
	rc = smb2_validate_iov(le16_to_cpu(rsp->OutputBufferOffset),
			       le32_to_cpu(rsp->OutputBufferLength), &rsp_iov,
			       sizeof(struct smb2_fs_full_size_info));
	if (!rc)
		smb2_copy_fs_info_to_kstatfs(info, fsdata);

qfsinf_exit:
	free_rsp_buf(resp_buftype, rsp_iov.iov_base);
	return rc;
}

int
SMB2_QFS_attr(const unsigned int xid, struct cifs_tcon *tcon,
	      u64 persistent_fid, u64 volatile_fid, int level)
{
	struct smb_rqst rqst;
	struct smb2_query_info_rsp *rsp = NULL;
	struct kvec iov;
	struct kvec rsp_iov;
	int rc = 0;
	int resp_buftype, max_len, min_len;
	struct cifs_ses *ses = tcon->ses;
	struct TCP_Server_Info *server = cifs_pick_channel(ses);
	unsigned int rsp_len, offset;
	int flags = 0;

	if (level == FS_DEVICE_INFORMATION) {
		max_len = sizeof(FILE_SYSTEM_DEVICE_INFO);
		min_len = sizeof(FILE_SYSTEM_DEVICE_INFO);
	} else if (level == FS_ATTRIBUTE_INFORMATION) {
		max_len = sizeof(FILE_SYSTEM_ATTRIBUTE_INFO);
		min_len = MIN_FS_ATTR_INFO_SIZE;
	} else if (level == FS_SECTOR_SIZE_INFORMATION) {
		max_len = sizeof(struct smb3_fs_ss_info);
		min_len = sizeof(struct smb3_fs_ss_info);
	} else if (level == FS_VOLUME_INFORMATION) {
		max_len = sizeof(struct smb3_fs_vol_info) + MAX_VOL_LABEL_LEN;
		min_len = sizeof(struct smb3_fs_vol_info);
	} else {
		cifs_dbg(FYI, "Invalid qfsinfo level %d\n", level);
		return -EINVAL;
	}

	rc = build_qfs_info_req(&iov, tcon, server,
				level, max_len,
				persistent_fid, volatile_fid);
	if (rc)
		return rc;

	if (smb3_encryption_required(tcon))
		flags |= CIFS_TRANSFORM_REQ;

	memset(&rqst, 0, sizeof(struct smb_rqst));
	rqst.rq_iov = &iov;
	rqst.rq_nvec = 1;

	rc = cifs_send_recv(xid, ses, server,
			    &rqst, &resp_buftype, flags, &rsp_iov);
	cifs_small_buf_release(iov.iov_base);
	if (rc) {
		cifs_stats_fail_inc(tcon, SMB2_QUERY_INFO_HE);
		goto qfsattr_exit;
	}
	rsp = (struct smb2_query_info_rsp *)rsp_iov.iov_base;

	rsp_len = le32_to_cpu(rsp->OutputBufferLength);
	offset = le16_to_cpu(rsp->OutputBufferOffset);
	rc = smb2_validate_iov(offset, rsp_len, &rsp_iov, min_len);
	if (rc)
		goto qfsattr_exit;

	if (level == FS_ATTRIBUTE_INFORMATION)
		memcpy(&tcon->fsAttrInfo, offset
			+ (char *)rsp, min_t(unsigned int,
			rsp_len, max_len));
	else if (level == FS_DEVICE_INFORMATION)
		memcpy(&tcon->fsDevInfo, offset
			+ (char *)rsp, sizeof(FILE_SYSTEM_DEVICE_INFO));
	else if (level == FS_SECTOR_SIZE_INFORMATION) {
		struct smb3_fs_ss_info *ss_info = (struct smb3_fs_ss_info *)
			(offset + (char *)rsp);
		tcon->ss_flags = le32_to_cpu(ss_info->Flags);
		tcon->perf_sector_size =
			le32_to_cpu(ss_info->PhysicalBytesPerSectorForPerf);
	} else if (level == FS_VOLUME_INFORMATION) {
		struct smb3_fs_vol_info *vol_info = (struct smb3_fs_vol_info *)
			(offset + (char *)rsp);
		tcon->vol_serial_number = vol_info->VolumeSerialNumber;
		tcon->vol_create_time = vol_info->VolumeCreationTime;
	}

qfsattr_exit:
	free_rsp_buf(resp_buftype, rsp_iov.iov_base);
	return rc;
}

int
smb2_lockv(const unsigned int xid, struct cifs_tcon *tcon,
	   const __u64 persist_fid, const __u64 volatile_fid, const __u32 pid,
	   const __u32 num_lock, struct smb2_lock_element *buf)
{
	struct smb_rqst rqst;
	int rc = 0;
	struct smb2_lock_req *req = NULL;
	struct kvec iov[2];
	struct kvec rsp_iov;
	int resp_buf_type;
	unsigned int count;
	int flags = CIFS_NO_RSP_BUF;
	unsigned int total_len;
	struct TCP_Server_Info *server = cifs_pick_channel(tcon->ses);

	cifs_dbg(FYI, "smb2_lockv num lock %d\n", num_lock);

	rc = smb2_plain_req_init(SMB2_LOCK, tcon, server,
				 (void **) &req, &total_len);
	if (rc)
		return rc;

	if (smb3_encryption_required(tcon))
		flags |= CIFS_TRANSFORM_REQ;

	req->hdr.Id.SyncId.ProcessId = cpu_to_le32(pid);
	req->LockCount = cpu_to_le16(num_lock);

	req->PersistentFileId = persist_fid;
	req->VolatileFileId = volatile_fid;

	count = num_lock * sizeof(struct smb2_lock_element);

	iov[0].iov_base = (char *)req;
	iov[0].iov_len = total_len - sizeof(struct smb2_lock_element);
	iov[1].iov_base = (char *)buf;
	iov[1].iov_len = count;

	cifs_stats_inc(&tcon->stats.cifs_stats.num_locks);

	memset(&rqst, 0, sizeof(struct smb_rqst));
	rqst.rq_iov = iov;
	rqst.rq_nvec = 2;

	rc = cifs_send_recv(xid, tcon->ses, server,
			    &rqst, &resp_buf_type, flags,
			    &rsp_iov);
	cifs_small_buf_release(req);
	if (rc) {
		cifs_dbg(FYI, "Send error in smb2_lockv = %d\n", rc);
		cifs_stats_fail_inc(tcon, SMB2_LOCK_HE);
		trace_smb3_lock_err(xid, persist_fid, tcon->tid,
				    tcon->ses->Suid, rc);
	}

	return rc;
}

int
SMB2_lock(const unsigned int xid, struct cifs_tcon *tcon,
	  const __u64 persist_fid, const __u64 volatile_fid, const __u32 pid,
	  const __u64 length, const __u64 offset, const __u32 lock_flags,
	  const bool wait)
{
	struct smb2_lock_element lock;

	lock.Offset = cpu_to_le64(offset);
	lock.Length = cpu_to_le64(length);
	lock.Flags = cpu_to_le32(lock_flags);
	if (!wait && lock_flags != SMB2_LOCKFLAG_UNLOCK)
		lock.Flags |= cpu_to_le32(SMB2_LOCKFLAG_FAIL_IMMEDIATELY);

	return smb2_lockv(xid, tcon, persist_fid, volatile_fid, pid, 1, &lock);
}

int
SMB2_lease_break(const unsigned int xid, struct cifs_tcon *tcon,
		 __u8 *lease_key, const __le32 lease_state)
{
	struct smb_rqst rqst;
	int rc;
	struct smb2_lease_ack *req = NULL;
	struct cifs_ses *ses = tcon->ses;
	int flags = CIFS_OBREAK_OP;
	unsigned int total_len;
	struct kvec iov[1];
	struct kvec rsp_iov;
	int resp_buf_type;
	__u64 *please_key_high;
	__u64 *please_key_low;
	struct TCP_Server_Info *server = cifs_pick_channel(tcon->ses);

	cifs_dbg(FYI, "SMB2_lease_break\n");
	rc = smb2_plain_req_init(SMB2_OPLOCK_BREAK, tcon, server,
				 (void **) &req, &total_len);
	if (rc)
		return rc;

	if (smb3_encryption_required(tcon))
		flags |= CIFS_TRANSFORM_REQ;

	req->hdr.CreditRequest = cpu_to_le16(1);
	req->StructureSize = cpu_to_le16(36);
	total_len += 12;

	memcpy(req->LeaseKey, lease_key, 16);
	req->LeaseState = lease_state;

	flags |= CIFS_NO_RSP_BUF;

	iov[0].iov_base = (char *)req;
	iov[0].iov_len = total_len;

	memset(&rqst, 0, sizeof(struct smb_rqst));
	rqst.rq_iov = iov;
	rqst.rq_nvec = 1;

	rc = cifs_send_recv(xid, ses, server,
			    &rqst, &resp_buf_type, flags, &rsp_iov);
	cifs_small_buf_release(req);

	please_key_low = (__u64 *)lease_key;
	please_key_high = (__u64 *)(lease_key+8);
	if (rc) {
		cifs_stats_fail_inc(tcon, SMB2_OPLOCK_BREAK_HE);
		trace_smb3_lease_err(le32_to_cpu(lease_state), tcon->tid,
			ses->Suid, *please_key_low, *please_key_high, rc);
		cifs_dbg(FYI, "Send error in Lease Break = %d\n", rc);
	} else
		trace_smb3_lease_done(le32_to_cpu(lease_state), tcon->tid,
			ses->Suid, *please_key_low, *please_key_high);

	return rc;
}<|MERGE_RESOLUTION|>--- conflicted
+++ resolved
@@ -199,10 +199,7 @@
 	}
 	spin_unlock(&server->srv_lock);
 
-<<<<<<< HEAD
-=======
 again:
->>>>>>> 8455cbb2
 	rc = cifs_wait_for_server_reconnect(server, tcon->retry);
 	if (rc)
 		return rc;
