--- conflicted
+++ resolved
@@ -153,11 +153,6 @@
 #endif /* CONFIG_CIFS_NFSD_EXPORT */
 
 /* when changing internal version - update following two lines at same time */
-<<<<<<< HEAD
-#define SMB3_PRODUCT_BUILD 37
-#define CIFS_VERSION   "2.37"
-=======
 #define SMB3_PRODUCT_BUILD 39
 #define CIFS_VERSION   "2.39"
->>>>>>> 7365df19
 #endif				/* _CIFSFS_H */