# SPDX-License-Identifier: GPL-2.0
%YAML 1.2
---
$id: http://devicetree.org/schemas/spi/spi-controller.yaml#
$schema: http://devicetree.org/meta-schemas/core.yaml#

title: SPI Controller Generic Binding

maintainers:
  - Mark Brown <broonie@kernel.org>

description: |
  SPI busses can be described with a node for the SPI controller device
  and a set of child nodes for each SPI slave on the bus. The system SPI
  controller may be described for use in SPI master mode or in SPI slave mode,
  but not for both at the same time.

properties:
  $nodename:
    pattern: "^spi(@.*|-[0-9a-f])*$"

  "#address-cells":
    enum: [0, 1]

  "#size-cells":
    const: 0

  cs-gpios:
    description: |
      GPIOs used as chip selects.
      If that property is used, the number of chip selects will be
      increased automatically with max(cs-gpios, hardware chip selects).

      So if, for example, the controller has 4 CS lines, and the
      cs-gpios looks like this
        cs-gpios = <&gpio1 0 0>, <0>, <&gpio1 1 0>, <&gpio1 2 0>;

      Then it should be configured so that num_chipselect = 4, with
      the following mapping
        cs0 : &gpio1 0 0
        cs1 : native
        cs2 : &gpio1 1 0
        cs3 : &gpio1 2 0

      The second flag of a gpio descriptor can be GPIO_ACTIVE_HIGH (0)
      or GPIO_ACTIVE_LOW(1). Legacy device trees often use 0.

      There is a special rule set for combining the second flag of an
      cs-gpio with the optional spi-cs-high flag for SPI slaves.

      Each table entry defines how the CS pin is to be physically
      driven (not considering potential gpio inversions by pinmux):

      device node     | cs-gpio       | CS pin state active | Note
      ================+===============+=====================+=====
      spi-cs-high     | -             | H                   |
      -               | -             | L                   |
      spi-cs-high     | ACTIVE_HIGH   | H                   |
      -               | ACTIVE_HIGH   | L                   | 1
      spi-cs-high     | ACTIVE_LOW    | H                   | 2
      -               | ACTIVE_LOW    | L                   |

      Notes:
      1) Should print a warning about polarity inversion.
         Here it would be wise to avoid and define the gpio as
         ACTIVE_LOW.
      2) Should print a warning about polarity inversion
         because ACTIVE_LOW is overridden by spi-cs-high.
         Should be generally avoided and be replaced by
         spi-cs-high + ACTIVE_HIGH.

  num-cs:
    $ref: /schemas/types.yaml#/definitions/uint32
    description:
      Total number of chip selects.

  spi-slave:
    $ref: /schemas/types.yaml#/definitions/flag
    description:
      The SPI controller acts as a slave, instead of a master.

  slave:
    type: object

    properties:
      compatible:
        description:
          Compatible of the SPI device.

    required:
      - compatible

patternProperties:
  "^.*@[0-9a-f]+$":
    type: object
    $ref: spi-peripheral-props.yaml

    properties:
<<<<<<< HEAD
=======
      spi-3wire:
        $ref: /schemas/types.yaml#/definitions/flag
        description:
          The device requires 3-wire mode.

>>>>>>> 7365df19
      spi-cpha:
        $ref: /schemas/types.yaml#/definitions/flag
        description:
          The device requires shifted clock phase (CPHA) mode.

      spi-cpol:
        $ref: /schemas/types.yaml#/definitions/flag
        description:
          The device requires inverse clock polarity (CPOL) mode.

    required:
      - compatible
      - reg

allOf:
  - if:
      not:
        required:
          - spi-slave
    then:
      properties:
        "#address-cells":
          const: 1
    else:
      properties:
        "#address-cells":
          const: 0

additionalProperties: true

examples:
  - |
    spi@80010000 {
        #address-cells = <1>;
        #size-cells = <0>;
        compatible = "fsl,imx28-spi";
        reg = <0x80010000 0x2000>;
        interrupts = <96>;
        dmas = <&dma_apbh 0>;
        dma-names = "rx-tx";

        display@0 {
            compatible = "lg,lg4573";
            spi-max-frequency = <1000000>;
            reg = <0>;
        };

        sensor@1 {
            compatible = "bosch,bme680";
            spi-max-frequency = <100000>;
            reg = <1>;
        };

        flash@2 {
            compatible = "jedec,spi-nor";
            spi-max-frequency = <50000000>;
            reg = <2>, <3>;
            stacked-memories = /bits/ 64 <0x10000000 0x10000000>;
        };
    };<|MERGE_RESOLUTION|>--- conflicted
+++ resolved
@@ -96,14 +96,11 @@
     $ref: spi-peripheral-props.yaml
 
     properties:
-<<<<<<< HEAD
-=======
       spi-3wire:
         $ref: /schemas/types.yaml#/definitions/flag
         description:
           The device requires 3-wire mode.
 
->>>>>>> 7365df19
       spi-cpha:
         $ref: /schemas/types.yaml#/definitions/flag
         description:
