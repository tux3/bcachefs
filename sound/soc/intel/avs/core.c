// SPDX-License-Identifier: GPL-2.0-only
//
// Copyright(c) 2021-2022 Intel Corporation. All rights reserved.
//
// Authors: Cezary Rojewski <cezary.rojewski@intel.com>
//          Amadeusz Slawinski <amadeuszx.slawinski@linux.intel.com>
//
// Special thanks to:
//    Krzysztof Hejmowski <krzysztof.hejmowski@intel.com>
//    Michal Sienkiewicz <michal.sienkiewicz@intel.com>
//    Filip Proborszcz
//
// for sharing Intel AudioDSP expertise and helping shape the very
// foundation of this driver
//

#include <linux/module.h>
#include <linux/pci.h>
#include <sound/hda_codec.h>
#include <sound/hda_i915.h>
#include <sound/hda_register.h>
#include <sound/hdaudio.h>
#include <sound/hdaudio_ext.h>
#include <sound/intel-dsp-config.h>
#include <sound/intel-nhlt.h>
<<<<<<< HEAD
=======
#include "../../codecs/hda.h"
>>>>>>> 7365df19
#include "avs.h"
#include "cldma.h"

static void
avs_hda_update_config_dword(struct hdac_bus *bus, u32 reg, u32 mask, u32 value)
{
	struct pci_dev *pci = to_pci_dev(bus->dev);
	u32 data;

	pci_read_config_dword(pci, reg, &data);
	data &= ~mask;
	data |= (value & mask);
	pci_write_config_dword(pci, reg, data);
}

void avs_hda_power_gating_enable(struct avs_dev *adev, bool enable)
{
	u32 value;

	value = enable ? 0 : AZX_PGCTL_LSRMD_MASK;
	avs_hda_update_config_dword(&adev->base.core, AZX_PCIREG_PGCTL,
				    AZX_PGCTL_LSRMD_MASK, value);
}

static void avs_hdac_clock_gating_enable(struct hdac_bus *bus, bool enable)
{
	u32 value;

	value = enable ? AZX_CGCTL_MISCBDCGE_MASK : 0;
	avs_hda_update_config_dword(bus, AZX_PCIREG_CGCTL, AZX_CGCTL_MISCBDCGE_MASK, value);
}

void avs_hda_clock_gating_enable(struct avs_dev *adev, bool enable)
{
	avs_hdac_clock_gating_enable(&adev->base.core, enable);
}

void avs_hda_l1sen_enable(struct avs_dev *adev, bool enable)
{
	u32 value;

	value = enable ? AZX_VS_EM2_L1SEN : 0;
	snd_hdac_chip_updatel(&adev->base.core, VS_EM2, AZX_VS_EM2_L1SEN, value);
}

static int avs_hdac_bus_init_streams(struct hdac_bus *bus)
{
	unsigned int cp_streams, pb_streams;
	unsigned int gcap;

	gcap = snd_hdac_chip_readw(bus, GCAP);
	cp_streams = (gcap >> 8) & 0x0F;
	pb_streams = (gcap >> 12) & 0x0F;
	bus->num_streams = cp_streams + pb_streams;

	snd_hdac_ext_stream_init_all(bus, 0, cp_streams, SNDRV_PCM_STREAM_CAPTURE);
	snd_hdac_ext_stream_init_all(bus, cp_streams, pb_streams, SNDRV_PCM_STREAM_PLAYBACK);

	return snd_hdac_bus_alloc_stream_pages(bus);
}

static bool avs_hdac_bus_init_chip(struct hdac_bus *bus, bool full_reset)
{
	struct hdac_ext_link *hlink;
	bool ret;

	avs_hdac_clock_gating_enable(bus, false);
	ret = snd_hdac_bus_init_chip(bus, full_reset);

	/* Reset stream-to-link mapping */
	list_for_each_entry(hlink, &bus->hlink_list, list)
		writel(0, hlink->ml_addr + AZX_REG_ML_LOSIDV);

	avs_hdac_clock_gating_enable(bus, true);

	/* Set DUM bit to address incorrect position reporting for capture
	 * streams. In order to do so, CTRL needs to be out of reset state
	 */
	snd_hdac_chip_updatel(bus, VS_EM2, AZX_VS_EM2_DUM, AZX_VS_EM2_DUM);

	return ret;
}

static int probe_codec(struct hdac_bus *bus, int addr)
{
	struct hda_codec *codec;
	unsigned int cmd = (addr << 28) | (AC_NODE_ROOT << 20) |
			   (AC_VERB_PARAMETERS << 8) | AC_PAR_VENDOR_ID;
	unsigned int res = -1;
	int ret;

	mutex_lock(&bus->cmd_mutex);
	snd_hdac_bus_send_cmd(bus, cmd);
	snd_hdac_bus_get_response(bus, addr, &res);
	mutex_unlock(&bus->cmd_mutex);
	if (res == -1)
		return -EIO;

	dev_dbg(bus->dev, "codec #%d probed OK: 0x%x\n", addr, res);

	codec = snd_hda_codec_device_init(to_hda_bus(bus), addr, "hdaudioB%dD%d", bus->idx, addr);
	if (IS_ERR(codec)) {
		dev_err(bus->dev, "init codec failed: %ld\n", PTR_ERR(codec));
		return PTR_ERR(codec);
	}
	/*
	 * Allow avs_core suspend by forcing suspended state on all
	 * of its codec child devices. Component interested in
	 * dealing with hda codecs directly takes pm responsibilities
	 */
	pm_runtime_set_suspended(hda_codec_dev(codec));

	/* configure effectively creates new ASoC component */
	ret = snd_hda_codec_configure(codec);
	if (ret < 0) {
		dev_err(bus->dev, "failed to config codec %d\n", ret);
		return ret;
	}

	return 0;
}

static void avs_hdac_bus_probe_codecs(struct hdac_bus *bus)
{
	int c;

	/* First try to probe all given codec slots */
	for (c = 0; c < HDA_MAX_CODECS; c++) {
		if (!(bus->codec_mask & BIT(c)))
			continue;

		if (!probe_codec(bus, c))
			/* success, continue probing */
			continue;

		/*
		 * Some BIOSen give you wrong codec addresses
		 * that don't exist
		 */
		dev_warn(bus->dev, "Codec #%d probe error; disabling it...\n", c);
		bus->codec_mask &= ~BIT(c);
		/*
		 * More badly, accessing to a non-existing
		 * codec often screws up the controller bus,
		 * and disturbs the further communications.
		 * Thus if an error occurs during probing,
		 * better to reset the controller bus to get
		 * back to the sanity state.
		 */
		snd_hdac_bus_stop_chip(bus);
		avs_hdac_bus_init_chip(bus, true);
	}
}

static void avs_hda_probe_work(struct work_struct *work)
{
	struct avs_dev *adev = container_of(work, struct avs_dev, probe_work);
	struct hdac_bus *bus = &adev->base.core;
	struct hdac_ext_link *hlink;
	int ret;

	pm_runtime_set_active(bus->dev); /* clear runtime_error flag */

	ret = snd_hdac_i915_init(bus);
	if (ret < 0)
		dev_info(bus->dev, "i915 init unsuccessful: %d\n", ret);

	snd_hdac_display_power(bus, HDA_CODEC_IDX_CONTROLLER, true);
	avs_hdac_bus_init_chip(bus, true);
	avs_hdac_bus_probe_codecs(bus);
	snd_hdac_display_power(bus, HDA_CODEC_IDX_CONTROLLER, false);

	/* with all codecs probed, links can be powered down */
	list_for_each_entry(hlink, &bus->hlink_list, list)
		snd_hdac_ext_bus_link_put(bus, hlink);

	snd_hdac_ext_bus_ppcap_enable(bus, true);
	snd_hdac_ext_bus_ppcap_int_enable(bus, true);

	ret = avs_dsp_first_boot_firmware(adev);
	if (ret < 0)
		return;

	adev->nhlt = intel_nhlt_init(adev->dev);
	if (!adev->nhlt)
		dev_info(bus->dev, "platform has no NHLT\n");

	avs_register_all_boards(adev);

	/* configure PM */
	pm_runtime_set_autosuspend_delay(bus->dev, 2000);
	pm_runtime_use_autosuspend(bus->dev);
	pm_runtime_mark_last_busy(bus->dev);
	pm_runtime_put_autosuspend(bus->dev);
	pm_runtime_allow(bus->dev);
}

static void hdac_stream_update_pos(struct hdac_stream *stream, u64 buffer_size)
{
	u64 prev_pos, pos, num_bytes;

	div64_u64_rem(stream->curr_pos, buffer_size, &prev_pos);
	pos = snd_hdac_stream_get_pos_posbuf(stream);

	if (pos < prev_pos)
		num_bytes = (buffer_size - prev_pos) +  pos;
	else
		num_bytes = pos - prev_pos;

	stream->curr_pos += num_bytes;
}

/* called from IRQ */
static void hdac_update_stream(struct hdac_bus *bus, struct hdac_stream *stream)
{
	if (stream->substream) {
		snd_pcm_period_elapsed(stream->substream);
	} else if (stream->cstream) {
		u64 buffer_size = stream->cstream->runtime->buffer_size;

		hdac_stream_update_pos(stream, buffer_size);
		snd_compr_fragment_elapsed(stream->cstream);
	}
}

static irqreturn_t hdac_bus_irq_handler(int irq, void *context)
{
	struct hdac_bus *bus = context;
	u32 mask, int_enable;
	u32 status;
	int ret = IRQ_NONE;

	if (!pm_runtime_active(bus->dev))
		return ret;

	spin_lock(&bus->reg_lock);

	status = snd_hdac_chip_readl(bus, INTSTS);
	if (status == 0 || status == UINT_MAX) {
		spin_unlock(&bus->reg_lock);
		return ret;
	}

	/* clear rirb int */
	status = snd_hdac_chip_readb(bus, RIRBSTS);
	if (status & RIRB_INT_MASK) {
		if (status & RIRB_INT_RESPONSE)
			snd_hdac_bus_update_rirb(bus);
		snd_hdac_chip_writeb(bus, RIRBSTS, RIRB_INT_MASK);
	}

	mask = (0x1 << bus->num_streams) - 1;

	status = snd_hdac_chip_readl(bus, INTSTS);
	status &= mask;
	if (status) {
		/* Disable stream interrupts; Re-enable in bottom half */
		int_enable = snd_hdac_chip_readl(bus, INTCTL);
		snd_hdac_chip_writel(bus, INTCTL, (int_enable & (~mask)));
		ret = IRQ_WAKE_THREAD;
	} else {
		ret = IRQ_HANDLED;
	}

	spin_unlock(&bus->reg_lock);
	return ret;
}

static irqreturn_t hdac_bus_irq_thread(int irq, void *context)
{
	struct hdac_bus *bus = context;
	u32 status;
	u32 int_enable;
	u32 mask;
	unsigned long flags;

	status = snd_hdac_chip_readl(bus, INTSTS);

	snd_hdac_bus_handle_stream_irq(bus, status, hdac_update_stream);

	/* Re-enable stream interrupts */
	mask = (0x1 << bus->num_streams) - 1;
	spin_lock_irqsave(&bus->reg_lock, flags);
	int_enable = snd_hdac_chip_readl(bus, INTCTL);
	snd_hdac_chip_writel(bus, INTCTL, (int_enable | mask));
	spin_unlock_irqrestore(&bus->reg_lock, flags);

	return IRQ_HANDLED;
}

static int avs_hdac_acquire_irq(struct avs_dev *adev)
{
	struct hdac_bus *bus = &adev->base.core;
	struct pci_dev *pci = to_pci_dev(bus->dev);
	int ret;

	/* request one and check that we only got one interrupt */
	ret = pci_alloc_irq_vectors(pci, 1, 1, PCI_IRQ_MSI | PCI_IRQ_LEGACY);
	if (ret != 1) {
		dev_err(adev->dev, "Failed to allocate IRQ vector: %d\n", ret);
		return ret;
	}

	ret = pci_request_irq(pci, 0, hdac_bus_irq_handler, hdac_bus_irq_thread, bus,
			      KBUILD_MODNAME);
	if (ret < 0) {
		dev_err(adev->dev, "Failed to request stream IRQ handler: %d\n", ret);
		goto free_vector;
	}

	ret = pci_request_irq(pci, 0, avs_dsp_irq_handler, avs_dsp_irq_thread, adev,
			      KBUILD_MODNAME);
	if (ret < 0) {
		dev_err(adev->dev, "Failed to request IPC IRQ handler: %d\n", ret);
		goto free_stream_irq;
	}

	return 0;

free_stream_irq:
	pci_free_irq(pci, 0, bus);
free_vector:
	pci_free_irq_vectors(pci);
	return ret;
}

static int avs_bus_init(struct avs_dev *adev, struct pci_dev *pci, const struct pci_device_id *id)
{
	struct hda_bus *bus = &adev->base;
	struct avs_ipc *ipc;
	struct device *dev = &pci->dev;
	int ret;

<<<<<<< HEAD
	ret = snd_hdac_ext_bus_init(&bus->core, dev, NULL, NULL);
=======
	ret = snd_hdac_ext_bus_init(&bus->core, dev, NULL, &soc_hda_ext_bus_ops);
>>>>>>> 7365df19
	if (ret < 0)
		return ret;

	bus->core.use_posbuf = 1;
	bus->core.bdl_pos_adj = 0;
	bus->core.sync_write = 1;
	bus->pci = pci;
	bus->mixer_assigned = -1;
	mutex_init(&bus->prepare_mutex);

	ipc = devm_kzalloc(dev, sizeof(*ipc), GFP_KERNEL);
	if (!ipc)
		return -ENOMEM;
	ret = avs_ipc_init(ipc, dev);
	if (ret < 0)
		return ret;

	adev->dev = dev;
	adev->spec = (const struct avs_spec *)id->driver_data;
	adev->ipc = ipc;
	adev->hw_cfg.dsp_cores = hweight_long(AVS_MAIN_CORE_MASK);
	INIT_WORK(&adev->probe_work, avs_hda_probe_work);
	INIT_LIST_HEAD(&adev->comp_list);
	INIT_LIST_HEAD(&adev->path_list);
	INIT_LIST_HEAD(&adev->fw_list);
	init_completion(&adev->fw_ready);
	spin_lock_init(&adev->path_list_lock);
	mutex_init(&adev->modres_mutex);
	mutex_init(&adev->comp_list_mutex);
	mutex_init(&adev->path_mutex);

	return 0;
}

static int avs_pci_probe(struct pci_dev *pci, const struct pci_device_id *id)
{
	struct hdac_bus *bus;
	struct avs_dev *adev;
	struct device *dev = &pci->dev;
	int ret;

	ret = snd_intel_dsp_driver_probe(pci);
	if (ret != SND_INTEL_DSP_DRIVER_ANY && ret != SND_INTEL_DSP_DRIVER_AVS)
		return -ENODEV;

	ret = pcim_enable_device(pci);
	if (ret < 0)
		return ret;

	adev = devm_kzalloc(dev, sizeof(*adev), GFP_KERNEL);
	if (!adev)
		return -ENOMEM;
	ret = avs_bus_init(adev, pci, id);
	if (ret < 0) {
		dev_err(dev, "failed to init avs bus: %d\n", ret);
		return ret;
	}

	ret = pci_request_regions(pci, "AVS HDAudio");
	if (ret < 0)
		return ret;

	bus = &adev->base.core;
	bus->addr = pci_resource_start(pci, 0);
	bus->remap_addr = pci_ioremap_bar(pci, 0);
	if (!bus->remap_addr) {
		dev_err(bus->dev, "ioremap error\n");
		ret = -ENXIO;
		goto err_remap_bar0;
	}

	adev->dsp_ba = pci_ioremap_bar(pci, 4);
	if (!adev->dsp_ba) {
		dev_err(bus->dev, "ioremap error\n");
		ret = -ENXIO;
		goto err_remap_bar4;
	}

	snd_hdac_bus_parse_capabilities(bus);
	if (bus->mlcap)
		snd_hdac_ext_bus_get_ml_capabilities(bus);

<<<<<<< HEAD
	if (!dma_set_mask(dev, DMA_BIT_MASK(64))) {
		dma_set_coherent_mask(dev, DMA_BIT_MASK(64));
	} else {
		dma_set_mask(dev, DMA_BIT_MASK(32));
		dma_set_coherent_mask(dev, DMA_BIT_MASK(32));
	}
=======
	if (!dma_set_mask_and_coherent(dev, DMA_BIT_MASK(64)))
		dma_set_mask_and_coherent(dev, DMA_BIT_MASK(32));
	dma_set_max_seg_size(dev, UINT_MAX);
>>>>>>> 7365df19

	ret = avs_hdac_bus_init_streams(bus);
	if (ret < 0) {
		dev_err(dev, "failed to init streams: %d\n", ret);
		goto err_init_streams;
	}

	ret = avs_hdac_acquire_irq(adev);
	if (ret < 0) {
		dev_err(bus->dev, "failed to acquire irq: %d\n", ret);
		goto err_acquire_irq;
	}

	pci_set_master(pci);
	pci_set_drvdata(pci, bus);
	device_disable_async_suspend(dev);

	schedule_work(&adev->probe_work);

	return 0;

err_acquire_irq:
	snd_hdac_bus_free_stream_pages(bus);
<<<<<<< HEAD
	snd_hdac_stream_free_all(bus);
=======
	snd_hdac_ext_stream_free_all(bus);
>>>>>>> 7365df19
err_init_streams:
	iounmap(adev->dsp_ba);
err_remap_bar4:
	iounmap(bus->remap_addr);
err_remap_bar0:
	pci_release_regions(pci);
	return ret;
}

static void avs_pci_remove(struct pci_dev *pci)
{
	struct hdac_device *hdev, *save;
	struct hdac_bus *bus = pci_get_drvdata(pci);
	struct avs_dev *adev = hdac_to_avs(bus);

	cancel_work_sync(&adev->probe_work);
	avs_ipc_block(adev->ipc);

	avs_unregister_all_boards(adev);

	if (adev->nhlt)
		intel_nhlt_free(adev->nhlt);

	if (avs_platattr_test(adev, CLDMA))
		hda_cldma_free(&code_loader);

	snd_hdac_stop_streams_and_chip(bus);
	avs_dsp_op(adev, int_control, false);
	snd_hdac_ext_bus_ppcap_int_enable(bus, false);

	/* it is safe to remove all codecs from the system now */
	list_for_each_entry_safe(hdev, save, &bus->codec_list, list)
		snd_hda_codec_unregister(hdac_to_hda_codec(hdev));

	snd_hdac_bus_free_stream_pages(bus);
<<<<<<< HEAD
	snd_hdac_stream_free_all(bus);
=======
	snd_hdac_ext_stream_free_all(bus);
>>>>>>> 7365df19
	/* reverse ml_capabilities */
	snd_hdac_link_free_all(bus);
	snd_hdac_ext_bus_exit(bus);

	avs_dsp_core_disable(adev, GENMASK(adev->hw_cfg.dsp_cores - 1, 0));
	snd_hdac_ext_bus_ppcap_enable(bus, false);

	/* snd_hdac_stop_streams_and_chip does that already? */
	snd_hdac_bus_stop_chip(bus);
	snd_hdac_display_power(bus, HDA_CODEC_IDX_CONTROLLER, false);
	if (bus->audio_component)
		snd_hdac_i915_exit(bus);

	avs_module_info_free(adev);
	pci_free_irq(pci, 0, adev);
	pci_free_irq(pci, 0, bus);
	pci_free_irq_vectors(pci);
	iounmap(bus->remap_addr);
	iounmap(adev->dsp_ba);
	pci_release_regions(pci);

	/* Firmware is not needed anymore */
	avs_release_firmwares(adev);

	/* pm_runtime_forbid() can rpm_resume() which we do not want */
	pm_runtime_disable(&pci->dev);
	pm_runtime_forbid(&pci->dev);
	pm_runtime_enable(&pci->dev);
	pm_runtime_get_noresume(&pci->dev);
}

static int __maybe_unused avs_suspend_common(struct avs_dev *adev)
{
	struct hdac_bus *bus = &adev->base.core;
	int ret;

	flush_work(&adev->probe_work);

	snd_hdac_ext_bus_link_power_down_all(bus);

	ret = avs_ipc_set_dx(adev, AVS_MAIN_CORE_MASK, false);
	/*
	 * pm_runtime is blocked on DSP failure but system-wide suspend is not.
	 * Do not block entire system from suspending if that's the case.
	 */
	if (ret && ret != -EPERM) {
		dev_err(adev->dev, "set dx failed: %d\n", ret);
		return AVS_IPC_RET(ret);
	}

<<<<<<< HEAD
=======
	avs_ipc_block(adev->ipc);
>>>>>>> 7365df19
	avs_dsp_op(adev, int_control, false);
	snd_hdac_ext_bus_ppcap_int_enable(bus, false);

	ret = avs_dsp_core_disable(adev, AVS_MAIN_CORE_MASK);
	if (ret < 0) {
		dev_err(adev->dev, "core_mask %ld disable failed: %d\n", AVS_MAIN_CORE_MASK, ret);
		return ret;
	}

	snd_hdac_ext_bus_ppcap_enable(bus, false);
	/* disable LP SRAM retention */
	avs_hda_power_gating_enable(adev, false);
	snd_hdac_bus_stop_chip(bus);
	/* disable CG when putting controller to reset */
	avs_hdac_clock_gating_enable(bus, false);
	snd_hdac_bus_enter_link_reset(bus);
	avs_hdac_clock_gating_enable(bus, true);

	snd_hdac_display_power(bus, HDA_CODEC_IDX_CONTROLLER, false);

	return 0;
}

static int __maybe_unused avs_resume_common(struct avs_dev *adev, bool purge)
{
	struct hdac_bus *bus = &adev->base.core;
	struct hdac_ext_link *hlink;
	int ret;

	snd_hdac_display_power(bus, HDA_CODEC_IDX_CONTROLLER, true);
	avs_hdac_bus_init_chip(bus, true);

	snd_hdac_ext_bus_ppcap_enable(bus, true);
	snd_hdac_ext_bus_ppcap_int_enable(bus, true);

	ret = avs_dsp_boot_firmware(adev, purge);
	if (ret < 0) {
		dev_err(adev->dev, "firmware boot failed: %d\n", ret);
		return ret;
	}

	/* turn off the links that were off before suspend */
	list_for_each_entry(hlink, &bus->hlink_list, list) {
		if (!hlink->ref_count)
			snd_hdac_ext_bus_link_power_down(hlink);
	}

	/* check dma status and clean up CORB/RIRB buffers */
	if (!bus->cmd_dma_state)
		snd_hdac_bus_stop_cmd_io(bus);

	return 0;
}

static int __maybe_unused avs_suspend(struct device *dev)
{
	return avs_suspend_common(to_avs_dev(dev));
}

static int __maybe_unused avs_resume(struct device *dev)
{
	return avs_resume_common(to_avs_dev(dev), true);
}

static int __maybe_unused avs_runtime_suspend(struct device *dev)
{
	return avs_suspend_common(to_avs_dev(dev));
}

static int __maybe_unused avs_runtime_resume(struct device *dev)
{
	return avs_resume_common(to_avs_dev(dev), true);
}

static const struct dev_pm_ops avs_dev_pm = {
	SET_SYSTEM_SLEEP_PM_OPS(avs_suspend, avs_resume)
	SET_RUNTIME_PM_OPS(avs_runtime_suspend, avs_runtime_resume, NULL)
};

static const struct avs_spec skl_desc = {
	.name = "skl",
	.min_fw_version = {
		.major = 9,
		.minor = 21,
		.hotfix = 0,
		.build = 4732,
	},
	.dsp_ops = &skl_dsp_ops,
	.core_init_mask = 1,
	.attributes = AVS_PLATATTR_CLDMA,
	.sram_base_offset = SKL_ADSP_SRAM_BASE_OFFSET,
	.sram_window_size = SKL_ADSP_SRAM_WINDOW_SIZE,
	.rom_status = SKL_ADSP_SRAM_BASE_OFFSET,
};

static const struct avs_spec apl_desc = {
	.name = "apl",
	.min_fw_version = {
		.major = 9,
		.minor = 22,
		.hotfix = 1,
		.build = 4323,
	},
	.dsp_ops = &apl_dsp_ops,
	.core_init_mask = 3,
	.attributes = AVS_PLATATTR_IMR,
	.sram_base_offset = APL_ADSP_SRAM_BASE_OFFSET,
	.sram_window_size = APL_ADSP_SRAM_WINDOW_SIZE,
	.rom_status = APL_ADSP_SRAM_BASE_OFFSET,
};

static const struct pci_device_id avs_ids[] = {
	{ PCI_VDEVICE(INTEL, 0x9d70), (unsigned long)&skl_desc }, /* SKL */
	{ PCI_VDEVICE(INTEL, 0x9d71), (unsigned long)&skl_desc }, /* KBL */
	{ PCI_VDEVICE(INTEL, 0x5a98), (unsigned long)&apl_desc }, /* APL */
	{ PCI_VDEVICE(INTEL, 0x3198), (unsigned long)&apl_desc }, /* GML */
	{ 0 }
};
MODULE_DEVICE_TABLE(pci, avs_ids);

static struct pci_driver avs_pci_driver = {
	.name = KBUILD_MODNAME,
	.id_table = avs_ids,
	.probe = avs_pci_probe,
	.remove = avs_pci_remove,
	.driver = {
		.pm = &avs_dev_pm,
	},
};
module_pci_driver(avs_pci_driver);

MODULE_AUTHOR("Cezary Rojewski <cezary.rojewski@intel.com>");
MODULE_AUTHOR("Amadeusz Slawinski <amadeuszx.slawinski@linux.intel.com>");
MODULE_DESCRIPTION("Intel cAVS sound driver");
MODULE_LICENSE("GPL");<|MERGE_RESOLUTION|>--- conflicted
+++ resolved
@@ -23,10 +23,7 @@
 #include <sound/hdaudio_ext.h>
 #include <sound/intel-dsp-config.h>
 #include <sound/intel-nhlt.h>
-<<<<<<< HEAD
-=======
 #include "../../codecs/hda.h"
->>>>>>> 7365df19
 #include "avs.h"
 #include "cldma.h"
 
@@ -360,11 +357,7 @@
 	struct device *dev = &pci->dev;
 	int ret;
 
-<<<<<<< HEAD
-	ret = snd_hdac_ext_bus_init(&bus->core, dev, NULL, NULL);
-=======
 	ret = snd_hdac_ext_bus_init(&bus->core, dev, NULL, &soc_hda_ext_bus_ops);
->>>>>>> 7365df19
 	if (ret < 0)
 		return ret;
 
@@ -447,18 +440,9 @@
 	if (bus->mlcap)
 		snd_hdac_ext_bus_get_ml_capabilities(bus);
 
-<<<<<<< HEAD
-	if (!dma_set_mask(dev, DMA_BIT_MASK(64))) {
-		dma_set_coherent_mask(dev, DMA_BIT_MASK(64));
-	} else {
-		dma_set_mask(dev, DMA_BIT_MASK(32));
-		dma_set_coherent_mask(dev, DMA_BIT_MASK(32));
-	}
-=======
 	if (!dma_set_mask_and_coherent(dev, DMA_BIT_MASK(64)))
 		dma_set_mask_and_coherent(dev, DMA_BIT_MASK(32));
 	dma_set_max_seg_size(dev, UINT_MAX);
->>>>>>> 7365df19
 
 	ret = avs_hdac_bus_init_streams(bus);
 	if (ret < 0) {
@@ -482,11 +466,7 @@
 
 err_acquire_irq:
 	snd_hdac_bus_free_stream_pages(bus);
-<<<<<<< HEAD
-	snd_hdac_stream_free_all(bus);
-=======
 	snd_hdac_ext_stream_free_all(bus);
->>>>>>> 7365df19
 err_init_streams:
 	iounmap(adev->dsp_ba);
 err_remap_bar4:
@@ -522,11 +502,7 @@
 		snd_hda_codec_unregister(hdac_to_hda_codec(hdev));
 
 	snd_hdac_bus_free_stream_pages(bus);
-<<<<<<< HEAD
-	snd_hdac_stream_free_all(bus);
-=======
 	snd_hdac_ext_stream_free_all(bus);
->>>>>>> 7365df19
 	/* reverse ml_capabilities */
 	snd_hdac_link_free_all(bus);
 	snd_hdac_ext_bus_exit(bus);
@@ -577,10 +553,7 @@
 		return AVS_IPC_RET(ret);
 	}
 
-<<<<<<< HEAD
-=======
 	avs_ipc_block(adev->ipc);
->>>>>>> 7365df19
 	avs_dsp_op(adev, int_control, false);
 	snd_hdac_ext_bus_ppcap_int_enable(bus, false);
 
