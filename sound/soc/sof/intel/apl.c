--- conflicted
+++ resolved
@@ -45,12 +45,9 @@
 
 		/* ipc */
 		sof_apl_ops.send_msg	= hda_dsp_ipc_send_msg;
-<<<<<<< HEAD
-=======
 
 		/* debug */
 		sof_apl_ops.ipc_dump	= hda_ipc_dump;
->>>>>>> 7365df19
 	}
 
 	if (sdev->pdata->ipc_type == SOF_INTEL_IPC4) {
@@ -63,22 +60,16 @@
 		ipc4_data = sdev->private;
 		ipc4_data->manifest_fw_hdr_offset = SOF_MAN4_FW_HDR_OFFSET;
 
-<<<<<<< HEAD
-=======
 		ipc4_data->mtrace_type = SOF_IPC4_MTRACE_INTEL_CAVS_1_5;
 
->>>>>>> 7365df19
 		/* doorbell */
 		sof_apl_ops.irq_thread	= hda_dsp_ipc4_irq_thread;
 
 		/* ipc */
 		sof_apl_ops.send_msg	= hda_dsp_ipc4_send_msg;
-<<<<<<< HEAD
-=======
 
 		/* debug */
 		sof_apl_ops.ipc_dump	= hda_ipc4_dump;
->>>>>>> 7365df19
 	}
 
 	/* set DAI driver ops */
@@ -87,10 +78,6 @@
 	/* debug */
 	sof_apl_ops.debug_map	= apl_dsp_debugfs;
 	sof_apl_ops.debug_map_count	= ARRAY_SIZE(apl_dsp_debugfs);
-<<<<<<< HEAD
-	sof_apl_ops.ipc_dump	= hda_ipc_dump;
-=======
->>>>>>> 7365df19
 
 	/* firmware run */
 	sof_apl_ops.run = hda_dsp_cl_boot_firmware;
@@ -121,12 +108,9 @@
 	.ssp_base_offset = APL_SSP_BASE_OFFSET,
 	.quirks = SOF_INTEL_PROCEN_FMT_QUIRK,
 	.check_ipc_irq	= hda_dsp_check_ipc_irq,
-<<<<<<< HEAD
-=======
 	.cl_init = cl_dsp_init,
 	.power_down_dsp = hda_power_down_dsp,
 	.disable_interrupts = hda_dsp_disable_interrupts,
->>>>>>> 7365df19
 	.hw_ip_version = SOF_INTEL_CAVS_1_5_PLUS,
 };
 EXPORT_SYMBOL_NS(apl_chip_info, SND_SOC_SOF_INTEL_HDA_COMMON);