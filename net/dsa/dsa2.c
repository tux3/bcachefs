--- conflicted
+++ resolved
@@ -868,10 +868,6 @@
 {
 	struct dsa_devlink_priv *dl_priv;
 	struct device_node *dn;
-<<<<<<< HEAD
-	struct dsa_port *dp;
-=======
->>>>>>> 7365df19
 	int err;
 
 	if (ds->setup)
